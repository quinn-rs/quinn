<<<<<<< HEAD
use std::io;
use std::net::SocketAddr;
use std::task::{Context, Poll};

use futures::ready;
=======
use std::{io, net::SocketAddr};

use futures::{ready, task::Context, Poll};
>>>>>>> ecede304
use mio;

use tokio_net::{driver::Handle, util::PollEvented};

use proto::EcnCodepoint;

use crate::platform::UdpExt;

/// Tokio-compatible UDP socket with some useful specializations.
///
/// Unlike a standard tokio UDP socket, this allows ECN bits to be read and written on some
/// platforms.
#[derive(Debug)]
pub struct UdpSocket {
    io: PollEvented<mio::net::UdpSocket>,
}

impl UdpSocket {
    pub fn from_std(socket: std::net::UdpSocket, handle: &Handle) -> io::Result<UdpSocket> {
        let io = mio::net::UdpSocket::from_socket(socket)?;
        io.init_ext()?;
        let io = PollEvented::new_with_handle(io, handle)?;
        Ok(UdpSocket { io })
    }

    pub fn poll_send(
        &self,
        cx: &mut Context,
        remote: &SocketAddr,
        ecn: Option<EcnCodepoint>,
        msg: &[u8],
    ) -> Poll<Result<usize, io::Error>> {
        ready!(self.io.poll_write_ready(cx))?;
        match self.io.get_ref().send_ext(remote, ecn, msg) {
            Ok(n) => Poll::Ready(Ok(n)),
            Err(ref e) if e.kind() == io::ErrorKind::WouldBlock => {
                self.io.clear_write_ready(cx)?;
                Poll::Pending
            }
            Err(e) => Poll::Ready(Err(e)),
        }
    }

    pub fn poll_recv(
        &self,
        cx: &mut Context,
        buf: &mut [u8],
    ) -> Poll<Result<(usize, SocketAddr, Option<EcnCodepoint>), io::Error>> {
        ready!(self.io.poll_read_ready(cx, mio::Ready::readable()))?;
        match self.io.get_ref().recv_ext(buf) {
            Ok(n) => Poll::Ready(Ok(n.into())),
            Err(ref e) if e.kind() == io::ErrorKind::WouldBlock => {
                self.io.clear_read_ready(cx, mio::Ready::readable())?;
                Poll::Pending
            }
            Err(e) => Poll::Ready(Err(e)),
        }
    }

    pub fn local_addr(&self) -> io::Result<SocketAddr> {
        self.io.get_ref().local_addr()
    }
}<|MERGE_RESOLUTION|>--- conflicted
+++ resolved
@@ -1,14 +1,10 @@
-<<<<<<< HEAD
-use std::io;
-use std::net::SocketAddr;
-use std::task::{Context, Poll};
+use std::{
+    io,
+    net::SocketAddr,
+    task::{Context, Poll},
+};
 
 use futures::ready;
-=======
-use std::{io, net::SocketAddr};
-
-use futures::{ready, task::Context, Poll};
->>>>>>> ecede304
 use mio;
 
 use tokio_net::{driver::Handle, util::PollEvented};
