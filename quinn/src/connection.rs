<<<<<<< HEAD
use std::collections::HashMap;
use std::fmt;
use std::future::Future;
use std::mem;
use std::net::SocketAddr;
use std::pin::Pin;
use std::sync::{Arc, Mutex};
use std::task::{Context, Poll, Waker};
use std::time::Instant;

use bytes::Bytes;
use err_derive::Error;
use futures::channel::{mpsc, oneshot};
use futures::{FutureExt, StreamExt};
=======
use std::{
    collections::HashMap,
    fmt, mem,
    net::SocketAddr,
    pin::Pin,
    sync::{Arc, Mutex},
    time::Instant,
};

use bytes::Bytes;
use err_derive::Error;
use futures::{
    channel::{mpsc, oneshot},
    task::{Context, Waker},
    Future, FutureExt, Poll, StreamExt,
};
>>>>>>> ecede304
use proto::{ConnectionError, ConnectionHandle, ConnectionId, Dir, StreamId, TimerUpdate};
use tokio_timer::{delay, Delay};
use tracing::{info_span, trace};

use crate::{
    broadcast::{self, Broadcast},
    streams::{RecvStream, SendStream, WriteError},
    ConnectionEvent, EndpointEvent, VarInt,
};

/// In-progress connection attempt future
///
/// Be sure to spawn the `ConnectionDriver` when complete.
pub struct Connecting(Option<ConnectionDriver>);

impl Connecting {
    pub(crate) fn new(conn: ConnectionRef) -> Self {
        Self(Some(ConnectionDriver(conn)))
    }

    /// Convert into a 0-RTT or 0.5-RTT connection at the cost of weakened security. Be sure to
    /// spawn the `ConnectionDriver`.
    ///
    /// Opens up the connection for use before the handshake finishes, allowing the API user to
    /// send data with 0-RTT encryption if the necessary key material is available. This is useful
    /// for reducing start-up latency by beginning transmission of application data without waiting
    /// for the handshake's cryptographic security guarantees to be established.
    ///
    /// When the `ZeroRttAccepted` future completes, the connection has been fully established.
    ///
    /// # Security
    ///
    /// On outgoing connections, this enables transmission of 0-RTT data, which might be vulnerable
    /// to replay attacks, and should therefore never invoke non-idempotent operations.
    ///
    /// On incoming connections, this enables transmission of 0.5-RTT data, which might be
    /// intercepted by a man-in-the-middle. If this occurs, the handshake will not complete
    /// successfully.
    ///
    /// # Errors
    ///
    /// Outgoing connections are only 0-RTT-capable when a cryptographic session ticket cached from
    /// a previous connection to the same server is available, and includes a 0-RTT key. If no such
    /// ticket is found, `self` is returned unmodified.
    ///
    /// For incoming connections, a 0.5-RTT connection will always be successfully constructed.
    pub fn into_0rtt(mut self) -> Result<(NewConnection, ZeroRttAccepted), Self> {
        // This lock borrows `self` and would normally be dropped at the end of this scope, so we'll
        // have to release it explicitly before returning `self` by value.
        let mut conn = (self.0.as_mut().unwrap().0).lock().unwrap();
        if conn.inner.has_0rtt() || conn.inner.side().is_server() {
            let (send, recv) = oneshot::channel();
            if conn.connected {
                send.send(true).unwrap();
            } else {
                conn.on_connected = Some(send);
            }
            drop(conn);
            let ConnectionDriver(conn) = self.0.take().unwrap();
            Ok((NewConnection::new(conn), ZeroRttAccepted(recv)))
        } else {
            drop(conn);
            Err(self)
        }
    }
}

impl Future for Connecting {
    type Output = Result<NewConnection, ConnectionError>;
    fn poll(mut self: Pin<&mut Self>, cx: &mut Context) -> Poll<Self::Output> {
        let connected = match self.0 {
            Some(ref mut driver) => {
                let r = driver.poll_unpin(cx)?;
                let driver = self.0.as_mut().unwrap().0.lock().unwrap(); // borrowck workaround
                match r {
                    Poll::Ready(()) => {
                        return Poll::Ready(Err(driver.error.as_ref().unwrap().clone()));
                    }
                    Poll::Pending => driver.connected,
                }
            }
            None => panic!("polled after yielding Ready"),
        };
        if connected {
            let ConnectionDriver(conn) = self.0.take().unwrap();
            Poll::Ready(Ok(NewConnection::new(conn)))
        } else {
            Poll::Pending
        }
    }
}

/// Future that completes when a connection is fully established
///
/// For clients, the resulting value indicates if 0-RTT was accepted. For servers, the resulting
/// value is meaningless.
pub struct ZeroRttAccepted(oneshot::Receiver<bool>);

impl Future for ZeroRttAccepted {
    type Output = bool;
    fn poll(mut self: Pin<&mut Self>, cx: &mut Context) -> Poll<Self::Output> {
        self.0.poll_unpin(cx).map(|x| x.unwrap_or(false))
    }
}

/// Components of a newly established connection
///
/// Ensure `driver` runs or the connection will not work.
#[derive(Debug)]
pub struct NewConnection {
    /// The future responsible for handling I/O on the connection
    pub driver: ConnectionDriver,
    /// Handle for interacting with the connection
    pub connection: Connection,
    /// Unidirectional streams initiated by the peer, in the order they were opened
    pub uni_streams: IncomingUniStreams,
    /// Bidirectional streams initiated by the peer, in the order they were opened
    pub bi_streams: IncomingBiStreams,
    /// Unordered, unreliable datagrams sent by the peer
    pub datagrams: Datagrams,
    /// Leave room for future extensions
    _non_exhaustive: (),
}

impl NewConnection {
    fn new(conn: ConnectionRef) -> Self {
        Self {
            driver: ConnectionDriver(conn.clone()),
            connection: Connection(conn.clone()),
            uni_streams: IncomingUniStreams(conn.clone()),
            bi_streams: IncomingBiStreams(conn.clone()),
            datagrams: Datagrams(conn),
            _non_exhaustive: (),
        }
    }
}

/// A future that drives protocol logic for a connection
///
/// This future handles the protocol logic for a single connection, routing events from the
/// `Connection` API object to the `Endpoint` task and the related stream-related interfaces.
/// It also keeps track of outstanding timeouts for the `Connection`.
///
/// If the connection encounters an error condition, this future will yield an error. It will
/// terminate (yielding `Ok(())`) if the connection was closed without error. Unlike other
/// connection-related futures, this waits for the draining period to complete to ensure that
/// packets still in flight from the peer are handled gracefully.
#[must_use = "connection drivers must be spawned for their connections to function"]
#[derive(Debug)]
pub struct ConnectionDriver(pub(crate) ConnectionRef);

impl Future for ConnectionDriver {
    type Output = Result<(), ConnectionError>;
    fn poll(mut self: Pin<&mut Self>, cx: &mut Context) -> Poll<Self::Output> {
        let conn = &mut *self.0.lock().unwrap();

        let span = info_span!("drive", id = conn.handle.0);
        let _guard = span.enter();

        loop {
            let now = Instant::now();
            let mut keep_going = false;
            if let Err(e) = conn.process_conn_events(cx) {
                conn.terminate(e.clone());
                return Poll::Ready(Err(e));
            }
            conn.drive_transmit(now);
            keep_going |= conn.drive_timers(cx, now);
            keep_going |= conn.handle_timer_updates();
            conn.forward_endpoint_events();
            conn.forward_app_events();
            if !keep_going || conn.inner.is_drained() {
                break;
            }
        }

        if !conn.inner.is_drained() {
            conn.driver = Some(cx.waker().clone());
            return Poll::Pending;
        }
        match conn.error {
            Some(ConnectionError::LocallyClosed) => Poll::Ready(Ok(())),
            Some(ref e) => Poll::Ready(Err(e.clone())),
            None => unreachable!("drained connections always have an error"),
        }
    }
}

/// A QUIC connection.
///
/// If all references to a connection (including every clone of the `Connection` handle, streams of
/// incoming streams, and the various stream types) other than the `ConnectionDriver` have been
/// dropped, the the connection will be automatically closed with an `error_code` of 0 and an empty
/// `reason`. You can also close the connection explicitly by calling `Connection::close()`.
///
/// May be cloned to obtain another handle to the same connection.
#[derive(Clone, Debug)]
pub struct Connection(ConnectionRef);

impl Connection {
    /// Initiate a new outgoing unidirectional stream.
    ///
    /// Streams are cheap and instantaneous to open unless blocked by flow control. As a
    /// consequence, the peer won't be notified that a stream has been opened until the stream is
    /// actually used.
    pub fn open_uni(&self) -> OpenUni {
        OpenUni {
            conn: self.0.clone(),
            state: broadcast::State::default(),
        }
    }

    /// Initiate a new outgoing bidirectional stream.
    ///
    /// Streams are cheap and instantaneous to open unless blocked by flow control. As a
    /// consequence, the peer won't be notified that a stream has been opened until the stream is
    /// actually used.
    pub fn open_bi(&self) -> OpenBi {
        OpenBi {
            conn: self.0.clone(),
            state: broadcast::State::default(),
        }
    }

    /// Close the connection immediately.
    ///
    /// Pending operations will fail immediately with `ConnectionError::LocallyClosed`. Delivery of
    /// data on unfinished streams is not guaranteed, so the application must call this only when
    /// all important communications have been completed.
    ///
    /// `error_code` and `reason` are not interpreted, and are provided directly to the peer.
    ///
    /// `reason` will be truncated to fit in a single packet with overhead; to improve odds that it
    /// is preserved in full, it should be kept under 1KiB.
    pub fn close(&self, error_code: VarInt, reason: &[u8]) {
        let conn = &mut *self.0.lock().unwrap();
        conn.close(error_code, reason.into());
    }

    /// Transmit `data` as an unreliable, unordered application datagram
    ///
    /// Application datagrams are a low-level primitive. They may be lost or delivered out of order,
    /// and `data` must both fit inside a single QUIC packet and be smaller than the maximum
    /// dictated by the peer.
    ///
    /// Will not wait unless the link is congested. The first call on a connection after
    /// `send_datagram_ready` completes successfully is guaranteed not to wait.
    pub fn send_datagram(&self, data: Bytes) -> SendDatagram<'_> {
        SendDatagram {
            conn: &self.0,
            data,
            state: broadcast::State::default(),
        }
    }

    /// Wait until the next `send_datagram` won't need to wait
    ///
    /// Useful when you don't want to materialize a datagram until the last possible moment before
    /// sending. Has no impact unless the link is congested.
    pub fn send_datagram_ready(&self) -> SendDatagramReady<'_> {
        SendDatagramReady {
            conn: &self.0,
            state: broadcast::State::default(),
        }
    }

    /// Compute the maximum size of datagrams that may passed to `send_datagram`
    ///
    /// Returns `None` if datagrams are unsupported by the peer or disabled locally.
    ///
    /// This may change over the lifetime of a connection according to variation in the path MTU
    /// estimate. The peer can also enforce an arbitrarily small fixed limit, but if the peer's
    /// limit is large this is guaranteed to be a little over a kilobyte at minimum.
    ///
    /// Not necessarily the maximum size of received datagrams.
    pub fn max_datagram_size(&self) -> Option<usize> {
        self.0.lock().unwrap().inner.max_datagram_size()
    }

    /// The peer's UDP address.
    pub fn remote_address(&self) -> SocketAddr {
        self.0.lock().unwrap().inner.remote()
    }

    /// The `ConnectionId` defined for `conn` by the peer.
    pub fn remote_id(&self) -> ConnectionId {
        self.0.lock().unwrap().inner.rem_cid()
    }

    /// The negotiated application protocol
    pub fn protocol(&self) -> Option<Box<[u8]>> {
        self.0.lock().unwrap().inner.protocol().map(|x| x.into())
    }

    // Update traffic keys spontaneously for testing purposes.
    #[doc(hidden)]
    pub fn force_key_update(&self) {
        self.0.lock().unwrap().inner.initiate_key_update()
    }
}

/// A stream of unidirectional QUIC streams initiated by a remote peer.
///
/// Incoming streams are *always* opened in the same order that the peer created them, but data can
/// be delivered to open streams in any order. This allows meaning to be assigned to the sequence in
/// which streams are opened. For example, a file transfer protocol might designate the first stream
/// the client opens as a "control" stream, using all others for exchanging file data.
///
/// Processing streams in the order they're opened will produce head-of-line blocking. For best
/// performance, an application should be prepared to fully process later streams before any data is
/// received on earlier streams.
#[derive(Debug)]
pub struct IncomingUniStreams(ConnectionRef);

impl futures::Stream for IncomingUniStreams {
    type Item = Result<RecvStream, ConnectionError>;

    fn poll_next(self: Pin<&mut Self>, cx: &mut Context) -> Poll<Option<Self::Item>> {
        let mut conn = self.0.lock().unwrap();
        if let Some(x) = conn.inner.accept(Dir::Uni) {
            conn.wake(); // To send additional stream ID credit
            mem::drop(conn); // Release the lock so clone can take it
            Poll::Ready(Some(Ok(RecvStream::new(self.0.clone(), x, false))))
        } else if let Some(ConnectionError::LocallyClosed) = conn.error {
            Poll::Ready(None)
        } else if let Some(ref e) = conn.error {
            Poll::Ready(Some(Err(e.clone())))
        } else {
            conn.incoming_uni_streams_reader = Some(cx.waker().clone());
            Poll::Pending
        }
    }
}

/// A stream of bidirectional QUIC streams initiated by a remote peer.
///
/// See `IncomingUniStreams` for information about incoming streams in general.
#[derive(Debug)]
pub struct IncomingBiStreams(ConnectionRef);

impl futures::Stream for IncomingBiStreams {
    type Item = Result<(SendStream, RecvStream), ConnectionError>;

    fn poll_next(self: Pin<&mut Self>, cx: &mut Context) -> Poll<Option<Self::Item>> {
        let mut conn = self.0.lock().unwrap();
        if let Some(x) = conn.inner.accept(Dir::Bi) {
            conn.wake(); // To send additional stream ID credit
            mem::drop(conn); // Release the lock so clone can take it
            Poll::Ready(Some(Ok((
                SendStream::new(self.0.clone(), x, false),
                RecvStream::new(self.0.clone(), x, false),
            ))))
        } else if let Some(ConnectionError::LocallyClosed) = conn.error {
            Poll::Ready(None)
        } else if let Some(ref e) = conn.error {
            Poll::Ready(Some(Err(e.clone())))
        } else {
            conn.incoming_bi_streams_reader = Some(cx.waker().clone());
            Poll::Pending
        }
    }
}

/// Stream of unordered, unreliable datagrams sent by the peer
#[derive(Debug)]
pub struct Datagrams(ConnectionRef);

impl futures::Stream for Datagrams {
    type Item = Result<Bytes, ConnectionError>;

    fn poll_next(self: Pin<&mut Self>, cx: &mut Context) -> Poll<Option<Self::Item>> {
        let mut conn = self.0.lock().unwrap();
        if let Some(x) = conn.inner.recv_datagram() {
            Poll::Ready(Some(Ok(x)))
        } else if let Some(ConnectionError::LocallyClosed) = conn.error {
            Poll::Ready(None)
        } else if let Some(ref e) = conn.error {
            Poll::Ready(Some(Err(e.clone())))
        } else {
            conn.datagram_reader = Some(cx.waker().clone());
            Poll::Pending
        }
    }
}

/// A future that will resolve into an opened outgoing unidirectional stream
pub struct OpenUni {
    conn: ConnectionRef,
    state: broadcast::State,
}

impl Future for OpenUni {
    type Output = Result<SendStream, ConnectionError>;

    fn poll(self: Pin<&mut Self>, cx: &mut Context) -> Poll<Self::Output> {
        let this = self.get_mut();
        let mut conn = this.conn.lock().unwrap();
        if let Some(ref e) = conn.error {
            return Poll::Ready(Err(e.clone()));
        }
        if let Some(id) = conn.inner.open(Dir::Uni) {
            let is_0rtt = conn.inner.side().is_client() && conn.inner.is_handshaking();
            drop(conn); // Release lock for clone
            return Poll::Ready(Ok(SendStream::new(this.conn.clone(), id, is_0rtt)));
        }
        conn.uni_opening.register(cx, &mut this.state);
        Poll::Pending
    }
}

/// A future that will resolve into an opened outgoing bidirectional stream
pub struct OpenBi {
    conn: ConnectionRef,
    state: broadcast::State,
}

impl Future for OpenBi {
    type Output = Result<(SendStream, RecvStream), ConnectionError>;

    fn poll(self: Pin<&mut Self>, cx: &mut Context) -> Poll<Self::Output> {
        let this = self.get_mut();
        let mut conn = this.conn.lock().unwrap();
        if let Some(ref e) = conn.error {
            return Poll::Ready(Err(e.clone()));
        }
        if let Some(id) = conn.inner.open(Dir::Bi) {
            let is_0rtt = conn.inner.side().is_client() && conn.inner.is_handshaking();
            drop(conn); // Release lock for clone
            return Poll::Ready(Ok((
                SendStream::new(this.conn.clone(), id, is_0rtt),
                RecvStream::new(this.conn.clone(), id, is_0rtt),
            )));
        }
        conn.bi_opening.register(cx, &mut this.state);
        Poll::Pending
    }
}

pub struct SendDatagramReady<'a> {
    conn: &'a ConnectionRef,
    state: broadcast::State,
}

impl<'a> Future for SendDatagramReady<'a> {
    type Output = Result<(), SendDatagramError>;

    fn poll(self: Pin<&mut Self>, cx: &mut Context) -> Poll<Self::Output> {
        let this = self.get_mut();
        let mut conn = this.conn.lock().unwrap();
        if let Some(ref e) = conn.error {
            return Poll::Ready(Err(SendDatagramError::ConnectionClosed(e.clone())));
        }
        match conn.inner.send_datagram() {
            Ok(_) => Poll::Ready(Ok(())),
            Err(e) => conn.handle_datagram_err(cx, &mut this.state, e),
        }
    }
}

pub struct SendDatagram<'a> {
    conn: &'a ConnectionRef,
    data: Bytes,
    state: broadcast::State,
}

impl<'a> Future for SendDatagram<'a> {
    type Output = Result<(), SendDatagramError>;

    fn poll(self: Pin<&mut Self>, cx: &mut Context) -> Poll<Self::Output> {
        let this = self.get_mut();
        let mut conn = this.conn.lock().unwrap();
        if let Some(ref e) = conn.error {
            return Poll::Ready(Err(SendDatagramError::ConnectionClosed(e.clone())));
        }
        match conn.inner.send_datagram() {
            Ok(sender) => match sender.send(mem::replace(&mut this.data, Bytes::new())) {
                Ok(()) => Poll::Ready(Ok(())),
                Err(proto::DatagramTooLarge) => Poll::Ready(Err(SendDatagramError::TooLarge)),
            },
            Err(e) => conn.handle_datagram_err(cx, &mut this.state, e),
        }
    }
}

/// Errors that arise from sending a datagram
#[derive(Debug, Error, Clone)]
pub enum SendDatagramError {
    /// The connection was closed.
    #[error(display = "connection closed: {}", 0)]
    ConnectionClosed(ConnectionError),
    /// The datagram is larger than the connection can currently accommodate
    ///
    /// Indicates that the path MTU minus overhead or the limit advertised by the peer has been
    /// exceeded.
    #[error(display = "datagram too large")]
    TooLarge,
    /// The peer does not support receiving datagram frames
    #[error(display = "datagrams not supported by peer")]
    UnsupportedByPeer,
    /// Datagram support is disabled locally
    #[error(display = "datagram support disabled")]
    Disabled,
}

#[derive(Debug)]
pub struct ConnectionRef(Arc<Mutex<ConnectionInner>>);

impl ConnectionRef {
    pub(crate) fn new(
        handle: ConnectionHandle,
        conn: proto::Connection,
        endpoint_events: mpsc::UnboundedSender<(ConnectionHandle, EndpointEvent)>,
        conn_events: mpsc::UnboundedReceiver<ConnectionEvent>,
    ) -> Self {
        Self(Arc::new(Mutex::new(ConnectionInner {
            epoch: Instant::now(),
            inner: conn,
            driver: None,
            handle,
            on_connected: None,
            connected: false,
            timers: Default::default(),
            conn_events,
            endpoint_events,
            blocked_writers: HashMap::new(),
            blocked_readers: HashMap::new(),
            uni_opening: Broadcast::new(),
            bi_opening: Broadcast::new(),
            incoming_uni_streams_reader: None,
            incoming_bi_streams_reader: None,
            datagram_reader: None,
            finishing: HashMap::new(),
            error: None,
            ref_count: 0,
            send_datagram_blocked: Broadcast::new(),
        })))
    }
}

impl Clone for ConnectionRef {
    fn clone(&self) -> Self {
        self.0.lock().unwrap().ref_count += 1;
        Self(self.0.clone())
    }
}

impl Drop for ConnectionRef {
    fn drop(&mut self) {
        let conn = &mut *self.0.lock().unwrap();
        if let Some(x) = conn.ref_count.checked_sub(1) {
            conn.ref_count = x;
            if x == 0 && !conn.inner.is_closed() {
                // If the driver is alive, it's just it and us, so we'd better shut it down. If it's
                // not, we can't do any harm. If there were any streams being opened, then either
                // the connection will be closed for an unrelated reason or a fresh reference will
                // be constructed for the newly opened stream.
                conn.implicit_close();
            }
        }
    }
}

impl std::ops::Deref for ConnectionRef {
    type Target = Mutex<ConnectionInner>;
    fn deref(&self) -> &Self::Target {
        &self.0
    }
}

pub struct ConnectionInner {
    epoch: Instant,
    pub(crate) inner: proto::Connection,
    driver: Option<Waker>,
    handle: ConnectionHandle,
    on_connected: Option<oneshot::Sender<bool>>,
    connected: bool,
    timers: proto::TimerTable<Option<Delay>>,
    conn_events: mpsc::UnboundedReceiver<ConnectionEvent>,
    endpoint_events: mpsc::UnboundedSender<(ConnectionHandle, EndpointEvent)>,
    pub(crate) blocked_writers: HashMap<StreamId, Waker>,
    pub(crate) blocked_readers: HashMap<StreamId, Waker>,
    uni_opening: Broadcast,
    bi_opening: Broadcast,
    incoming_uni_streams_reader: Option<Waker>,
    incoming_bi_streams_reader: Option<Waker>,
    datagram_reader: Option<Waker>,
    pub(crate) finishing: HashMap<StreamId, oneshot::Sender<Option<WriteError>>>,
    /// Always set to Some before the connection becomes drained
    pub(crate) error: Option<ConnectionError>,
    /// Number of live handles that can be used to initiate or handle I/O; excludes the driver
    ref_count: usize,
    send_datagram_blocked: Broadcast,
}

impl ConnectionInner {
    fn drive_transmit(&mut self, now: Instant) {
        while let Some(t) = self.inner.poll_transmit(now) {
            // If the endpoint driver is gone, noop.
            let _ = self
                .endpoint_events
                .unbounded_send((self.handle, EndpointEvent::Transmit(t)));
        }
    }

    fn forward_endpoint_events(&mut self) {
        while let Some(event) = self.inner.poll_endpoint_events() {
            // If the endpoint driver is gone, noop.
            let _ = self
                .endpoint_events
                .unbounded_send((self.handle, EndpointEvent::Proto(event)));
        }
    }

    /// If this returns `Err`, the endpoint is dead, so the driver should exit immediately.
    fn process_conn_events(&mut self, cx: &mut Context) -> Result<(), ConnectionError> {
        loop {
            match self.conn_events.poll_next_unpin(cx) {
                Poll::Ready(Some(ConnectionEvent::Proto(event))) => {
                    self.inner.handle_event(event);
                }
                Poll::Ready(Some(ConnectionEvent::Close { reason, error_code })) => {
                    self.close(error_code, reason);
                }
                Poll::Ready(None) => {
                    return Err(ConnectionError::TransportError(proto::TransportError {
                        code: proto::TransportErrorCode::INTERNAL_ERROR,
                        frame: None,
                        reason: "endpoint driver future was dropped".to_string(),
                    }));
                }
                Poll::Pending => {
                    return Ok(());
                }
            }
        }
    }

    fn forward_app_events(&mut self) {
        while let Some(event) = self.inner.poll() {
            use proto::Event::*;
            match event {
                Connected { .. } => {
                    self.connected = true;
                    if let Some(x) = self.on_connected.take() {
                        // We don't care if the on-connected future was dropped
                        let _ = x.send(self.inner.accepted_0rtt());
                    }
                }
                ConnectionLost { reason } => {
                    self.terminate(reason);
                }
                StreamWritable { stream } => {
                    if let Some(writer) = self.blocked_writers.remove(&stream) {
                        writer.wake();
                    }
                }
                StreamOpened { dir: Dir::Uni } => {
                    if let Some(x) = self.incoming_uni_streams_reader.take() {
                        x.wake();
                    }
                }
                StreamOpened { dir: Dir::Bi } => {
                    if let Some(x) = self.incoming_bi_streams_reader.take() {
                        x.wake();
                    }
                }
                DatagramReceived => {
                    if let Some(x) = self.datagram_reader.take() {
                        x.wake();
                    }
                }
                StreamReadable { stream } => {
                    if let Some(reader) = self.blocked_readers.remove(&stream) {
                        reader.wake();
                    }
                }
                StreamAvailable { dir } => {
                    let tasks = match dir {
                        Dir::Uni => &mut self.uni_opening,
                        Dir::Bi => &mut self.bi_opening,
                    };
                    tasks.wake();
                }
                StreamFinished {
                    stream,
                    stop_reason,
                } => {
                    if let Some(finishing) = self.finishing.remove(&stream) {
                        // If the finishing stream was already dropped, there's nothing more to do.
                        let _ = finishing
                            .send(stop_reason.map(|e| WriteError::Stopped { error_code: e }));
                    }
                }
                DatagramSendUnblocked => {
                    self.send_datagram_blocked.wake();
                }
            }
        }
    }

    fn drive_timers(&mut self, cx: &mut Context, now: Instant) -> bool {
        let mut keep_going = false;
        for (timer, slot) in &mut self.timers {
            if let Some(ref mut delay) = slot {
                match delay.poll_unpin(cx) {
                    Poll::Ready(()) => {
                        *slot = None;
                        trace!("{:?} timeout", timer);
                        self.inner.handle_timeout(now, timer);
                        // Timeout call may have queued sends
                        keep_going = true;
                    }
                    Poll::Pending => {}
                }
            }
        }
        keep_going
    }

    fn handle_timer_updates(&mut self) -> bool {
        let mut keep_going = false;
        while let Some(update) = self.inner.poll_timers() {
            keep_going = true; // Timers must be polled once set
            match update {
                TimerUpdate {
                    timer,
                    update: proto::TimerSetting::Start(time),
                } => match self.timers[timer] {
                    ref mut x @ None => {
                        trace!(time = ?time.duration_since(self.epoch), "{:?} timer start", timer);
                        *x = Some(delay(time));
                    }
                    Some(ref mut x) => {
                        trace!(time = ?time.duration_since(self.epoch), "{:?} timer reset", timer);
                        x.reset(time);
                    }
                },
                TimerUpdate {
                    timer,
                    update: proto::TimerSetting::Stop,
                } => {
                    if self.timers[timer].take().is_some() {
                        trace!("{:?} timer stop", timer);
                    }
                }
            }
        }
        keep_going
    }

    /// Wake up a blocked `Driver` task to process I/O
    pub(crate) fn wake(&mut self) {
        if let Some(x) = self.driver.take() {
            x.wake();
        }
    }

    /// Used to wake up all blocked futures when the connection becomes closed for any reason
    fn terminate(&mut self, reason: ConnectionError) {
        self.error = Some(reason.clone());
        for (_, writer) in self.blocked_writers.drain() {
            writer.wake()
        }
        for (_, reader) in self.blocked_readers.drain() {
            reader.wake()
        }
        self.uni_opening.wake();
        self.bi_opening.wake();
        if let Some(x) = self.incoming_uni_streams_reader.take() {
            x.wake();
        }
        if let Some(x) = self.incoming_bi_streams_reader.take() {
            x.wake();
        }
        if let Some(x) = self.datagram_reader.take() {
            x.wake();
        }
        for (_, x) in self.finishing.drain() {
            let _ = x.send(Some(WriteError::ConnectionClosed(reason.clone())));
        }
        self.send_datagram_blocked.wake();
        if let Some(x) = self.on_connected.take() {
            let _ = x.send(false);
        }
    }

    fn close(&mut self, error_code: VarInt, reason: Bytes) {
        self.inner.close(Instant::now(), error_code, reason);
        self.terminate(ConnectionError::LocallyClosed);
        self.wake();
    }

    /// Close for a reason other than the application's explicit request
    pub fn implicit_close(&mut self) {
        self.close(0u32.into(), Bytes::new());
    }

    pub(crate) fn check_0rtt(&self) -> Result<(), ()> {
        if self.inner.is_handshaking() || self.inner.accepted_0rtt() {
            Ok(())
        } else {
            Err(())
        }
    }

    fn handle_datagram_err(
        &mut self,
        cx: &mut Context,
        state: &mut broadcast::State,
        e: proto::SendDatagramError,
    ) -> Poll<Result<(), SendDatagramError>> {
        match e {
            proto::SendDatagramError::Blocked => {
                self.send_datagram_blocked.register(cx, state);
                Poll::Pending
            }
            proto::SendDatagramError::UnsupportedByPeer => {
                Poll::Ready(Err(SendDatagramError::UnsupportedByPeer))
            }
            proto::SendDatagramError::Disabled => Poll::Ready(Err(SendDatagramError::Disabled)),
        }
    }
}

impl Drop for ConnectionInner {
    fn drop(&mut self) {
        if !self.inner.is_drained() {
            // Ensure the endpoint can tidy up
            let _ = self.endpoint_events.unbounded_send((
                self.handle,
                EndpointEvent::Proto(proto::EndpointEvent::drained()),
            ));
        }
    }
}

impl fmt::Debug for ConnectionInner {
    fn fmt(&self, f: &mut fmt::Formatter) -> fmt::Result {
        f.debug_struct("ConnectionInner")
            .field("inner", &self.inner)
            .finish()
    }
}<|MERGE_RESOLUTION|>--- conflicted
+++ resolved
@@ -1,25 +1,12 @@
-<<<<<<< HEAD
-use std::collections::HashMap;
-use std::fmt;
-use std::future::Future;
-use std::mem;
-use std::net::SocketAddr;
-use std::pin::Pin;
-use std::sync::{Arc, Mutex};
-use std::task::{Context, Poll, Waker};
-use std::time::Instant;
-
-use bytes::Bytes;
-use err_derive::Error;
-use futures::channel::{mpsc, oneshot};
-use futures::{FutureExt, StreamExt};
-=======
 use std::{
     collections::HashMap,
-    fmt, mem,
+    fmt,
+    future::Future,
+    mem,
     net::SocketAddr,
     pin::Pin,
     sync::{Arc, Mutex},
+    task::{Context, Poll, Waker},
     time::Instant,
 };
 
@@ -27,10 +14,8 @@
 use err_derive::Error;
 use futures::{
     channel::{mpsc, oneshot},
-    task::{Context, Waker},
-    Future, FutureExt, Poll, StreamExt,
+    FutureExt, StreamExt,
 };
->>>>>>> ecede304
 use proto::{ConnectionError, ConnectionHandle, ConnectionId, Dir, StreamId, TimerUpdate};
 use tokio_timer::{delay, Delay};
 use tracing::{info_span, trace};
