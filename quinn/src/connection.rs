--- conflicted
+++ resolved
@@ -5,27 +5,16 @@
     io,
     net::{IpAddr, SocketAddr},
     pin::Pin,
-<<<<<<< HEAD
     sync::{Arc, Weak},
-    task::{Context, Poll, Waker},
-    time::{Duration, Instant},
-=======
-    sync::Arc,
     task::{Context, Poll, Waker, ready},
->>>>>>> c94fa9ba
 };
 
 use bytes::Bytes;
 use pin_project_lite::pin_project;
 use rustc_hash::FxHashMap;
 use thiserror::Error;
-<<<<<<< HEAD
-use tokio::sync::{futures::Notified, mpsc, oneshot, watch, Notify};
-use tracing::{debug_span, Instrument, Span};
-=======
-use tokio::sync::{Notify, futures::Notified, mpsc, oneshot};
+use tokio::sync::{Notify, futures::Notified, mpsc, oneshot, watch};
 use tracing::{Instrument, Span, debug_span};
->>>>>>> c94fa9ba
 
 use crate::{
     ConnectionEvent, Duration, Instant, VarInt,
@@ -304,7 +293,7 @@
 impl Connection {
     /// Returns a weak reference to the inner connection struct.
     pub fn weak_handle(&self) -> WeakConnectionHandle {
-        WeakConnectionHandle(Arc::downgrade(&self.0 .0))
+        WeakConnectionHandle(Arc::downgrade(&self.0.0))
     }
 
     /// Initiate a new outgoing unidirectional stream.
