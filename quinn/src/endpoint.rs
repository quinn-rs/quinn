<<<<<<< HEAD
use std::collections::{HashMap, VecDeque};
use std::future::Future;
use std::io;
use std::net::{SocketAddr, SocketAddrV6};
use std::pin::Pin;
use std::str;
use std::sync::{Arc, Mutex};
use std::task::{Context, Poll, Waker};
use std::time::Instant;

use bytes::Bytes;
use futures::channel::mpsc;
use futures::{FutureExt, StreamExt};
=======
use std::{
    collections::{HashMap, VecDeque},
    io,
    net::{SocketAddr, SocketAddrV6},
    pin::Pin,
    str,
    sync::{Arc, Mutex},
    time::Instant,
};

use bytes::Bytes;
use futures::{
    channel::mpsc,
    task::{Context, Waker},
    Future, FutureExt, Poll, StreamExt,
};
>>>>>>> ecede304
use proto::{self as proto, ClientConfig, ConnectError, ConnectionHandle, DatagramEvent};

use crate::{
    builders::EndpointBuilder,
    connection::{Connecting, ConnectionDriver, ConnectionRef},
    udp::UdpSocket,
    ConnectionEvent, EndpointEvent, VarInt, IO_LOOP_BOUND,
};

/// A QUIC endpoint.
///
/// An endpoint corresponds to a single UDP socket, may host many connections, and may act as both
/// client and server for different connections.
///
/// May be cloned to obtain another handle to the same endpoint.
#[derive(Clone, Debug)]
pub struct Endpoint {
    pub(crate) inner: EndpointRef,
    pub(crate) default_client_config: ClientConfig,
}

impl Endpoint {
    /// Begin constructing an `Endpoint`
    pub fn builder() -> EndpointBuilder {
        EndpointBuilder::default()
    }

    /// Connect to a remote endpoint. Be sure to spawn the `ConnectionDriver` after connecting.
    ///
    /// May fail immediately due to configuration errors, or in the future if the connection could
    /// not be established.
    pub fn connect(
        &self,
        addr: &SocketAddr,
        server_name: &str,
    ) -> Result<Connecting, ConnectError> {
        self.connect_with(self.default_client_config.clone(), addr, server_name)
    }

    /// Connect to a remote endpoint using a custom configuration.
    ///
    /// May fail immediately due to configuration errors, or in the future if the connection could
    /// not be established.
    pub fn connect_with(
        &self,
        config: ClientConfig,
        addr: &SocketAddr,
        server_name: &str,
    ) -> Result<Connecting, ConnectError> {
        let mut endpoint = self.inner.lock().unwrap();
        if endpoint.driver_lost {
            return Err(ConnectError::EndpointStopping);
        }
        let addr = if endpoint.ipv6 {
            SocketAddr::V6(ensure_ipv6(*addr))
        } else {
            *addr
        };
        let (ch, conn) = endpoint.inner.connect(config, addr, server_name)?;
        Ok(Connecting::new(endpoint.create_connection(ch, conn)))
    }

    /// Switch to a new UDP socket
    ///
    /// Allows the endpoint's address to be updated live, affecting all active connections. Incoming
    /// connections and connections to servers unreachable from the new address will be lost.
    ///
    /// On error, the old UDP socket is retained.
    pub fn rebind(
        &self,
        socket: std::net::UdpSocket,
        reactor: &tokio_net::driver::Handle,
    ) -> io::Result<()> {
        let addr = socket.local_addr()?;
        let socket = UdpSocket::from_std(socket, &reactor)?;
        let mut inner = self.inner.lock().unwrap();
        inner.socket = socket;
        inner.ipv6 = addr.is_ipv6();
        Ok(())
    }

    /// Get the local `SocketAddr` the underlying socket is bound to
    pub fn local_addr(&self) -> io::Result<SocketAddr> {
        self.inner.lock().unwrap().socket.local_addr()
    }

    /// Close all of this endpoint's connections immediately and cease accepting new connections.
    ///
    /// See `Connection::close` for details.
    pub fn close(&self, error_code: VarInt, reason: &[u8]) {
        let reason = Bytes::from(reason);
        let mut endpoint = self.inner.lock().unwrap();
        endpoint.close = Some((error_code, reason.clone()));
        for sender in endpoint.connections.values() {
            // Ignoring errors from dropped connections
            let _ = sender.unbounded_send(ConnectionEvent::Close {
                error_code,
                reason: reason.clone(),
            });
        }
        if let Some(task) = endpoint.incoming_reader.take() {
            task.wake();
        }
    }
}

/// A future that drives IO on an endpoint
///
/// This task functions as the switch point between the UDP socket object and the
/// `Endpoint` responsible for routing datagrams to their owning `Connection`.
/// In order to do so, it also facilitates the exchange of different types of events
/// flowing between the `Endpoint` and the tasks managing `Connection`s. As such,
/// running this task is necessary to keep the endpoint's connections running.
///
/// `EndpointDriver` futures terminate when the `Incoming` stream and all clones of the `Endpoint`
/// have been dropped, or when an I/O error occurs.
#[must_use = "endpoint drivers must be spawned for I/O to occur"]
#[derive(Debug)]
pub struct EndpointDriver(pub(crate) EndpointRef);

impl Future for EndpointDriver {
    type Output = Result<(), io::Error>;
    fn poll(mut self: Pin<&mut Self>, cx: &mut Context) -> Poll<Self::Output> {
        let endpoint = &mut *self.0.lock().unwrap();
        if endpoint.driver.is_none() {
            endpoint.driver = Some(cx.waker().clone());
        }
        loop {
            let now = Instant::now();
            let mut keep_going = false;
            keep_going |= endpoint.drive_recv(cx, now)?;
            endpoint.drive_incoming(cx);
            endpoint.handle_events(cx);
            keep_going |= endpoint.drive_send(cx)?;
            if !keep_going {
                break;
            }
        }
        if endpoint.ref_count == 0 && endpoint.connections.is_empty() {
            Poll::Ready(Ok(()))
        } else {
            Poll::Pending
        }
    }
}

impl Drop for EndpointDriver {
    fn drop(&mut self) {
        let mut endpoint = self.0.lock().unwrap();
        endpoint.driver_lost = true;
        if let Some(task) = endpoint.incoming_reader.take() {
            task.wake();
        }
        // Drop all outgoing channels, signaling the termination of the endpoint to the associated
        // connections.
        endpoint.connections.clear();
    }
}

#[derive(Debug)]
pub(crate) struct EndpointInner {
    socket: UdpSocket,
    inner: proto::Endpoint,
    outgoing: VecDeque<proto::Transmit>,
    incoming: VecDeque<ConnectionDriver>,
    incoming_reader: Option<Waker>,
    /// Whether the `Incoming` stream has not yet been dropped
    incoming_live: bool,
    driver: Option<Waker>,
    ipv6: bool,
    connections: HashMap<ConnectionHandle, mpsc::UnboundedSender<ConnectionEvent>>,
    // Stored to give out clones to new ConnectionInners
    sender: mpsc::UnboundedSender<(ConnectionHandle, EndpointEvent)>,
    events: mpsc::UnboundedReceiver<(ConnectionHandle, EndpointEvent)>,
    /// Number of live handles that can be used to initiate or handle I/O; excludes the driver
    ref_count: usize,
    /// Set if the endpoint has been manually closed
    close: Option<(VarInt, Bytes)>,
    driver_lost: bool,
}

impl EndpointInner {
    fn drive_recv(&mut self, cx: &mut Context, now: Instant) -> Result<bool, io::Error> {
        let mut buf = [0; 64 * 1024];
        let mut recvd = 0;
        loop {
            match self.socket.poll_recv(cx, &mut buf) {
                Poll::Ready(Ok((n, addr, ecn))) => {
                    match self.inner.handle(now, addr, ecn, (&buf[0..n]).into()) {
                        Some((handle, DatagramEvent::NewConnection(conn))) => {
                            let conn = ConnectionDriver(self.create_connection(handle, conn));
                            if !self.incoming_live {
                                conn.0.lock().unwrap().implicit_close();
                            }
                            self.incoming.push_back(conn);
                            if let Some(task) = self.incoming_reader.take() {
                                task.wake();
                            }
                        }
                        Some((handle, DatagramEvent::ConnectionEvent(event))) => {
                            // Ignoring errors from dropped connections that haven't yet been cleaned up
                            let _ = self
                                .connections
                                .get_mut(&handle)
                                .unwrap()
                                .unbounded_send(ConnectionEvent::Proto(event));
                        }
                        None => {}
                    }
                }
                Poll::Pending => {
                    break;
                }
                // Ignore ECONNRESET as it's undefined in QUIC and may be injected by an
                // attacker
                Poll::Ready(Err(ref e)) if e.kind() == io::ErrorKind::ConnectionReset => {
                    continue;
                }
                Poll::Ready(Err(e)) => {
                    return Err(e);
                }
            }
            recvd += 1;
            if recvd >= IO_LOOP_BOUND {
                return Ok(true);
            }
        }
        Ok(false)
    }

    fn drive_incoming(&mut self, cx: &mut Context) {
        for i in (0..self.incoming.len()).rev() {
            match self.incoming[i].poll_unpin(cx) {
                Poll::Ready(Ok(())) | Poll::Ready(Err(_)) if !self.incoming_live => {
                    let _ = self.incoming.swap_remove_back(i);
                }
                // It's safe to poll an already dead connection
                _ => {}
            }
        }
    }

    fn drive_send(&mut self, cx: &mut Context) -> Result<bool, io::Error> {
        let mut sent = 0;
        while let Some(t) = self
            .outgoing
            .pop_front()
            .or_else(|| self.inner.poll_transmit())
        {
            match self
                .socket
                .poll_send(cx, &t.destination, t.ecn, &t.contents)
            {
                Poll::Ready(Ok(_)) => {}
                Poll::Pending => {
                    self.outgoing.push_front(t);
                    break;
                }
                Poll::Ready(Err(ref e)) if e.kind() == io::ErrorKind::PermissionDenied => {
                    self.outgoing.push_front(t);
                    break;
                }
                Poll::Ready(Err(e)) => {
                    return Err(e);
                }
            }
            sent += 1;
            if sent == IO_LOOP_BOUND {
                return Ok(true);
            }
        }
        Ok(false)
    }

    fn handle_events(&mut self, cx: &mut Context) {
        use EndpointEvent::*;
        loop {
            match self.events.poll_next_unpin(cx) {
                Poll::Ready(Some((ch, event))) => match event {
                    Proto(e) => {
                        if e.is_drained() {
                            self.connections.remove(&ch);
                        }
                        if let Some(event) = self.inner.handle_event(ch, e) {
                            // Ignoring errors from dropped connections that haven't yet been cleaned up
                            let _ = self
                                .connections
                                .get_mut(&ch)
                                .unwrap()
                                .unbounded_send(ConnectionEvent::Proto(event));
                        }
                    }
                    Transmit(t) => self.outgoing.push_back(t),
                },
                Poll::Ready(None) => unreachable!("EndpointInner owns one sender"),
                Poll::Pending => {
                    return;
                }
            }
        }
    }

    fn create_connection(
        &mut self,
        handle: ConnectionHandle,
        conn: proto::Connection,
    ) -> ConnectionRef {
        let (send, recv) = mpsc::unbounded();
        if let Some((error_code, ref reason)) = self.close {
            send.unbounded_send(ConnectionEvent::Close {
                error_code,
                reason: reason.clone(),
            })
            .unwrap();
        }
        self.connections.insert(handle, send);
        ConnectionRef::new(handle, conn, self.sender.clone(), recv)
    }
}

fn ensure_ipv6(x: SocketAddr) -> SocketAddrV6 {
    match x {
        SocketAddr::V6(x) => x,
        SocketAddr::V4(x) => SocketAddrV6::new(x.ip().to_ipv6_mapped(), x.port(), 0, 0),
    }
}

/// Stream of incoming connections.
#[derive(Debug)]
pub struct Incoming(EndpointRef);

impl Incoming {
    pub(crate) fn new(inner: EndpointRef) -> Self {
        Self(inner)
    }
}

impl futures::Stream for Incoming {
    type Item = Connecting;
    fn poll_next(mut self: Pin<&mut Self>, cx: &mut Context) -> Poll<Option<Self::Item>> {
        let endpoint = &mut *self.0.lock().unwrap();
        if endpoint.driver_lost {
            Poll::Ready(None)
        } else if let Some(conn) = endpoint.incoming.pop_front() {
            endpoint.inner.accept();
            Poll::Ready(Some(Connecting::new(conn.0)))
        } else if endpoint.close.is_some() {
            Poll::Ready(None)
        } else {
            endpoint.incoming_reader = Some(cx.waker().clone());
            Poll::Pending
        }
    }
}

impl Drop for Incoming {
    fn drop(&mut self) {
        let endpoint = &mut *self.0.lock().unwrap();
        endpoint.inner.reject_new_connections();
        endpoint.incoming_live = false;
        endpoint.incoming_reader = None;
        for conn in &mut endpoint.incoming {
            conn.0.lock().unwrap().implicit_close();
        }
    }
}

#[derive(Debug)]
pub(crate) struct EndpointRef(Arc<Mutex<EndpointInner>>);

impl EndpointRef {
    pub(crate) fn new(socket: UdpSocket, inner: proto::Endpoint, ipv6: bool) -> Self {
        let (sender, events) = mpsc::unbounded();
        Self(Arc::new(Mutex::new(EndpointInner {
            socket,
            inner,
            ipv6,
            sender,
            events,
            outgoing: VecDeque::new(),
            incoming: VecDeque::new(),
            incoming_live: true,
            incoming_reader: None,
            driver: None,
            connections: HashMap::new(),
            ref_count: 0,
            close: None,
            driver_lost: false,
        })))
    }
}

impl Clone for EndpointRef {
    fn clone(&self) -> Self {
        self.0.lock().unwrap().ref_count += 1;
        Self(self.0.clone())
    }
}

impl Drop for EndpointRef {
    fn drop(&mut self) {
        let endpoint = &mut *self.0.lock().unwrap();
        if let Some(x) = endpoint.ref_count.checked_sub(1) {
            endpoint.ref_count = x;
            if x == 0 {
                // If the driver is about to be on its own, ensure it can shut down if the last
                // connection is gone.
                if let Some(task) = endpoint.driver.take() {
                    task.wake();
                }
            }
        }
    }
}

impl std::ops::Deref for EndpointRef {
    type Target = Mutex<EndpointInner>;
    fn deref(&self) -> &Self::Target {
        &self.0
    }
}<|MERGE_RESOLUTION|>--- conflicted
+++ resolved
@@ -1,35 +1,17 @@
-<<<<<<< HEAD
-use std::collections::{HashMap, VecDeque};
-use std::future::Future;
-use std::io;
-use std::net::{SocketAddr, SocketAddrV6};
-use std::pin::Pin;
-use std::str;
-use std::sync::{Arc, Mutex};
-use std::task::{Context, Poll, Waker};
-use std::time::Instant;
-
-use bytes::Bytes;
-use futures::channel::mpsc;
-use futures::{FutureExt, StreamExt};
-=======
 use std::{
     collections::{HashMap, VecDeque},
+    future::Future,
     io,
     net::{SocketAddr, SocketAddrV6},
     pin::Pin,
     str,
     sync::{Arc, Mutex},
+    task::{Context, Poll, Waker},
     time::Instant,
 };
 
 use bytes::Bytes;
-use futures::{
-    channel::mpsc,
-    task::{Context, Waker},
-    Future, FutureExt, Poll, StreamExt,
-};
->>>>>>> ecede304
+use futures::{channel::mpsc, FutureExt, StreamExt};
 use proto::{self as proto, ClientConfig, ConnectError, ConnectionHandle, DatagramEvent};
 
 use crate::{
