--- conflicted
+++ resolved
@@ -22,16 +22,8 @@
     RootCertStore,
     pki_types::{CertificateDer, PrivateKeyDer, PrivatePkcs8KeyDer},
 };
-<<<<<<< HEAD
-use tokio::{
-    runtime::{Builder, Runtime},
-    time::{Duration, Instant},
-};
+use tokio::runtime::{Builder, Runtime};
 use tracing::{error_span, info, info_span};
-=======
-use tokio::runtime::{Builder, Runtime};
-use tracing::{error_span, info};
->>>>>>> c94fa9ba
 use tracing_futures::Instrument as _;
 use tracing_subscriber::EnvFilter;
 
