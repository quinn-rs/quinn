#![cfg(any(feature = "rustls-aws-lc-rs", feature = "rustls-ring"))]

#[cfg(all(feature = "rustls-aws-lc-rs", not(feature = "rustls-ring")))]
use rustls::crypto::aws_lc_rs::default_provider;
#[cfg(feature = "rustls-ring")]
use rustls::crypto::ring::default_provider;

use std::{
    convert::TryInto,
    io,
    net::{IpAddr, Ipv4Addr, Ipv6Addr, SocketAddr, UdpSocket},
    str,
    sync::Arc,
};

use crate::runtime::TokioRuntime;
use crate::{Duration, Instant};
use bytes::Bytes;
use proto::{RandomConnectionIdGenerator, crypto::rustls::QuicClientConfig};
use rand::{RngCore, SeedableRng, rngs::StdRng};
use rustls::{
    RootCertStore,
    pki_types::{CertificateDer, PrivateKeyDer, PrivatePkcs8KeyDer},
};
use tokio::runtime::{Builder, Runtime};
use tracing::{error_span, info, info_span};
use tracing_futures::Instrument as _;
use tracing_subscriber::EnvFilter;

use super::{ClientConfig, Endpoint, EndpointConfig, RecvStream, SendStream, TransportConfig};

#[test]
fn handshake_timeout() {
    let _guard = subscribe();
    let runtime = rt_threaded();
    let client = {
        let _guard = runtime.enter();
        Endpoint::client(SocketAddr::new(IpAddr::V4(Ipv4Addr::LOCALHOST), 0)).unwrap()
    };

    // Avoid NoRootAnchors error
    let cert = rcgen::generate_simple_self_signed(vec!["localhost".into()]).unwrap();
    let mut roots = RootCertStore::empty();
    roots.add(cert.cert.into()).unwrap();

    let mut client_config = crate::ClientConfig::with_root_certificates(Arc::new(roots)).unwrap();
    const IDLE_TIMEOUT: Duration = Duration::from_millis(500);
    let mut transport_config = crate::TransportConfig::default();
    transport_config
        .max_idle_timeout(Some(IDLE_TIMEOUT.try_into().unwrap()))
        .initial_rtt(Duration::from_millis(10));
    client_config.transport_config(Arc::new(transport_config));

    let start = Instant::now();
    runtime.block_on(async move {
        match client
            .connect_with(
                client_config,
                SocketAddr::new(IpAddr::V4(Ipv4Addr::LOCALHOST), 1),
                "localhost",
            )
            .unwrap()
            .await
        {
            Err(crate::ConnectionError::TimedOut) => {}
            Err(e) => panic!("unexpected error: {e:?}"),
            Ok(_) => panic!("unexpected success"),
        }
    });
    let dt = start.elapsed();
    assert!(dt > IDLE_TIMEOUT && dt < 2 * IDLE_TIMEOUT);
}

#[tokio::test]
async fn close_endpoint() {
    let _guard = subscribe();

    // Avoid NoRootAnchors error
    let cert = rcgen::generate_simple_self_signed(vec!["localhost".into()]).unwrap();
    let mut roots = RootCertStore::empty();
    roots.add(cert.cert.into()).unwrap();

    let mut endpoint =
        Endpoint::client(SocketAddr::new(IpAddr::V4(Ipv4Addr::LOCALHOST), 0)).unwrap();
    endpoint
        .set_default_client_config(ClientConfig::with_root_certificates(Arc::new(roots)).unwrap());

    let conn = endpoint
        .connect(
            SocketAddr::new(IpAddr::V4(Ipv4Addr::LOCALHOST), 1234),
            "localhost",
        )
        .unwrap();

    tokio::spawn(async move {
        let _ = conn.await;
    });

    let conn = endpoint
        .connect(
            SocketAddr::new(IpAddr::V4(Ipv4Addr::LOCALHOST), 1234),
            "localhost",
        )
        .unwrap();
    endpoint.close(0u32.into(), &[]);
    match conn.await {
        Err(crate::ConnectionError::LocallyClosed) => (),
        Err(e) => panic!("unexpected error: {e}"),
        Ok(_) => {
            panic!("unexpected success");
        }
    }
}

#[test]
fn local_addr() {
    let socket = UdpSocket::bind((Ipv6Addr::LOCALHOST, 0)).unwrap();
    let addr = socket.local_addr().unwrap();
    let runtime = rt_basic();
    let ep = {
        let _guard = runtime.enter();
        Endpoint::new(Default::default(), None, socket, Arc::new(TokioRuntime)).unwrap()
    };
    assert_eq!(
        addr,
        ep.local_addr()
            .expect("Could not obtain our local endpoint")
    );
}

#[test]
fn read_after_close() {
    let _guard = subscribe();
    let runtime = rt_basic();
    let endpoint = {
        let _guard = runtime.enter();
        endpoint()
    };

    const MSG: &[u8] = b"goodbye!";
    let endpoint2 = endpoint.clone();
    runtime.spawn(async move {
        let new_conn = endpoint2
            .accept()
            .await
            .expect("endpoint")
            .await
            .expect("connection");
        let mut s = new_conn.open_uni().await.unwrap();
        s.write_all(MSG).await.unwrap();
        s.finish().unwrap();
        // Wait for the stream to be closed, one way or another.
        _ = s.stopped().await;
    });
    runtime.block_on(async move {
        let new_conn = endpoint
            .connect(endpoint.local_addr().unwrap(), "localhost")
            .unwrap()
            .await
            .expect("connect");
        tokio::time::sleep(Duration::from_millis(100)).await;
        let mut stream = new_conn.accept_uni().await.expect("incoming streams");
        let msg = stream.read_to_end(usize::MAX).await.expect("read_to_end");
        assert_eq!(msg, MSG);
    });
}

#[test]
fn export_keying_material() {
    let _guard = subscribe();
    let runtime = rt_basic();
    let endpoint = {
        let _guard = runtime.enter();
        endpoint()
    };

    runtime.block_on(async move {
        let outgoing_conn_fut = tokio::spawn({
            let endpoint = endpoint.clone();
            async move {
                endpoint
                    .connect(endpoint.local_addr().unwrap(), "localhost")
                    .unwrap()
                    .await
                    .expect("connect")
            }
        });
        let incoming_conn_fut = tokio::spawn({
            let endpoint = endpoint.clone();
            async move {
                endpoint
                    .accept()
                    .await
                    .expect("endpoint")
                    .await
                    .expect("connection")
            }
        });
        let outgoing_conn = outgoing_conn_fut.await.unwrap();
        let incoming_conn = incoming_conn_fut.await.unwrap();
        let mut i_buf = [0u8; 64];
        incoming_conn
            .export_keying_material(&mut i_buf, b"asdf", b"qwer")
            .unwrap();
        let mut o_buf = [0u8; 64];
        outgoing_conn
            .export_keying_material(&mut o_buf, b"asdf", b"qwer")
            .unwrap();
        assert_eq!(&i_buf[..], &o_buf[..]);
    });
}

#[tokio::test]
async fn ip_blocking() {
    let _guard = subscribe();
    let endpoint_factory = EndpointFactory::new();
    let client_1 = endpoint_factory.endpoint("client_1");
    let client_1_addr = client_1.local_addr().unwrap();
    let client_2 = endpoint_factory.endpoint("client_2");
    let server = endpoint_factory.endpoint("server");
    let server_addr = server.local_addr().unwrap();
    let server_task = tokio::spawn(async move {
        loop {
            let accepting = server.accept().await.unwrap();
            if accepting.remote_address() == client_1_addr {
                accepting.refuse();
            } else if accepting.remote_address_validated() {
                accepting.await.expect("connection");
            } else {
                accepting.retry().unwrap();
            }
        }
    });
    tokio::join!(
        async move {
            let e = client_1
                .connect(server_addr, "localhost")
                .unwrap()
                .await
                .expect_err("server should have blocked this");
            assert!(
                matches!(e, crate::ConnectionError::ConnectionClosed(_)),
                "wrong error"
            );
        },
        async move {
            client_2
                .connect(server_addr, "localhost")
                .unwrap()
                .await
                .expect("connect");
        }
    );
    server_task.abort();
}

/// Construct an endpoint suitable for connecting to itself
fn endpoint() -> Endpoint {
    EndpointFactory::new().endpoint("ep")
}

fn endpoint_with_config(transport_config: TransportConfig) -> Endpoint {
    EndpointFactory::new().endpoint_with_config("ep", transport_config)
}

/// Constructs endpoints suitable for connecting to themselves and each other
struct EndpointFactory {
    cert: rcgen::CertifiedKey,
    endpoint_config: EndpointConfig,
}

impl EndpointFactory {
    fn new() -> Self {
        Self {
            cert: rcgen::generate_simple_self_signed(vec!["localhost".into()]).unwrap(),
            endpoint_config: EndpointConfig::default(),
        }
    }

    fn endpoint(&self, name: impl Into<String>) -> Endpoint {
        self.endpoint_with_config(name, TransportConfig::default())
    }

    fn endpoint_with_config(
        &self,
        name: impl Into<String>,
        transport_config: TransportConfig,
    ) -> Endpoint {
        let span = info_span!("dummy");
        span.record("otel.name", name.into());
        let _guard = span.entered();
        let key = PrivateKeyDer::Pkcs8(self.cert.key_pair.serialize_der().into());
        let transport_config = Arc::new(transport_config);
        let mut server_config =
            crate::ServerConfig::with_single_cert(vec![self.cert.cert.der().clone()], key).unwrap();
        server_config.transport_config(transport_config.clone());

        let mut roots = rustls::RootCertStore::empty();
        roots.add(self.cert.cert.der().clone()).unwrap();
        let mut endpoint = Endpoint::new(
            self.endpoint_config.clone(),
            Some(server_config),
            UdpSocket::bind(SocketAddr::new(IpAddr::V4(Ipv4Addr::LOCALHOST), 0)).unwrap(),
            Arc::new(TokioRuntime),
        )
        .unwrap();
        let mut client_config = ClientConfig::with_root_certificates(Arc::new(roots)).unwrap();
        client_config.transport_config(transport_config);
        endpoint.set_default_client_config(client_config);

        endpoint
    }
}

#[tokio::test]
async fn zero_rtt() {
    let _guard = subscribe();
    let endpoint = endpoint();

    const MSG0: &[u8] = b"zero";
    const MSG1: &[u8] = b"one";
    let endpoint2 = endpoint.clone();
    tokio::spawn(async move {
        for _ in 0..2 {
            let incoming = endpoint2.accept().await.unwrap().accept().unwrap();
            let (connection, established) = incoming.into_0rtt().unwrap_or_else(|_| unreachable!());
            let c = connection.clone();
            tokio::spawn(async move {
                while let Ok(mut x) = c.accept_uni().await {
                    let msg = x.read_to_end(usize::MAX).await.unwrap();
                    assert_eq!(msg, MSG0);
                }
            });
            info!("sending 0.5-RTT");
            let mut s = connection.open_uni().await.expect("open_uni");
            s.write_all(MSG0).await.expect("write");
            s.finish().unwrap();
            established.await;
            info!("sending 1-RTT");
            let mut s = connection.open_uni().await.expect("open_uni");
            s.write_all(MSG1).await.expect("write");
            // The peer might close the connection before ACKing
            let _ = s.finish();
        }
    });

    let connection = endpoint
        .connect(endpoint.local_addr().unwrap(), "localhost")
        .unwrap()
        .into_0rtt()
        .err()
        .expect("0-RTT succeeded without keys")
        .await
        .expect("connect");

    {
        let mut stream = connection.accept_uni().await.expect("incoming streams");
        let msg = stream.read_to_end(usize::MAX).await.expect("read_to_end");
        assert_eq!(msg, MSG0);
        // Read a 1-RTT message to ensure the handshake completes fully, allowing the server's
        // NewSessionTicket frame to be received.
        let mut stream = connection.accept_uni().await.expect("incoming streams");
        let msg = stream.read_to_end(usize::MAX).await.expect("read_to_end");
        assert_eq!(msg, MSG1);
        drop(connection);
    }

    info!("initial connection complete");

    let (connection, zero_rtt) = endpoint
        .connect(endpoint.local_addr().unwrap(), "localhost")
        .unwrap()
        .into_0rtt()
        .unwrap_or_else(|_| panic!("missing 0-RTT keys"));
    // Send something ASAP to use 0-RTT
    let c = connection.clone();
    tokio::spawn(async move {
        let mut s = c.open_uni().await.expect("0-RTT open uni");
        info!("sending 0-RTT");
        s.write_all(MSG0).await.expect("0-RTT write");
        s.finish().unwrap();
    });

    let mut stream = connection.accept_uni().await.expect("incoming streams");
    let msg = stream.read_to_end(usize::MAX).await.expect("read_to_end");
    assert_eq!(msg, MSG0);
    assert!(zero_rtt.await);

    drop((stream, connection));

    endpoint.wait_idle().await;
}

#[test]
#[cfg_attr(
    any(target_os = "solaris", target_os = "illumos"),
    ignore = "Fails on Solaris and Illumos"
)]
fn echo_v6() {
    run_echo(EchoArgs {
        client_addr: SocketAddr::new(IpAddr::V6(Ipv6Addr::UNSPECIFIED), 0),
        server_addr: SocketAddr::new(IpAddr::V6(Ipv6Addr::LOCALHOST), 0),
        nr_streams: 1,
        stream_size: 10 * 1024,
        receive_window: None,
        stream_receive_window: None,
    });
}

#[test]
#[cfg_attr(target_os = "solaris", ignore = "Sometimes hangs in poll() on Solaris")]
fn echo_v4() {
    run_echo(EchoArgs {
        client_addr: SocketAddr::new(IpAddr::V4(Ipv4Addr::UNSPECIFIED), 0),
        server_addr: SocketAddr::new(IpAddr::V4(Ipv4Addr::LOCALHOST), 0),
        nr_streams: 1,
        stream_size: 10 * 1024,
        receive_window: None,
        stream_receive_window: None,
    });
}

#[test]
#[cfg_attr(target_os = "solaris", ignore = "Hangs in poll() on Solaris")]
fn echo_dualstack() {
    run_echo(EchoArgs {
        client_addr: SocketAddr::new(IpAddr::V6(Ipv6Addr::UNSPECIFIED), 0),
        server_addr: SocketAddr::new(IpAddr::V4(Ipv4Addr::LOCALHOST), 0),
        nr_streams: 1,
        stream_size: 10 * 1024,
        receive_window: None,
        stream_receive_window: None,
    });
}

#[test]
#[ignore]
#[cfg_attr(target_os = "solaris", ignore = "Hangs in poll() on Solaris")]
fn stress_receive_window() {
    run_echo(EchoArgs {
        client_addr: SocketAddr::new(IpAddr::V4(Ipv4Addr::UNSPECIFIED), 0),
        server_addr: SocketAddr::new(IpAddr::V4(Ipv4Addr::LOCALHOST), 0),
        nr_streams: 50,
        stream_size: 25 * 1024 + 11,
        receive_window: Some(37),
        stream_receive_window: Some(100 * 1024 * 1024),
    });
}

#[test]
#[ignore]
#[cfg_attr(target_os = "solaris", ignore = "Hangs in poll() on Solaris")]
fn stress_stream_receive_window() {
    // Note that there is no point in running this with too many streams,
    // since the window is only active within a stream.
    run_echo(EchoArgs {
        client_addr: SocketAddr::new(IpAddr::V4(Ipv4Addr::UNSPECIFIED), 0),
        server_addr: SocketAddr::new(IpAddr::V4(Ipv4Addr::LOCALHOST), 0),
        nr_streams: 2,
        stream_size: 250 * 1024 + 11,
        receive_window: Some(100 * 1024 * 1024),
        stream_receive_window: Some(37),
    });
}

#[test]
#[ignore]
#[cfg_attr(target_os = "solaris", ignore = "Hangs in poll() on Solaris")]
fn stress_both_windows() {
    run_echo(EchoArgs {
        client_addr: SocketAddr::new(IpAddr::V4(Ipv4Addr::UNSPECIFIED), 0),
        server_addr: SocketAddr::new(IpAddr::V4(Ipv4Addr::LOCALHOST), 0),
        nr_streams: 50,
        stream_size: 25 * 1024 + 11,
        receive_window: Some(37),
        stream_receive_window: Some(37),
    });
}

fn run_echo(args: EchoArgs) {
    let _guard = subscribe();
    let runtime = rt_basic();
    let handle = {
        // Use small receive windows
        let mut transport_config = TransportConfig::default();
        if let Some(receive_window) = args.receive_window {
            transport_config.receive_window(receive_window.try_into().unwrap());
        }
        if let Some(stream_receive_window) = args.stream_receive_window {
            transport_config.stream_receive_window(stream_receive_window.try_into().unwrap());
        }
        transport_config.max_concurrent_bidi_streams(1_u8.into());
        transport_config.max_concurrent_uni_streams(1_u8.into());
        let transport_config = Arc::new(transport_config);

        // We don't use the `endpoint` helper here because we want two different endpoints with
        // different addresses.
        let cert = rcgen::generate_simple_self_signed(vec!["localhost".into()]).unwrap();
        let key = PrivatePkcs8KeyDer::from(cert.key_pair.serialize_der());
        let cert = CertificateDer::from(cert.cert);
        let mut server_config =
            crate::ServerConfig::with_single_cert(vec![cert.clone()], key.into()).unwrap();

        server_config.transport = transport_config.clone();
        let server_sock = UdpSocket::bind(args.server_addr).unwrap();
        let server_addr = server_sock.local_addr().unwrap();
        let server = {
            let _guard = runtime.enter();
            let _guard = error_span!("server").entered();
            Endpoint::new(
                Default::default(),
                Some(server_config),
                server_sock,
                Arc::new(TokioRuntime),
            )
            .unwrap()
        };

        let mut roots = rustls::RootCertStore::empty();
        roots.add(cert).unwrap();
        let mut client_crypto =
            rustls::ClientConfig::builder_with_provider(default_provider().into())
                .with_safe_default_protocol_versions()
                .unwrap()
                .with_root_certificates(roots)
                .with_no_client_auth();
        client_crypto.key_log = Arc::new(rustls::KeyLogFile::new());

        let mut client = {
            let _guard = runtime.enter();
            let _guard = error_span!("client").entered();
            Endpoint::client(args.client_addr).unwrap()
        };
        let mut client_config =
            ClientConfig::new(Arc::new(QuicClientConfig::try_from(client_crypto).unwrap()));
        client_config.transport_config(transport_config);
        client.set_default_client_config(client_config);

        let handle = runtime.spawn(async move {
            let incoming = server.accept().await.unwrap();

            // Note for anyone modifying the platform support in this test:
            // If `local_ip` gets available on additional platforms - which
            // requires modifying this test - please update the list of supported
            // platforms in the doc comment of `quinn_udp::RecvMeta::dst_ip`.
            if cfg!(target_os = "linux")
                || cfg!(target_os = "android")
                || cfg!(target_os = "freebsd")
                || cfg!(target_os = "openbsd")
                || cfg!(target_os = "netbsd")
                || cfg!(target_os = "macos")
                || cfg!(target_os = "windows")
            {
                let local_ip = incoming.local_ip().expect("Local IP must be available");
                assert!(local_ip.is_loopback());
            } else {
                assert_eq!(None, incoming.local_ip());
            }

            let new_conn = incoming.await.unwrap();
            tokio::spawn(async move {
                while let Ok(stream) = new_conn.accept_bi().await {
                    tokio::spawn(echo(stream));
                }
            });
            server.wait_idle().await;
        });

        info!("connecting from {} to {}", args.client_addr, server_addr);
        runtime.block_on(
            async move {
                let new_conn = client
                    .connect(server_addr, "localhost")
                    .unwrap()
                    .await
                    .expect("connect");

                /// This is just an arbitrary number to generate deterministic test data
                const SEED: u64 = 0x12345678;

                for i in 0..args.nr_streams {
                    println!("Opening stream {i}");
                    let (mut send, mut recv) = new_conn.open_bi().await.expect("stream open");
                    let msg = gen_data(args.stream_size, SEED);

                    let send_task = async {
                        send.write_all(&msg).await.expect("write");
                        send.finish().unwrap();
                    };
                    let recv_task = async { recv.read_to_end(usize::MAX).await.expect("read") };

                    let (_, data) = tokio::join!(send_task, recv_task);

                    assert_eq!(data[..], msg[..], "Data mismatch");
                }
                new_conn.close(0u32.into(), b"done");
                client.wait_idle().await;
            }
            .instrument(error_span!("client")),
        );
        handle
    };
    runtime.block_on(handle).unwrap();
}

struct EchoArgs {
    client_addr: SocketAddr,
    server_addr: SocketAddr,
    nr_streams: usize,
    stream_size: usize,
    receive_window: Option<u64>,
    stream_receive_window: Option<u64>,
}

async fn echo((mut send, mut recv): (SendStream, RecvStream)) {
    loop {
        // These are 32 buffers, for reading approximately 32kB at once
        #[rustfmt::skip]
        let mut bufs = [
            Bytes::new(), Bytes::new(), Bytes::new(), Bytes::new(),
            Bytes::new(), Bytes::new(), Bytes::new(), Bytes::new(),
            Bytes::new(), Bytes::new(), Bytes::new(), Bytes::new(),
            Bytes::new(), Bytes::new(), Bytes::new(), Bytes::new(),
            Bytes::new(), Bytes::new(), Bytes::new(), Bytes::new(),
            Bytes::new(), Bytes::new(), Bytes::new(), Bytes::new(),
            Bytes::new(), Bytes::new(), Bytes::new(), Bytes::new(),
            Bytes::new(), Bytes::new(), Bytes::new(), Bytes::new(),
        ];

        match recv.read_chunks(&mut bufs).await.expect("read chunks") {
            Some(n) => {
                send.write_all_chunks(&mut bufs[..n])
                    .await
                    .expect("write chunks");
            }
            None => break,
        }
    }

    let _ = send.finish();
}

fn gen_data(size: usize, seed: u64) -> Vec<u8> {
    let mut rng: StdRng = SeedableRng::seed_from_u64(seed);
    let mut buf = vec![0; size];
    rng.fill_bytes(&mut buf);
    buf
}

fn subscribe() -> tracing::subscriber::DefaultGuard {
    let sub = tracing_subscriber::FmtSubscriber::builder()
        .with_env_filter(EnvFilter::from_default_env())
        .with_writer(|| TestWriter)
        .finish();
    tracing::subscriber::set_default(sub)
}

struct TestWriter;

impl std::io::Write for TestWriter {
    fn write(&mut self, buf: &[u8]) -> io::Result<usize> {
        print!(
            "{}",
            str::from_utf8(buf).expect("tried to log invalid UTF-8")
        );
        Ok(buf.len())
    }
    fn flush(&mut self) -> io::Result<()> {
        io::stdout().flush()
    }
}

fn rt_basic() -> Runtime {
    Builder::new_current_thread().enable_all().build().unwrap()
}

fn rt_threaded() -> Runtime {
    Builder::new_multi_thread().enable_all().build().unwrap()
}

#[tokio::test]
async fn rebind_recv() {
    let _guard = subscribe();

    let cert = rcgen::generate_simple_self_signed(vec!["localhost".into()]).unwrap();
    let key = PrivatePkcs8KeyDer::from(cert.key_pair.serialize_der());
    let cert = CertificateDer::from(cert.cert);

    let mut roots = rustls::RootCertStore::empty();
    roots.add(cert.clone()).unwrap();

    let mut client = Endpoint::client(SocketAddr::new(IpAddr::V4(Ipv4Addr::LOCALHOST), 0)).unwrap();
    let mut client_config = ClientConfig::with_root_certificates(Arc::new(roots)).unwrap();
    client_config.transport_config(Arc::new({
        let mut cfg = TransportConfig::default();
        cfg.max_concurrent_uni_streams(1u32.into());
        cfg
    }));
    client.set_default_client_config(client_config);

    let server_config =
        crate::ServerConfig::with_single_cert(vec![cert.clone()], key.into()).unwrap();
    let server = {
        let _guard = tracing::error_span!("server").entered();
        Endpoint::server(
            server_config,
            SocketAddr::new(IpAddr::V4(Ipv4Addr::LOCALHOST), 0),
        )
        .unwrap()
    };
    let server_addr = server.local_addr().unwrap();

    const MSG: &[u8; 5] = b"hello";

    let write_send = Arc::new(tokio::sync::Notify::new());
    let write_recv = write_send.clone();
    let connected_send = Arc::new(tokio::sync::Notify::new());
    let connected_recv = connected_send.clone();
    let server = tokio::spawn(async move {
        let connection = server.accept().await.unwrap().await.unwrap();
        info!("got conn");
        connected_send.notify_one();
        write_recv.notified().await;
        let mut stream = connection.open_uni().await.unwrap();
        stream.write_all(MSG).await.unwrap();
        stream.finish().unwrap();
        // Wait for the stream to be closed, one way or another.
        _ = stream.stopped().await;
    });

    let connection = {
        let _guard = tracing::error_span!("client").entered();
        client
            .connect(server_addr, "localhost")
            .unwrap()
            .await
            .unwrap()
    };
    info!("connected");
    connected_recv.notified().await;
    client
        .rebind(UdpSocket::bind(SocketAddr::new(IpAddr::V4(Ipv4Addr::LOCALHOST), 0)).unwrap())
        .unwrap();
    info!("rebound");
    write_send.notify_one();
    let mut stream = connection.accept_uni().await.unwrap();
    assert_eq!(stream.read_to_end(MSG.len()).await.unwrap(), MSG);
    server.await.unwrap();
}

#[tokio::test]
async fn stream_id_flow_control() {
    let _guard = subscribe();
    let mut cfg = TransportConfig::default();
    cfg.max_concurrent_uni_streams(1u32.into());
    let endpoint = endpoint_with_config(cfg);

    let (client, server) = tokio::join!(
        endpoint
            .connect(endpoint.local_addr().unwrap(), "localhost")
            .unwrap(),
        async { endpoint.accept().await.unwrap().await }
    );
    let client = client.unwrap();
    let server = server.unwrap();

    // If `open_uni` doesn't get unblocked when the previous stream is dropped, this will time out.
    tokio::join!(
        async {
            client.open_uni().await.unwrap();
        },
        async {
            client.open_uni().await.unwrap();
        },
        async {
            client.open_uni().await.unwrap();
        },
        async {
            server.accept_uni().await.unwrap();
            server.accept_uni().await.unwrap();
        }
    );
}

#[tokio::test]
async fn two_datagram_readers() {
    let _guard = subscribe();
    let endpoint = endpoint();

    let (client, server) = tokio::join!(
        endpoint
            .connect(endpoint.local_addr().unwrap(), "localhost")
            .unwrap(),
        async { endpoint.accept().await.unwrap().await }
    );
    let client = client.unwrap();
    let server = server.unwrap();

    let done = tokio::sync::Notify::new();
    let (a, b, ()) = tokio::join!(
        async {
            let x = client.read_datagram().await.unwrap();
            done.notify_waiters();
            x
        },
        async {
            let x = client.read_datagram().await.unwrap();
            done.notify_waiters();
            x
        },
        async {
            server.send_datagram(b"one"[..].into()).unwrap();
            done.notified().await;
            server.send_datagram_wait(b"two"[..].into()).await.unwrap();
        }
    );
    assert!(*a == *b"one" || *b == *b"one");
    assert!(*a == *b"two" || *b == *b"two");
}

#[tokio::test]
async fn multiple_conns_with_zero_length_cids() {
    let _guard = subscribe();
    let mut factory = EndpointFactory::new();
    factory
        .endpoint_config
        .cid_generator(|| Box::new(RandomConnectionIdGenerator::new(0)));
    let server = factory.endpoint("server");
    let server_addr = server.local_addr().unwrap();

    let client1 = factory.endpoint("client1");
    let client2 = factory.endpoint("client2");

    let client1 = async move {
        let conn = client1
            .connect(server_addr, "localhost")
            .unwrap()
            .await
            .unwrap();
        conn.closed().await;
    }
    .instrument(error_span!("client1"));
    let client2 = async move {
        let conn = client2
            .connect(server_addr, "localhost")
            .unwrap()
            .await
            .unwrap();
        conn.closed().await;
    }
    .instrument(error_span!("client2"));
    let server = async move {
        let client1 = server.accept().await.unwrap().await.unwrap();
        let client2 = server.accept().await.unwrap().await.unwrap();
        // Both connections are now concurrently live.
        client1.close(42u32.into(), &[]);
        client2.close(42u32.into(), &[]);
    }
    .instrument(error_span!("server"));
    tokio::join!(client1, client2, server);
}

#[tokio::test]
<<<<<<< HEAD
async fn test_multipath_negotiated() {
    let _logging = subscribe();
    let factory = EndpointFactory::new();

    let mut transport_config = TransportConfig::default();
    transport_config.initial_max_path_id(Some(0));
    let server = factory.endpoint_with_config("server", transport_config);
    let server_addr = server.local_addr().unwrap();

    let server_task = async move {
        let conn = server.accept().await.unwrap().await.unwrap();
        conn.closed().await;
    }
    .instrument(info_span!("server"));

    let mut transport_config = TransportConfig::default();
    transport_config.initial_max_path_id(Some(0));
    let client = factory.endpoint_with_config("client", transport_config);

    let client_task = async move {
=======
async fn stream_stopped() {
    let _guard = subscribe();
    let factory = EndpointFactory::new();
    let server = {
        let _guard = error_span!("server").entered();
        factory.endpoint()
    };
    let server_addr = server.local_addr().unwrap();

    let client = {
        let _guard = error_span!("client1").entered();
        factory.endpoint()
    };

    let client = async move {
>>>>>>> 8537a183
        let conn = client
            .connect(server_addr, "localhost")
            .unwrap()
            .await
            .unwrap();
<<<<<<< HEAD
        assert!(conn.is_multipath_enabled());
    }
    .instrument(info_span!("client"));

    tokio::join!(server_task, client_task);
=======
        let mut stream = conn.open_uni().await.unwrap();
        let stopped1 = stream.stopped();
        let stopped2 = stream.stopped();
        let stopped3 = stream.stopped();

        stream.write_all(b"hi").await.unwrap();
        // spawn one of the futures into a task
        let stopped1 = tokio::task::spawn(stopped1);
        // verify that both futures resolved
        let (stopped1, stopped2) = tokio::join!(stopped1, stopped2);
        assert!(matches!(stopped1, Ok(Ok(Some(val))) if val == 42u32.into()));
        assert!(matches!(stopped2, Ok(Some(val)) if val == 42u32.into()));
        // drop the stream
        drop(stream);
        // verify that a future also resolves after dropping the stream
        let stopped3 = stopped3.await;
        assert_eq!(stopped3, Ok(Some(42u32.into())));
    };
    let client =
        tokio::time::timeout(Duration::from_millis(100), client).instrument(error_span!("client"));
    let server = async move {
        let conn = server.accept().await.unwrap().await.unwrap();
        let mut stream = conn.accept_uni().await.unwrap();
        let mut buf = [0u8; 2];
        stream.read_exact(&mut buf).await.unwrap();
        stream.stop(42u32.into()).unwrap();
        conn
    }
    .instrument(error_span!("server"));
    let (client, conn) = tokio::join!(client, server);
    client.expect("timeout");
    drop(conn);
}

#[tokio::test]
async fn stream_stopped_2() {
    let _guard = subscribe();
    let endpoint = endpoint();

    let (conn, _server_conn) = tokio::try_join!(
        endpoint
            .connect(endpoint.local_addr().unwrap(), "localhost")
            .unwrap(),
        async { endpoint.accept().await.unwrap().await }
    )
    .unwrap();
    let send_stream = conn.open_uni().await.unwrap();
    let stopped = tokio::time::timeout(Duration::from_millis(100), send_stream.stopped())
        .instrument(error_span!("stopped"));
    tokio::pin!(stopped);
    // poll the future once so that the waker is registered.
    tokio::select! {
        biased;
        _x = &mut stopped => {},
        _x = std::future::ready(()) => {}
    }
    // drop the send stream
    drop(send_stream);
    // make sure the stopped future still resolves
    let res = stopped.await;
    assert_eq!(res, Ok(Ok(None)));
>>>>>>> 8537a183
}<|MERGE_RESOLUTION|>--- conflicted
+++ resolved
@@ -861,28 +861,6 @@
 }
 
 #[tokio::test]
-<<<<<<< HEAD
-async fn test_multipath_negotiated() {
-    let _logging = subscribe();
-    let factory = EndpointFactory::new();
-
-    let mut transport_config = TransportConfig::default();
-    transport_config.initial_max_path_id(Some(0));
-    let server = factory.endpoint_with_config("server", transport_config);
-    let server_addr = server.local_addr().unwrap();
-
-    let server_task = async move {
-        let conn = server.accept().await.unwrap().await.unwrap();
-        conn.closed().await;
-    }
-    .instrument(info_span!("server"));
-
-    let mut transport_config = TransportConfig::default();
-    transport_config.initial_max_path_id(Some(0));
-    let client = factory.endpoint_with_config("client", transport_config);
-
-    let client_task = async move {
-=======
 async fn stream_stopped() {
     let _guard = subscribe();
     let factory = EndpointFactory::new();
@@ -898,19 +876,11 @@
     };
 
     let client = async move {
->>>>>>> 8537a183
         let conn = client
             .connect(server_addr, "localhost")
             .unwrap()
             .await
             .unwrap();
-<<<<<<< HEAD
-        assert!(conn.is_multipath_enabled());
-    }
-    .instrument(info_span!("client"));
-
-    tokio::join!(server_task, client_task);
-=======
         let mut stream = conn.open_uni().await.unwrap();
         let stopped1 = stream.stopped();
         let stopped2 = stream.stopped();
@@ -972,5 +942,37 @@
     // make sure the stopped future still resolves
     let res = stopped.await;
     assert_eq!(res, Ok(Ok(None)));
->>>>>>> 8537a183
+}
+
+#[tokio::test]
+async fn test_multipath_negotiated() {
+    let _logging = subscribe();
+    let factory = EndpointFactory::new();
+
+    let mut transport_config = TransportConfig::default();
+    transport_config.initial_max_path_id(Some(0));
+    let server = factory.endpoint_with_config("server", transport_config);
+    let server_addr = server.local_addr().unwrap();
+
+    let server_task = async move {
+        let conn = server.accept().await.unwrap().await.unwrap();
+        conn.closed().await;
+    }
+    .instrument(info_span!("server"));
+
+    let mut transport_config = TransportConfig::default();
+    transport_config.initial_max_path_id(Some(0));
+    let client = factory.endpoint_with_config("client", transport_config);
+
+    let client_task = async move {
+        let conn = client
+            .connect(server_addr, "localhost")
+            .unwrap()
+            .await
+            .unwrap();
+        assert!(conn.is_multipath_enabled());
+    }
+    .instrument(info_span!("client"));
+
+    tokio::join!(server_task, client_task);
 }