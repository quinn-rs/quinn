use quinn_proto::StreamId;
<<<<<<< HEAD
use std::collections::VecDeque;
use std::future::Future;
use std::pin::Pin;
use std::sync::{Arc, Mutex};
use std::task::{Context, Poll, Waker};
=======
use std::{
    collections::VecDeque,
    pin::Pin,
    sync::{Arc, Mutex},
    task::{Context, Waker},
};
>>>>>>> ecede304

use bytes::Bytes;
use futures::Stream;
use quinn::{IncomingBiStreams, IncomingUniStreams, RecvStream, SendStream};
use quinn_proto::Side;
use tokio::stream::Stream as _;

use crate::{
    frame::FrameStream,
    proto::{
        connection::{Connection, Error as ProtoError},
        frame::HttpFrame,
        ErrorCode,
    },
    streams::{NewUni, RecvUni, SendControlStream},
    Error, Settings,
};

pub struct ConnectionDriver {
    conn: ConnectionRef,
    side: Side,
    incoming_bi: IncomingBiStreams,
    incoming_uni: IncomingUniStreams,
    pending_uni: VecDeque<Option<RecvUni>>,
    control: Option<FrameStream>,
    send_control: SendControlStream,
}

impl ConnectionDriver {
    pub(crate) fn new_client(
        conn: ConnectionRef,
        incoming_uni: IncomingUniStreams,
        incoming_bi: IncomingBiStreams,
    ) -> Self {
        Self {
            pending_uni: VecDeque::with_capacity(10),
            send_control: SendControlStream::new(conn.clone()),
            side: Side::Client,
            control: None,
            conn,
            incoming_uni,
            incoming_bi,
        }
    }

    pub(crate) fn new_server(
        conn: ConnectionRef,
        incoming_uni: IncomingUniStreams,
        incoming_bi: IncomingBiStreams,
    ) -> Self {
        Self {
            pending_uni: VecDeque::with_capacity(10),
            send_control: SendControlStream::new(conn.clone()),
            side: Side::Server,
            control: None,
            conn,
            incoming_uni,
            incoming_bi,
        }
    }

    fn set_error<T: Into<Bytes>>(&mut self, code: ErrorCode, reason: T) {
        self.conn.quic.close(code.into(), &reason.into());
    }

    fn poll_pending_uni(&mut self, cx: &mut Context) -> bool {
        let resolved: Vec<(usize, Result<NewUni, Error>)> = self
            .pending_uni
            .iter_mut()
            .enumerate()
            .filter_map(|(i, x)| {
                let mut pending = x.take().unwrap();
                match Pin::new(&mut pending).poll(cx) {
                    Poll::Ready(y) => Some((i, y)),
                    Poll::Pending => {
                        std::mem::replace(x, Some(pending));
                        None
                    }
                }
            })
            .collect();

        let keep_going = !resolved.is_empty();
        let mut removed = 0;

        for (i, res) in resolved {
            self.pending_uni.remove(i - removed);
            removed += 1;
            match res {
                Err(Error::UnknownStream(ty)) => println!("unknown stream type {}", ty),
                Err(e) => {
                    self.set_error(ErrorCode::STREAM_CREATION_ERROR, format!("{:?}", e));
                }
                Ok(n) => match n {
                    NewUni::Control(stream) => match self.control {
                        None => self.control = Some(stream),
                        Some(_) => {
                            self.set_error(
                                ErrorCode::STREAM_CREATION_ERROR,
                                "control stream already open",
                            );
                        }
                    },
                    NewUni::Decoder(_) => println!("decoder stream ignored"),
                    NewUni::Encoder(_) => println!("encoder stream ignored"),
                    NewUni::Push(_) => println!("push stream ignored"),
                },
            }
        }

        keep_going
    }

    fn poll_control(&mut self, cx: &mut Context) -> bool {
        let mut control = match self.control.as_mut() {
            None => return false,
            Some(c) => c,
        };

        match Pin::new(&mut control).poll_next(cx) {
            Poll::Ready(None) => {
                self.set_error(ErrorCode::CLOSED_CRITICAL_STREAM, "control in closed");
                false
            }
            Poll::Ready(Some(Err(e))) => {
                let (code, msg) = e.into();
                self.set_error(code, msg);
                false
            }
            Poll::Ready(Some(Ok(frame))) => {
                let conn = &mut self.conn.h3;
                let has_remote_settings = conn.lock().unwrap().inner.remote_settings().is_some();

                match (has_remote_settings, self.side, frame) {
                    (_, _, HttpFrame::Settings(s)) => {
                        conn.lock().unwrap().inner.set_remote_settings(s);
                    }
                    (true, Side::Client, HttpFrame::Goaway(id)) => {
                        self.conn.h3.lock().unwrap().inner.leave(StreamId(id));
                    }
                    (true, Side::Server, HttpFrame::CancelPush(_)) => {
                        println!("CANCEL_PUSH frame ignored");
                    }
                    (true, Side::Server, HttpFrame::MaxPushId(_)) => {
                        println!("MAX_PUSH_ID frame ignored");
                    }
                    (false, Side::Server, HttpFrame::CancelPush(_))
                    | (false, Side::Server, HttpFrame::MaxPushId(_))
                    | (false, Side::Client, HttpFrame::Goaway(_)) => {
                        self.set_error(ErrorCode::MISSING_SETTINGS, "missing settings")
                    }
                    _ => self.set_error(
                        ErrorCode::FRAME_UNEXPECTED,
                        "unexpected frame type on control stream",
                    ),
                }
                true
            }
            Poll::Pending => false,
        }
    }
}

impl Future for ConnectionDriver {
    type Output = Result<(), Error>;

    fn poll(mut self: Pin<&mut Self>, cx: &mut Context) -> Poll<Self::Output> {
        loop {
            let mut keep_going = match Pin::new(&mut self.send_control).poll(cx) {
                Poll::Pending => false,
                Poll::Ready(Ok(_)) => true,
                Poll::Ready(Err(err)) => {
                    self.set_error(ErrorCode::CLOSED_CRITICAL_STREAM, format!("{:?}", err));
                    return Poll::Ready(Err(err));
                }
            };

            keep_going |= match Pin::new(&mut self.incoming_uni).poll_next(cx)? {
                Poll::Pending => false,
                Poll::Ready(None) => {
                    return Poll::Ready(Err(Error::Peer("closed incoming uni".into())));
                }
                Poll::Ready(Some(recv)) => {
                    self.pending_uni.push_back(Some(RecvUni::new(recv)));
                    true
                }
            };

            keep_going |= self.poll_pending_uni(cx);
            self.poll_control(cx);

            keep_going |= match Pin::new(&mut self.incoming_bi).poll_next(cx) {
                Poll::Pending => false,
                Poll::Ready(Some(Err(e))) => return Poll::Ready(Err(e.into())),
                Poll::Ready(None) => {
                    return Poll::Ready(Err(Error::Peer("closed incoming bi".into())));
                }
                Poll::Ready(Some(Ok((mut send, mut recv)))) => match self.side {
                    Side::Client => {
                        self.set_error(
                            ErrorCode::STREAM_CREATION_ERROR,
                            "client does not accept bidirectional streams",
                        );
                        false
                    }
                    Side::Server => {
                        let mut conn = self.conn.h3.lock().unwrap();
                        if conn.inner.is_closing() {
                            send.reset(ErrorCode::REQUEST_REJECTED.into());
                            let _ = recv.stop(ErrorCode::REQUEST_REJECTED.into());
                        } else {
                            conn.inner.request_initiated(send.id());
                            conn.requests.push_back((send, recv));
                            if let Some(t) = conn.requests_task.take() {
                                t.wake();
                            }
                        }
                        true
                    }
                },
            };

            let (is_closing, requests_in_flight) = {
                let conn = &self.conn.h3.lock().unwrap().inner;
                (conn.is_closing(), conn.requests_in_flight())
            };

            if is_closing && requests_in_flight == 0 {
                return Poll::Ready(Ok(()));
            }
            if !keep_going {
                return Poll::Pending;
            }
        }
    }
}

pub(crate) struct ConnectionInner {
    pub inner: Connection,
    pub requests: VecDeque<(SendStream, RecvStream)>,
    pub requests_task: Option<Waker>,
}

#[derive(Clone)]
pub(crate) struct ConnectionRef {
    pub h3: Arc<Mutex<ConnectionInner>>,
    pub quic: quinn::Connection,
}

impl ConnectionRef {
    pub fn new(quic: quinn::Connection, settings: Settings) -> Result<Self, ProtoError> {
        Ok(Self {
            h3: Arc::new(Mutex::new(ConnectionInner {
                inner: Connection::with_settings(settings)?,
                requests: VecDeque::with_capacity(16),
                requests_task: None,
            })),
            quic,
        })
    }
}<|MERGE_RESOLUTION|>--- conflicted
+++ resolved
@@ -1,18 +1,11 @@
 use quinn_proto::StreamId;
-<<<<<<< HEAD
-use std::collections::VecDeque;
-use std::future::Future;
-use std::pin::Pin;
-use std::sync::{Arc, Mutex};
-use std::task::{Context, Poll, Waker};
-=======
 use std::{
     collections::VecDeque,
+    future::Future,
     pin::Pin,
     sync::{Arc, Mutex},
-    task::{Context, Waker},
+    task::{Context, Poll, Waker},
 };
->>>>>>> ecede304
 
 use bytes::Bytes;
 use futures::Stream;
