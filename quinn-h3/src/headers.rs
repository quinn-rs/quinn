<<<<<<< HEAD
use std::future::Future;
use std::pin::Pin;
use std::task::{Context, Poll};
=======
use std::{pin::Pin, task::Context};
>>>>>>> ecede304

use quinn::SendStream;
use quinn_proto::StreamId;

use crate::{
    connection::ConnectionRef,
    frame::WriteFrame,
    proto::{frame::HeadersFrame, headers::Header, ErrorCode},
    Error,
};

pub struct DecodeHeaders {
    frame: Option<HeadersFrame>,
    conn: ConnectionRef,
    stream_id: StreamId,
}

impl DecodeHeaders {
    pub(crate) fn new(frame: HeadersFrame, conn: ConnectionRef, stream_id: StreamId) -> Self {
        Self {
            conn,
            stream_id,
            frame: Some(frame),
        }
    }
}

impl Future for DecodeHeaders {
    type Output = Result<Header, Error>;

    fn poll(self: Pin<&mut Self>, _cx: &mut Context) -> Poll<Self::Output> {
        match self.frame {
            None => Poll::Ready(Err(crate::Error::Internal("frame none"))),
            Some(ref frame) => {
                let result = self
                    .conn
                    .h3
                    .lock()
                    .unwrap()
                    .inner
                    .decode_header(self.stream_id, frame);

                match result {
                    Ok(None) => Poll::Pending,
                    Ok(Some(decoded)) => Poll::Ready(Ok(decoded)),
                    Err(e) => {
                        Poll::Ready(Err(Error::peer(format!("decoding header failed: {:?}", e))))
                    }
                }
            }
        }
    }
}

pub(crate) struct SendHeaders(WriteFrame);

impl SendHeaders {
    pub fn new(
        header: Header,
        conn: &ConnectionRef,
        send: SendStream,
        stream_id: StreamId,
    ) -> Result<Self, Error> {
        let frame = {
            let conn = &mut conn.h3.lock().unwrap().inner;
            conn.encode_header(stream_id, header)?
        };

        Ok(Self(WriteFrame::new(send, frame)))
    }

    pub fn reset(self, err_code: ErrorCode) {
        self.0.reset(err_code);
    }
}

impl<'a> Future for SendHeaders {
    type Output = Result<SendStream, Error>;

    fn poll(mut self: Pin<&mut Self>, cx: &mut Context) -> Poll<Self::Output> {
        Pin::new(&mut self.0).poll(cx).map_err(Into::into)
    }
}<|MERGE_RESOLUTION|>--- conflicted
+++ resolved
@@ -1,10 +1,8 @@
-<<<<<<< HEAD
-use std::future::Future;
-use std::pin::Pin;
-use std::task::{Context, Poll};
-=======
-use std::{pin::Pin, task::Context};
->>>>>>> ecede304
+use std::{
+    future::Future,
+    pin::Pin,
+    task::{Context, Poll},
+};
 
 use quinn::SendStream;
 use quinn_proto::StreamId;
