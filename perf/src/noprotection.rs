--- conflicted
+++ resolved
@@ -3,16 +3,12 @@
 use bytes::BytesMut;
 
 use quinn_proto::{
-    ConnectionId, Side, TransportError,
+    ConnectionId, PathId, Side, TransportError,
     crypto::{
         self, CryptoError,
         rustls::{QuicClientConfig, QuicServerConfig},
     },
-<<<<<<< HEAD
-    transport_parameters, ConnectionId, PathId, Side, TransportError,
-=======
     transport_parameters,
->>>>>>> c94fa9ba
 };
 
 /// A rustls TLS session which does not perform packet encryption/decryption (for debugging purpose)
