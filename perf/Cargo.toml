[package]
name = "perf"
version = "0.1.0"
edition = "2021"
license = "MIT OR Apache-2.0"
publish = false

[features]
default = ["json-output"]
# Allow for json output from the perf client
json-output = ["serde", "serde_json"]

[dependencies]
<<<<<<< HEAD
anyhow = "1.0.22"
hdrhistogram = { version = "7.2", default-features = false }
quinn = { package = "iroh-quinn", path = "../quinn" }
quinn-proto = { package = "iroh-quinn-proto", path = "../quinn-proto" }
rcgen = "0.13"
rustls = { version = "0.23", default-features = false, features = ["ring", "std"] }
rustls-pemfile = "2"
serde = { version = "1.0", features = ["derive"], optional = true  }
serde_json = { version = "1.0", optional = true }
socket2 = "0.5"
clap = { version = "4", features = ["derive"] }
tokio = { version = "1.0.1", features = ["rt", "macros", "signal", "net", "sync"] }
tracing = "0.1.10"
tracing-subscriber = { version = "0.3.0", default-features = false, features = ["env-filter", "fmt", "ansi", "time", "local-time"] }
bytes = "1"
=======
anyhow = { workspace = true }
bytes = { workspace = true }
clap = { workspace = true }
hdrhistogram = { workspace = true }
quinn = { path = "../quinn" }
quinn-proto = { path = "../quinn-proto" }
rcgen = { workspace = true }
rustls = { workspace = true }
rustls-pemfile = { workspace = true }
serde = { workspace = true, optional = true  }
serde_json = { workspace = true, optional = true }
socket2 = { workspace = true }
tokio = { workspace = true, features = ["rt", "macros", "signal", "net"] }
tracing = { workspace = true }
tracing-subscriber = { workspace = true }
>>>>>>> 2d06eef4
<|MERGE_RESOLUTION|>--- conflicted
+++ resolved
@@ -11,29 +11,12 @@
 json-output = ["serde", "serde_json"]
 
 [dependencies]
-<<<<<<< HEAD
-anyhow = "1.0.22"
-hdrhistogram = { version = "7.2", default-features = false }
-quinn = { package = "iroh-quinn", path = "../quinn" }
-quinn-proto = { package = "iroh-quinn-proto", path = "../quinn-proto" }
-rcgen = "0.13"
-rustls = { version = "0.23", default-features = false, features = ["ring", "std"] }
-rustls-pemfile = "2"
-serde = { version = "1.0", features = ["derive"], optional = true  }
-serde_json = { version = "1.0", optional = true }
-socket2 = "0.5"
-clap = { version = "4", features = ["derive"] }
-tokio = { version = "1.0.1", features = ["rt", "macros", "signal", "net", "sync"] }
-tracing = "0.1.10"
-tracing-subscriber = { version = "0.3.0", default-features = false, features = ["env-filter", "fmt", "ansi", "time", "local-time"] }
-bytes = "1"
-=======
 anyhow = { workspace = true }
 bytes = { workspace = true }
 clap = { workspace = true }
 hdrhistogram = { workspace = true }
-quinn = { path = "../quinn" }
-quinn-proto = { path = "../quinn-proto" }
+quinn = { package = "iroh-quinn", path = "../quinn" }
+quinn-proto = { package = "iroh-quinn-proto", path = "../quinn-proto" }
 rcgen = { workspace = true }
 rustls = { workspace = true }
 rustls-pemfile = { workspace = true }
@@ -42,5 +25,4 @@
 socket2 = { workspace = true }
 tokio = { workspace = true, features = ["rt", "macros", "signal", "net"] }
 tracing = { workspace = true }
-tracing-subscriber = { workspace = true }
->>>>>>> 2d06eef4
+tracing-subscriber = { workspace = true }