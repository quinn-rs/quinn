name: CI

on:
  push:
    branches: ['main', '0.8.x']
  pull_request:
  merge_group:
  schedule:
    - cron: "21 3 * * 5"

jobs:
  test-freebsd:
  # see https://github.com/actions/runner/issues/385
  # use https://github.com/vmactions/freebsd-vm for now
    name: test on freebsd
    runs-on: ubuntu-latest
    steps:
      - uses: actions/checkout@v4
      - name: test on freebsd
        uses: vmactions/freebsd-vm@v1
        with:
          usesh: true
          mem: 4096
          copyback: false
          prepare: |
            pkg install -y curl
            curl https://sh.rustup.rs -sSf --output rustup.sh
            sh rustup.sh -y --profile minimal --default-toolchain stable
          run: |
            export PATH="$HOME/.cargo/bin:$PATH"
            echo "===== rustc --version ====="
            rustc --version
            echo "===== freebsd-version ====="
            freebsd-version

            cargo build --all-targets && cargo test && cargo test --manifest-path fuzz/Cargo.toml && cargo test -p quinn-udp --benches

  test-netbsd:
    name: test on netbsd
    runs-on: ubuntu-latest
    steps:
      - uses: actions/checkout@v4
      - name: test on netbsd
        uses: vmactions/netbsd-vm@v1
        with:
          usesh: true
          mem: 4096
          copyback: false
          prepare: |
            export PATH="/usr/sbin:/sbin:$PATH"
            pkg_add curl
            curl https://sh.rustup.rs -sSf --output rustup.sh
            sh rustup.sh -y --profile minimal --default-toolchain stable
          run: |
            export PATH="$HOME/.cargo/bin:$PATH"
            echo "===== rustc --version ====="
            rustc --version
            echo "===== uname -a        ====="
            uname -a

            cargo build --all-targets && cargo test && cargo test --manifest-path fuzz/Cargo.toml && cargo test -p quinn-udp --benches

  test-solaris:
    name: test on solaris
    runs-on: ubuntu-latest
    steps:
      - uses: actions/checkout@v4
      - name: test on Solaris
        uses: vmactions/solaris-vm@v1
        with:
          release: "11.4-gcc"
          usesh: true
          mem: 4096
          copyback: false
          prepare: |
            source <(curl -s https://raw.githubusercontent.com/psumbera/solaris-rust/refs/heads/main/sh.rust-web-install)
            echo "~~~~ rustc --version ~~~~"
            rustc --version
            echo "~~~~ Solaris-version ~~~~"
            uname -a
          run: |
            export PATH=$HOME/.rust_solaris/bin:$PATH
            cargo build --all-targets && cargo test && cargo test --manifest-path fuzz/Cargo.toml && cargo test -p quinn-udp --benches

  test-illumos:
    name: test on illumos
    runs-on: ubuntu-latest
    steps:
      - uses: actions/checkout@v4
      - name: test on Illumos
        uses: vmactions/omnios-vm@v1
        with:
          usesh: true
          mem: 4096
          copyback: false
          prepare: |
            pkg install gcc14 curl pkg-config glib2
            curl --proto '=https' --tlsv1.2 -sSf https://sh.rustup.rs | sh -s -- -y --profile minimal
          run: |
            . "$HOME/.cargo/env"
            cargo build --all-targets && cargo test && cargo test --manifest-path fuzz/Cargo.toml && cargo test -p quinn-udp --benches

  test:
    strategy:
      matrix:
        os: [ubuntu-latest, macos-latest, windows-latest]
        rust: [stable, beta]
        exclude:
          - os: macos-latest
            rust: beta
          - os: windows-latest
            rust: beta

    runs-on: ${{ matrix.os }}

    steps:
      - uses: actions/checkout@v4
      - uses: dtolnay/rust-toolchain@master
        with:
          toolchain: ${{ matrix.rust }}
      - uses: Swatinem/rust-cache@v2
      - run: cargo build --all-targets
      - run: cargo test
      - run: cargo test --manifest-path fuzz/Cargo.toml
        if: ${{ matrix.rust }} == "stable"
      - run: cargo test -p quinn-udp --benches

  test-aws-lc-rs:
    runs-on: ubuntu-latest
    steps:
      - uses: actions/checkout@v4
      - uses: dtolnay/rust-toolchain@stable
      - uses: Swatinem/rust-cache@v2
      # Prevent feature unification from selecting *ring* as the crypto provider
      - run: RUST_BACKTRACE=1 cargo test --manifest-path quinn-proto/Cargo.toml --no-default-features --features rustls-aws-lc-rs
      - run: RUST_BACKTRACE=1 cargo test --manifest-path quinn/Cargo.toml --no-default-features --features rustls-aws-lc-rs,runtime-tokio
      # FIPS
      - run: RUST_BACKTRACE=1 cargo test --manifest-path quinn-proto/Cargo.toml --no-default-features --features rustls-aws-lc-rs-fips
      - run: RUST_BACKTRACE=1 cargo test --manifest-path quinn/Cargo.toml --no-default-features --features rustls-aws-lc-rs-fips,runtime-tokio

  wasm_test:
    name: test wasm32-unknown-unknown
    runs-on: ubuntu-latest
    steps:
      - uses: actions/checkout@v4
      - uses: dtolnay/rust-toolchain@stable
      - run: rustup target add wasm32-unknown-unknown
      - uses: actions/setup-node@v4
        with:
          node-version: 20
      - uses: bytecodealliance/actions/wasm-tools/setup@v1
      - uses: cargo-bins/cargo-binstall@main

<<<<<<< HEAD
      # We need to downgrade cc to version 1.1.31 for ring Wasm compilation to work.
      # See the upstream issue https://github.com/rust-lang/cc-rs/issues/1275
      - name: Downgrade `cc` to version 1.1.31
        run: cargo update -p cc --precise 1.1.31
=======
      - name: Setup `wasm-tools`
        uses: bytecodealliance/actions/wasm-tools/setup@v1

      - name: Install cargo binstall
        uses: cargo-bins/cargo-binstall@main
>>>>>>> 204b1479

      - run: cargo test -p quinn-proto --target wasm32-unknown-unknown --no-run
      - run: cargo check -p quinn-udp --target wasm32-unknown-unknown --no-default-features --features=tracing,log
      - run: cargo rustc -p quinn --target wasm32-unknown-unknown --no-default-features --features=rustls --crate-type=cdylib

      # If the Wasm file contains any 'import "env"' declarations, then
      # some non-Wasm-compatible code made it into the final code.
      - name: Ensure no 'import "env"' in quinn_proto Wasm
        run: |
          ! wasm-tools print --skeleton target/wasm32-unknown-unknown/debug/deps/quinn_proto-*.wasm | grep 'import "env"'
      - name: Ensure no 'import "env"' in quinn Wasm
        run: |
          ! wasm-tools print --skeleton target/wasm32-unknown-unknown/debug/quinn.wasm | grep 'import "env"'

      - run: cargo binstall wasm-bindgen-cli --locked --no-confirm
      - run: cargo test -p quinn-proto --target wasm32-unknown-unknown

  msrv:
    runs-on: ubuntu-latest
    steps:
      - uses: actions/checkout@v4
      # Note that we must also update the README when changing the MSRV
      - uses: dtolnay/rust-toolchain@1.71.0
      - uses: Swatinem/rust-cache@v2
      - run: cargo check --lib --all-features -p quinn-udp -p quinn-proto -p quinn

  lint:
    runs-on: ubuntu-latest
    steps:
      - uses: actions/checkout@v4
      - uses: dtolnay/rust-toolchain@stable
        with:
          components: rustfmt, clippy
      - uses: Swatinem/rust-cache@v2
      - run: cargo fmt --all -- --check
      - run: cargo check --manifest-path quinn/Cargo.toml --all-targets --no-default-features
      - run: cargo clippy --all-targets -- -D warnings
      - uses: dtolnay/rust-toolchain@stable
        with:
          components: clippy
      - name: doc
        run: cargo doc --no-deps --document-private-items
        env:
          RUSTDOCFLAGS: -Dwarnings
      - name: lint fuzz
        run: |
          cd fuzz
          cargo clippy -- -D warnings

  audit:
    runs-on: ubuntu-latest
    steps:
    - uses: actions/checkout@v4
    - uses: EmbarkStudios/cargo-deny-action@v2

  test-android:
    runs-on: ubuntu-latest

    strategy:
      matrix:
        include:
          - target: x86_64-linux-android
            emulator-arch: x86_64
            # Note that x86_64 image is only available for API 21+. See
            # https://github.com/ReactiveCircus/android-emulator-runner?tab=readme-ov-file#configurations.
            api-level: 26
          - target: i686-linux-android
            emulator-arch: x86
            api-level: 26

    steps:
    - name: Checkout code
      uses: actions/checkout@v4

    - name: Install JDK
      uses: actions/setup-java@v4
      with:
        distribution: 'zulu'
        java-version: '21'

    - name: Install Android SDK
      uses: android-actions/setup-android@v3

    - name: Install Android NDK
      run: sdkmanager --install "ndk;25.2.9519653"

    - name: Install Rust
      uses: dtolnay/rust-toolchain@stable
      with:
        toolchain: stable
        target: ${{ matrix.target }}

    - uses: Swatinem/rust-cache@v2

    - name: Install cargo-ndk
      run: cargo install cargo-ndk

    - name: Build unit tests for Android
      run: cargo ndk -t ${{ matrix.target }} test --no-run

    - name: Enable KVM group perms
      run: |
        echo 'KERNEL=="kvm", GROUP="kvm", MODE="0666", OPTIONS+="static_node=kvm"' | sudo tee /etc/udev/rules.d/99-kvm4all.rules
        sudo udevadm control --reload-rules
        sudo udevadm trigger --name-match=kvm

    - name: Set up Android Emulator and run tests
      env:
        TARGET: ${{ matrix.target }}
      uses: reactivecircus/android-emulator-runner@v2
      with:
        api-level: ${{ matrix.api-level }}
        arch: ${{ matrix.emulator-arch }}
        script: .github/workflows/rust-android-run-tests-on-emulator.sh

  features:
    strategy:
      matrix:
        os: [ubuntu-latest, macos-latest, windows-latest]
    runs-on: ${{ matrix.os }}
    env:
      RUSTFLAGS: -Dwarnings
      # skip FIPS features outside of Linux
      SKIP_FEATURES: ${{ matrix.os != 'ubuntu-latest' && 'rustls-aws-lc-rs-fips,aws-lc-rs-fips' || '' }}
    steps:
      - uses: actions/checkout@v4
      - uses: dtolnay/rust-toolchain@stable
      - uses: taiki-e/install-action@cargo-hack
      - run: cargo hack check --feature-powerset --optional-deps --no-dev-deps --ignore-unknown-features --ignore-private --group-features runtime-async-std,async-io,async-std --group-features runtime-smol,async-io,smol --skip "${{env.SKIP_FEATURES}}"<|MERGE_RESOLUTION|>--- conflicted
+++ resolved
@@ -151,18 +151,11 @@
       - uses: bytecodealliance/actions/wasm-tools/setup@v1
       - uses: cargo-bins/cargo-binstall@main
 
-<<<<<<< HEAD
-      # We need to downgrade cc to version 1.1.31 for ring Wasm compilation to work.
-      # See the upstream issue https://github.com/rust-lang/cc-rs/issues/1275
-      - name: Downgrade `cc` to version 1.1.31
-        run: cargo update -p cc --precise 1.1.31
-=======
       - name: Setup `wasm-tools`
         uses: bytecodealliance/actions/wasm-tools/setup@v1
 
       - name: Install cargo binstall
         uses: cargo-bins/cargo-binstall@main
->>>>>>> 204b1479
 
       - run: cargo test -p quinn-proto --target wasm32-unknown-unknown --no-run
       - run: cargo check -p quinn-udp --target wasm32-unknown-unknown --no-default-features --features=tracing,log
