--- conflicted
+++ resolved
@@ -6,30 +6,29 @@
   pull_request:
 
 jobs:
-<<<<<<< HEAD
-  # test-freebsd:
-  # # see https://github.com/actions/runner/issues/385
-  # # use https://github.com/vmactions/freebsd-vm for now
-  #   name: test on freebsd
-  #   runs-on: ubuntu-latest
-  #   steps:
-  #     - uses: actions/checkout@v4
-  #     - name: test on freebsd
-  #       uses: vmactions/freebsd-vm@v1
-  #       with:
-  #         usesh: true
-  #         mem: 4096
-  #         copyback: false
-  #         prepare: |
-  #           pkg install -y curl
-  #           curl https://sh.rustup.rs -sSf --output rustup.sh
-  #           sh rustup.sh -y --profile minimal --default-toolchain stable
-  #         run: |
-  #           export PATH="$HOME/.cargo/bin:$PATH"
-  #           echo "===== rustc --version ====="
-  #           rustc --version
-  #           echo "===== freebsd-version ====="
-  #           freebsd-version
+#   test-freebsd:
+#   # see https://github.com/actions/runner/issues/385
+#   # use https://github.com/vmactions/freebsd-vm for now
+#     name: test on freebsd
+#     runs-on: ubuntu-latest
+#     steps:
+#       - uses: actions/checkout@v5
+#       - name: test on freebsd
+#         uses: vmactions/freebsd-vm@v1
+#         with:
+#           usesh: true
+#           mem: 4096
+#           copyback: false
+#           prepare: |
+#             pkg install -y curl
+#             curl https://sh.rustup.rs -sSf --output rustup.sh
+#             sh rustup.sh -y --profile minimal --default-toolchain stable
+#           run: |
+#             export PATH="$HOME/.cargo/bin:$PATH"
+#             echo "===== rustc --version ====="
+#             rustc --version
+#             echo "===== freebsd-version ====="
+#             freebsd-version
 
   #           cargo build --locked --all-targets && cargo test --locked && cargo test --locked -- --ignored stress && cargo test --locked --manifest-path fuzz/Cargo.toml && cargo test --locked -p iroh-quinn-udp --benches
 
@@ -37,7 +36,7 @@
   #   name: test on netbsd
   #   runs-on: ubuntu-latest
   #   steps:
-  #     - uses: actions/checkout@v4
+  #     - uses: actions/checkout@v5
   #     - name: test on netbsd
   #       uses: vmactions/netbsd-vm@v1
   #       with:
@@ -62,7 +61,7 @@
   #   name: test on solaris
   #   runs-on: ubuntu-latest
   #   steps:
-  #     - uses: actions/checkout@v4
+  #     - uses: actions/checkout@v5
   #     - name: test on Solaris
   #       uses: vmactions/solaris-vm@v1
   #       with:
@@ -82,12 +81,12 @@
   #           # Workaround for https://github.com/quinn-rs/quinn/issues/2218
   #           export CARGO_HTTP_MULTIPLEXING=false
   #           cargo build --locked --all-targets && cargo test --locked --manifest-path fuzz/Cargo.toml && cargo test --locked -p quinn-udp --benches
-
+  # 
   # test-illumos:
   #   name: test on illumos
   #   runs-on: ubuntu-latest
   #   steps:
-  #     - uses: actions/checkout@v4
+  #     - uses: actions/checkout@v5
   #     - name: test on Illumos
   #       uses: vmactions/omnios-vm@v1
   #       with:
@@ -100,101 +99,6 @@
   #         run: |
   #           . "$HOME/.cargo/env"
   #           cargo build --locked --all-targets && cargo test --locked && cargo test --locked -- --ignored stress && cargo test --locked --manifest-path fuzz/Cargo.toml && cargo test --locked -p iroh-quinn-udp --benches
-=======
-  test-freebsd:
-  # see https://github.com/actions/runner/issues/385
-  # use https://github.com/vmactions/freebsd-vm for now
-    name: test on freebsd
-    runs-on: ubuntu-latest
-    steps:
-      - uses: actions/checkout@v5
-      - name: test on freebsd
-        uses: vmactions/freebsd-vm@v1
-        with:
-          usesh: true
-          mem: 4096
-          copyback: false
-          prepare: |
-            pkg install -y curl
-            curl https://sh.rustup.rs -sSf --output rustup.sh
-            sh rustup.sh -y --profile minimal --default-toolchain stable
-          run: |
-            export PATH="$HOME/.cargo/bin:$PATH"
-            echo "===== rustc --version ====="
-            rustc --version
-            echo "===== freebsd-version ====="
-            freebsd-version
-
-            cargo build --locked --all-targets && cargo test --locked && cargo test --locked -- --ignored stress && cargo test --locked --manifest-path fuzz/Cargo.toml && cargo test --locked -p quinn-udp --benches
-
-  test-netbsd:
-    name: test on netbsd
-    runs-on: ubuntu-latest
-    steps:
-      - uses: actions/checkout@v5
-      - name: test on netbsd
-        uses: vmactions/netbsd-vm@v1
-        with:
-          usesh: true
-          mem: 4096
-          copyback: false
-          prepare: |
-            export PATH="/usr/sbin:/sbin:$PATH"
-            pkg_add curl
-            curl https://sh.rustup.rs -sSf --output rustup.sh
-            sh rustup.sh -y --profile minimal --default-toolchain stable
-          run: |
-            export PATH="$HOME/.cargo/bin:$PATH"
-            echo "===== rustc --version ====="
-            rustc --version
-            echo "===== uname -a        ====="
-            uname -a
-
-            cargo build --locked --all-targets && cargo test --locked && cargo test --locked -- --ignored stress && cargo test --locked --manifest-path fuzz/Cargo.toml && cargo test --locked -p quinn-udp --benches
-
-  test-solaris:
-    name: test on solaris
-    runs-on: ubuntu-latest
-    steps:
-      - uses: actions/checkout@v5
-      - name: test on Solaris
-        uses: vmactions/solaris-vm@v1
-        with:
-          release: "11.4-gcc"
-          usesh: true
-          mem: 4096
-          copyback: false
-          prepare: |
-            source <(curl -s https://raw.githubusercontent.com/psumbera/solaris-rust/refs/heads/main/sh.rust-web-install)
-            echo "~~~~ rustc --version ~~~~"
-            rustc --version
-            echo "~~~~ Solaris-version ~~~~"
-            uname -a
-          # Unlike others, don't un-ignore stress tests, because they hang on Solaris
-          run: |
-            export PATH=$HOME/.rust_solaris/bin:$PATH
-            # Workaround for https://github.com/quinn-rs/quinn/issues/2218
-            export CARGO_HTTP_MULTIPLEXING=false
-            cargo build --locked --all-targets && cargo test --locked --manifest-path fuzz/Cargo.toml && cargo test --locked -p quinn-udp --benches
-
-  test-illumos:
-    name: test on illumos
-    runs-on: ubuntu-latest
-    steps:
-      - uses: actions/checkout@v5
-      - name: test on Illumos
-        uses: vmactions/omnios-vm@v1
-        with:
-          usesh: true
-          mem: 4096
-          copyback: false
-          prepare: |
-            pkg install gcc14 curl pkg-config glib2
-            curl --proto '=https' --tlsv1.2 -sSf https://sh.rustup.rs | sh -s -- -y --profile minimal
-          run: |
-            . "$HOME/.cargo/env"
-            cargo build --locked --all-targets && cargo test --locked && cargo test --locked -- --ignored stress && cargo test --locked --manifest-path fuzz/Cargo.toml && cargo test --locked -p quinn-udp --benches
->>>>>>> bb46d09f
 
   test:
     strategy:
@@ -215,12 +119,8 @@
       SCCACHE_GHA_ENABLED: "on"
 
     steps:
-<<<<<<< HEAD
-      - uses: actions/checkout@v4
+      - uses: actions/checkout@v5
       - uses: mozilla-actions/sccache-action@v0.0.9
-=======
-      - uses: actions/checkout@v5
->>>>>>> bb46d09f
       - uses: dtolnay/rust-toolchain@master
         with:
           toolchain: ${{ matrix.rust }}
@@ -284,12 +184,8 @@
       RUSTC_WRAPPER: "sccache"
       SCCACHE_GHA_ENABLED: "on"
     steps:
-<<<<<<< HEAD
-      - uses: actions/checkout@v4
+      - uses: actions/checkout@v5
       - uses: mozilla-actions/sccache-action@v0.0.9
-=======
-      - uses: actions/checkout@v5
->>>>>>> bb46d09f
       # Note that we must also update the README when changing the MSRV
       - uses: dtolnay/rust-toolchain@1.74.1
       - uses: Swatinem/rust-cache@v2
@@ -301,12 +197,8 @@
       RUSTC_WRAPPER: "sccache"
       SCCACHE_GHA_ENABLED: "on"
     steps:
-<<<<<<< HEAD
-      - uses: actions/checkout@v4
+      - uses: actions/checkout@v5
       - uses: mozilla-actions/sccache-action@v0.0.9
-=======
-      - uses: actions/checkout@v5
->>>>>>> bb46d09f
       - uses: dtolnay/rust-toolchain@stable
         with:
           components: rustfmt, clippy
@@ -392,9 +284,6 @@
         api-level: ${{ matrix.api-level }}
         arch: ${{ matrix.emulator-arch }}
         script: .github/workflows/rust-android-run-tests-on-emulator.sh
-<<<<<<< HEAD
-<<<<<<< HEAD
-
   # features:
   #   strategy:
   #     matrix:
@@ -405,26 +294,7 @@
   #     # skip FIPS features outside of Linux
   #     SKIP_FEATURES: ${{ matrix.os != 'ubuntu-latest' && 'rustls-aws-lc-rs-fips,aws-lc-rs-fips' || '' }}
   #   steps:
-  #     - uses: actions/checkout@v4
+  #     - uses: actions/checkout@v5
   #     - uses: dtolnay/rust-toolchain@stable
   #     - uses: taiki-e/install-action@cargo-hack
-  #     - run: cargo hack check --feature-powerset --depth 3 --optional-deps --no-dev-deps --ignore-private --skip "${{env.SKIP_FEATURES}}"
-=======
->>>>>>> c5b556736cf8e5297b3d52eb58144318ca490dd6
-=======
-
-  features:
-    strategy:
-      matrix:
-        os: [ubuntu-latest, macos-latest, windows-latest]
-    runs-on: ${{ matrix.os }}
-    env:
-      RUSTFLAGS: -Dwarnings
-      # skip FIPS features outside of Linux
-      SKIP_FEATURES: ${{ matrix.os != 'ubuntu-latest' && 'rustls-aws-lc-rs-fips,aws-lc-rs-fips' || '' }}
-    steps:
-      - uses: actions/checkout@v5
-      - uses: dtolnay/rust-toolchain@stable
-      - uses: taiki-e/install-action@cargo-hack
-      - run: cargo hack check --feature-powerset --depth 3 --optional-deps --no-dev-deps --ignore-private --skip "${{env.SKIP_FEATURES}}"
->>>>>>> bb46d09f
+  #     - run: cargo hack check --feature-powerset --depth 3 --optional-deps --no-dev-deps --ignore-private --skip "${{env.SKIP_FEATURES}}"