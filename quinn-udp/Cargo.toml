--- conflicted
+++ resolved
@@ -1,11 +1,6 @@
 [package]
-<<<<<<< HEAD
 name = "iroh-quinn-udp"
-version = "0.5.4"
-=======
-name = "quinn-udp"
 version = "0.5.5"
->>>>>>> 8bdbf42a
 edition.workspace = true
 rust-version.workspace = true
 license.workspace = true
