[package]
<<<<<<< HEAD
name = "iroh-quinn-udp"
version = "0.5.12"
=======
name = "quinn-udp"
version = "0.6.0"
>>>>>>> 8bf6825d
edition.workspace = true
rust-version.workspace = true
license.workspace = true
repository.workspace = true
description = "UDP sockets with ECN information for the QUIC transport protocol"
keywords.workspace = true
categories.workspace = true
workspace = ".."

[features]
# NOTE: Please keep this in sync with the feature list in `.github/workflows/codecov.yml`, see
# comment in that file for more information.
default = ["tracing", "tracing-log"]
# Configure `tracing` to log events via `log` if no `tracing` subscriber exists.
tracing-log = ["tracing/log"]
log = ["dep:log"]
# Use private Apple APIs to send multiple packets in a single syscall.
fast-apple-datapath = []

[dependencies]
libc = "0.2.158"
log = { workspace = true, optional = true }
tracing = { workspace = true, optional = true }

[target.'cfg(not(all(target_family = "wasm", target_os = "unknown")))'.dependencies]
socket2 = { workspace = true }

[target.'cfg(windows)'.dependencies]
windows-sys = { workspace = true }

[dev-dependencies]
criterion = { version = "0.7", default-features = false, features = ["async_tokio"] }
tokio = { workspace = true, features = ["rt", "rt-multi-thread", "net"] }

[build-dependencies]
cfg_aliases = { workspace = true }

[lib]
# See https://github.com/bheisler/criterion.rs/blob/master/book/src/faq.md#cargo-bench-gives-unrecognized-option-errors-for-valid-command-line-options
bench = false

[[bench]]
name = "throughput"
harness = false

[package.metadata.docs.rs]
all-features = true<|MERGE_RESOLUTION|>--- conflicted
+++ resolved
@@ -1,11 +1,6 @@
 [package]
-<<<<<<< HEAD
 name = "iroh-quinn-udp"
-version = "0.5.12"
-=======
-name = "quinn-udp"
 version = "0.6.0"
->>>>>>> 8bf6825d
 edition.workspace = true
 rust-version.workspace = true
 license.workspace = true
