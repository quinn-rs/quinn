#[cfg(not(any(target_os = "macos", target_os = "ios")))]
use std::ptr;
use std::{
    io,
    io::IoSliceMut,
    mem::{self, MaybeUninit},
    net::{IpAddr, Ipv4Addr, Ipv6Addr, SocketAddr, SocketAddrV4, SocketAddrV6},
    os::unix::io::AsRawFd,
    sync::atomic::AtomicUsize,
    time::Instant,
};

use proto::{EcnCodepoint, Transmit};
use socket2::SockRef;

use super::{cmsg, log_sendmsg_error, RecvMeta, UdpSockRef, UdpState, IO_ERROR_LOG_INTERVAL};

#[cfg(target_os = "freebsd")]
type IpTosTy = libc::c_uchar;
#[cfg(not(target_os = "freebsd"))]
type IpTosTy = libc::c_int;

/// Tokio-compatible UDP socket with some useful specializations.
///
/// Unlike a standard tokio UDP socket, this allows ECN bits to be read and written on some
/// platforms.
#[derive(Debug)]
pub struct UdpSocketState {
    last_send_error: Instant,
}

impl UdpSocketState {
    pub fn new() -> Self {
        let now = Instant::now();
        Self {
            last_send_error: now.checked_sub(2 * IO_ERROR_LOG_INTERVAL).unwrap_or(now),
        }
    }

    pub fn configure(sock: UdpSockRef<'_>) -> io::Result<()> {
        init(sock.0)
    }

    pub fn send(
        &mut self,
        socket: UdpSockRef<'_>,
        state: &UdpState,
        transmits: &[Transmit],
    ) -> Result<usize, io::Error> {
        send(state, socket.0, &mut self.last_send_error, transmits)
    }

    pub fn recv(
        &self,
        socket: UdpSockRef<'_>,
        bufs: &mut [IoSliceMut<'_>],
        meta: &mut [RecvMeta],
    ) -> io::Result<usize> {
        recv(socket.0, bufs, meta)
    }
}

impl Default for UdpSocketState {
    fn default() -> Self {
        Self::new()
    }
}

fn init(io: SockRef<'_>) -> io::Result<()> {
    let mut cmsg_platform_space = 0;
    if cfg!(target_os = "linux") {
        cmsg_platform_space +=
            unsafe { libc::CMSG_SPACE(mem::size_of::<libc::sockaddr_in6>() as _) as usize }
                + unsafe { libc::CMSG_SPACE(mem::size_of::<libc::c_int>() as _) as usize };
    } else if cfg!(target_os = "freebsd") || cfg!(target_os = "macos") {
        cmsg_platform_space +=
            unsafe { libc::CMSG_SPACE(mem::size_of::<libc::in_addr>() as _) as usize }
    }

    assert!(
        CMSG_LEN
            >= unsafe { libc::CMSG_SPACE(mem::size_of::<u8>() as _) as usize }
                + unsafe { libc::CMSG_SPACE(mem::size_of::<libc::c_int>() as _) as usize }
                + unsafe { libc::CMSG_SPACE(mem::size_of::<libc::in6_pktinfo>() as _) as usize }
                + cmsg_platform_space,
        "control message buffer too small, increase CMSG_LEN to: {}",
        unsafe { libc::CMSG_SPACE(mem::size_of::<u8>() as _) as usize }
            + unsafe { libc::CMSG_SPACE(mem::size_of::<libc::c_int>() as _) as usize }
            + unsafe { libc::CMSG_SPACE(mem::size_of::<libc::in6_pktinfo>() as _) as usize }
            + cmsg_platform_space,
    );
    assert!(
        mem::align_of::<libc::cmsghdr>() <= mem::align_of::<cmsg::Aligned<[u8; 0]>>(),
        "control message buffers will be misaligned"
    );

    io.set_nonblocking(true)?;

    let addr = io.local_addr()?;
    let is_ipv4 = addr.family() == libc::AF_INET as libc::sa_family_t;

    // mac and ios do not support IP_RECVTOS on dual-stack sockets :(
    // older macos versions also don't have the flag and will error out if we don't ignore it
    if is_ipv4 || !io.only_v6()? {
        if let Err(err) = set_socket_option(&*io, libc::IPPROTO_IP, libc::IP_RECVTOS, OPTION_ON) {
            tracing::debug!("Ignoring error setting IP_RECVTOS on socket: {err:?}",);
        }
    }

    #[cfg(target_os = "linux")]
    {
        // opportunistically try to enable GRO. See gro::gro_segments().
        let _ = set_socket_option(&*io, libc::SOL_UDP, libc::UDP_GRO, OPTION_ON);

        // Forbid IPv4 fragmentation. Set even for IPv6 to account for IPv6 mapped IPv4 addresses.
        set_socket_option(
            &*io,
            libc::IPPROTO_IP,
            libc::IP_MTU_DISCOVER,
            libc::IP_PMTUDISC_PROBE,
        )?;

        // Recover the original destination (IP:port) for traffic redirected with TPROXY.
        // Note: IP_TRANSPARENT option must be enabled in order for traffic to be redirected.
        // Note: Both IPv4 and IPv6 options must be enabled on dual-stack sockets.
        let rc = unsafe {
            libc::setsockopt(
                io.as_raw_fd(),
                libc::IPPROTO_IP,
                libc::IP_RECVORIGDSTADDR,
                &on as *const _ as _,
                mem::size_of_val(&on) as _,
            )
        };
        if rc == -1 {
            return Err(io::Error::last_os_error());
        }

        if is_ipv4 {
            set_socket_option(&*io, libc::IPPROTO_IP, libc::IP_PKTINFO, OPTION_ON)?;
        } else {
<<<<<<< HEAD
            let rc = unsafe {
                libc::setsockopt(
                    io.as_raw_fd(),
                    libc::IPPROTO_IPV6,
                    libc::IPV6_MTU_DISCOVER,
                    &libc::IP_PMTUDISC_PROBE as *const _ as _,
                    mem::size_of_val(&libc::IP_PMTUDISC_PROBE) as _,
                )
            };
            if rc == -1 {
                return Err(io::Error::last_os_error());
            }

            // Recover the original destination (IP:port) for traffic redirected with TPROXY.
            // Note: IP_TRANSPARENT option must be enabled in order for traffic to be redirected.
            let rc = unsafe {
                libc::setsockopt(
                    io.as_raw_fd(),
                    libc::IPPROTO_IPV6,
                    libc::IPV6_RECVORIGDSTADDR,
                    &on as *const _ as _,
                    mem::size_of_val(&on) as _,
                )
            };
            if rc == -1 {
                return Err(io::Error::last_os_error());
            }
=======
            set_socket_option(
                &*io,
                libc::IPPROTO_IPV6,
                libc::IPV6_MTU_DISCOVER,
                libc::IP_PMTUDISC_PROBE,
            )?;
>>>>>>> fd845b0c
        }
    }
    #[cfg(any(target_os = "freebsd", target_os = "macos"))]
    // IP_RECVDSTADDR == IP_SENDSRCADDR on FreeBSD
    // macOS uses only IP_RECVDSTADDR, no IP_SENDSRCADDR on macOS
    // macOS also supports IP_PKTINFO
    {
        if is_ipv4 {
            set_socket_option(&*io, libc::IPPROTO_IP, libc::IP_RECVDSTADDR, OPTION_ON)?;
        }
    }

    // IPV6_RECVPKTINFO is standardized
    if !is_ipv4 {
        set_socket_option(&*io, libc::IPPROTO_IPV6, libc::IPV6_RECVPKTINFO, OPTION_ON)?;
        set_socket_option(&*io, libc::IPPROTO_IPV6, libc::IPV6_RECVTCLASS, OPTION_ON)?;
    }

    if !is_ipv4 {
        set_socket_option(&*io, libc::IPPROTO_IPV6, libc::IPV6_RECVTCLASS, OPTION_ON)?;
    }

    Ok(())
}

#[cfg(not(any(target_os = "macos", target_os = "ios")))]
fn send(
    #[allow(unused_variables)] // only used on Linux
    state: &UdpState,
    io: SockRef<'_>,
    last_send_error: &mut Instant,
    transmits: &[Transmit],
) -> io::Result<usize> {
    #[allow(unused_mut)] // only mutable on FeeBSD
    let mut encode_src_ip = true;
    #[cfg(target_os = "freebsd")]
    {
        let addr = io.local_addr()?;
        let is_ipv4 = addr.family() == libc::AF_INET as libc::sa_family_t;
        if is_ipv4 {
            if let Some(socket) = addr.as_socket_ipv4() {
                encode_src_ip = socket.ip() == &Ipv4Addr::UNSPECIFIED;
            }
        }
    }
    let mut msgs: [libc::mmsghdr; BATCH_SIZE] = unsafe { mem::zeroed() };
    let mut iovecs: [libc::iovec; BATCH_SIZE] = unsafe { mem::zeroed() };
    let mut cmsgs = [cmsg::Aligned([0u8; CMSG_LEN]); BATCH_SIZE];
    // This assume_init looks a bit weird because one might think it
    // assumes the SockAddr data to be initialized, but that call
    // refers to the whole array, which itself is made up of MaybeUninit
    // containers. Their presence protects the SockAddr inside from
    // being assumed as initialized by the assume_init call.
    // TODO: Replace this with uninit_array once it becomes MSRV-stable
    let mut addrs: [MaybeUninit<socket2::SockAddr>; BATCH_SIZE] =
        unsafe { MaybeUninit::uninit().assume_init() };
    for (i, transmit) in transmits.iter().enumerate().take(BATCH_SIZE) {
        let dst_addr = unsafe {
            ptr::write(
                addrs[i].as_mut_ptr(),
                socket2::SockAddr::from(transmit.destination),
            );
            &*addrs[i].as_ptr()
        };
        prepare_msg(
            transmit,
            dst_addr,
            &mut msgs[i].msg_hdr,
            &mut iovecs[i],
            &mut cmsgs[i],
            encode_src_ip,
        );
    }
    let num_transmits = transmits.len().min(BATCH_SIZE);

    loop {
        let n = unsafe { libc::sendmmsg(io.as_raw_fd(), msgs.as_mut_ptr(), num_transmits as _, 0) };
        if n == -1 {
            let e = io::Error::last_os_error();
            match e.kind() {
                io::ErrorKind::Interrupted => {
                    // Retry the transmission
                    continue;
                }
                io::ErrorKind::WouldBlock => return Err(e),
                _ => {
                    // Some network adapters do not support GSO. Unfortunately, Linux offers no easy way
                    // for us to detect this short of an I/O error when we try to actually send
                    // datagrams using it.
                    #[cfg(target_os = "linux")]
                    if e.raw_os_error() == Some(libc::EIO) {
                        // Prevent new transmits from being scheduled using GSO. Existing GSO transmits
                        // may already be in the pipeline, so we need to tolerate additional failures.
                        if state.max_gso_segments() > 1 {
                            tracing::error!("got EIO, halting segmentation offload");
                            state
                                .max_gso_segments
                                .store(1, std::sync::atomic::Ordering::Relaxed);
                        }
                    }

                    // Other errors are ignored, since they will ususally be handled
                    // by higher level retransmits and timeouts.
                    // - PermissionDenied errors have been observed due to iptable rules.
                    //   Those are not fatal errors, since the
                    //   configuration can be dynamically changed.
                    // - Destination unreachable errors have been observed for other
                    log_sendmsg_error(last_send_error, e, &transmits[0]);

                    // The ERRORS section in https://man7.org/linux/man-pages/man2/sendmmsg.2.html
                    // describes that errors will only be returned if no message could be transmitted
                    // at all. Therefore drop the first (problematic) message,
                    // and retry the remaining ones.
                    return Ok(num_transmits.min(1));
                }
            }
        }
        return Ok(n as usize);
    }
}

#[cfg(any(target_os = "macos", target_os = "ios"))]
fn send(
    _state: &UdpState,
    io: SockRef<'_>,
    last_send_error: &mut Instant,
    transmits: &[Transmit],
) -> io::Result<usize> {
    let mut hdr: libc::msghdr = unsafe { mem::zeroed() };
    let mut iov: libc::iovec = unsafe { mem::zeroed() };
    let mut ctrl = cmsg::Aligned([0u8; CMSG_LEN]);
    let mut sent = 0;

    while sent < transmits.len() {
        let addr = socket2::SockAddr::from(transmits[sent].destination);
        prepare_msg(
            &transmits[sent],
            &addr,
            &mut hdr,
            &mut iov,
            &mut ctrl,
            // Only tested on macOS
            cfg!(target_os = "macos"),
        );
        let n = unsafe { libc::sendmsg(io.as_raw_fd(), &hdr, 0) };
        if n == -1 {
            let e = io::Error::last_os_error();
            match e.kind() {
                io::ErrorKind::Interrupted => {
                    // Retry the transmission
                }
                io::ErrorKind::WouldBlock if sent != 0 => return Ok(sent),
                io::ErrorKind::WouldBlock => return Err(e),
                _ => {
                    // Other errors are ignored, since they will ususally be handled
                    // by higher level retransmits and timeouts.
                    // - PermissionDenied errors have been observed due to iptable rules.
                    //   Those are not fatal errors, since the
                    //   configuration can be dynamically changed.
                    // - Destination unreachable errors have been observed for other
                    log_sendmsg_error(last_send_error, e, &transmits[sent]);
                    sent += 1;
                }
            }
        } else {
            sent += 1;
        }
    }
    Ok(sent)
}

#[cfg(not(any(target_os = "macos", target_os = "ios")))]
fn recv(io: SockRef<'_>, bufs: &mut [IoSliceMut<'_>], meta: &mut [RecvMeta]) -> io::Result<usize> {
    let mut names = [MaybeUninit::<libc::sockaddr_storage>::uninit(); BATCH_SIZE];
    let mut ctrls = [cmsg::Aligned(MaybeUninit::<[u8; CMSG_LEN]>::uninit()); BATCH_SIZE];
    let mut hdrs = unsafe { mem::zeroed::<[libc::mmsghdr; BATCH_SIZE]>() };
    let max_msg_count = bufs.len().min(BATCH_SIZE);
    for i in 0..max_msg_count {
        prepare_recv(
            &mut bufs[i],
            &mut names[i],
            &mut ctrls[i],
            &mut hdrs[i].msg_hdr,
        );
    }
    let msg_count = loop {
        let n = unsafe {
            libc::recvmmsg(
                io.as_raw_fd(),
                hdrs.as_mut_ptr(),
                bufs.len().min(BATCH_SIZE) as _,
                0,
                ptr::null_mut(),
            )
        };
        if n == -1 {
            let e = io::Error::last_os_error();
            if e.kind() == io::ErrorKind::Interrupted {
                continue;
            }
            return Err(e);
        }
        break n;
    };
    for i in 0..(msg_count as usize) {
        meta[i] = decode_recv(&names[i], &hdrs[i].msg_hdr, hdrs[i].msg_len as usize);
    }
    Ok(msg_count as usize)
}

#[cfg(any(target_os = "macos", target_os = "ios"))]
fn recv(io: SockRef<'_>, bufs: &mut [IoSliceMut<'_>], meta: &mut [RecvMeta]) -> io::Result<usize> {
    let mut name = MaybeUninit::<libc::sockaddr_storage>::uninit();
    let mut ctrl = cmsg::Aligned(MaybeUninit::<[u8; CMSG_LEN]>::uninit());
    let mut hdr = unsafe { mem::zeroed::<libc::msghdr>() };
    prepare_recv(&mut bufs[0], &mut name, &mut ctrl, &mut hdr);
    let n = loop {
        let n = unsafe { libc::recvmsg(io.as_raw_fd(), &mut hdr, 0) };
        if n == -1 {
            let e = io::Error::last_os_error();
            if e.kind() == io::ErrorKind::Interrupted {
                continue;
            }
            return Err(e);
        }
        if hdr.msg_flags & libc::MSG_TRUNC != 0 {
            continue;
        }
        break n;
    };
    meta[0] = decode_recv(&name, &hdr, n as usize);
    Ok(1)
}

/// Returns the platforms UDP socket capabilities
pub fn udp_state() -> UdpState {
    UdpState {
        max_gso_segments: AtomicUsize::new(gso::max_gso_segments()),
        gro_segments: gro::gro_segments(),
    }
}

// Must be large enough to fit all control messages (with headers).
const CMSG_LEN: usize = 160;

fn prepare_msg(
    transmit: &Transmit,
    dst_addr: &socket2::SockAddr,
    hdr: &mut libc::msghdr,
    iov: &mut libc::iovec,
    ctrl: &mut cmsg::Aligned<[u8; CMSG_LEN]>,
    #[allow(unused_variables)] // only used on FreeBSD & macOS
    encode_src_ip: bool,
) {
    iov.iov_base = transmit.contents.as_ptr() as *const _ as *mut _;
    iov.iov_len = transmit.contents.len();

    // SAFETY: Casting the pointer to a mutable one is legal,
    // as sendmsg is guaranteed to not alter the mutable pointer
    // as per the POSIX spec. See the section on the sys/socket.h
    // header for details. The type is only mutable in the first
    // place because it is reused by recvmsg as well.
    let name = dst_addr.as_ptr() as *mut libc::c_void;
    let namelen = dst_addr.len();
    hdr.msg_name = name as *mut _;
    hdr.msg_namelen = namelen;
    hdr.msg_iov = iov;
    hdr.msg_iovlen = 1;

    hdr.msg_control = ctrl.0.as_mut_ptr() as _;
    hdr.msg_controllen = CMSG_LEN as _;
    let mut encoder = unsafe { cmsg::Encoder::new(hdr) };
    let ecn = transmit.ecn.map_or(0, |x| x as libc::c_int);
    if transmit.destination.is_ipv4() {
        encoder.push(libc::IPPROTO_IP, libc::IP_TOS, ecn as IpTosTy);
    } else {
        encoder.push(libc::IPPROTO_IPV6, libc::IPV6_TCLASS, ecn);
    }

    if let Some(segment_size) = transmit.segment_size {
        gso::set_segment_size(&mut encoder, segment_size as u16);
    }

    if let Some(ip) = &transmit.src_ip {
        match ip {
            IpAddr::V4(v4) => {
                #[cfg(target_os = "linux")]
                {
                    let pktinfo = libc::in_pktinfo {
                        ipi_ifindex: 0,
                        ipi_spec_dst: libc::in_addr {
                            s_addr: u32::from_ne_bytes(v4.octets()),
                        },
                        ipi_addr: libc::in_addr { s_addr: 0 },
                    };
                    encoder.push(libc::IPPROTO_IP, libc::IP_PKTINFO, pktinfo);
                }
                #[cfg(any(target_os = "freebsd", target_os = "macos"))]
                {
                    if encode_src_ip {
                        let addr = libc::in_addr {
                            s_addr: u32::from_ne_bytes(v4.octets()),
                        };
                        encoder.push(libc::IPPROTO_IP, libc::IP_RECVDSTADDR, addr);
                    }
                }
            }
            IpAddr::V6(v6) => {
                let pktinfo = libc::in6_pktinfo {
                    ipi6_ifindex: 0,
                    ipi6_addr: libc::in6_addr {
                        s6_addr: v6.octets(),
                    },
                };
                encoder.push(libc::IPPROTO_IPV6, libc::IPV6_PKTINFO, pktinfo);
            }
        }
    }

    encoder.finish();
}

fn prepare_recv(
    buf: &mut IoSliceMut,
    name: &mut MaybeUninit<libc::sockaddr_storage>,
    ctrl: &mut cmsg::Aligned<MaybeUninit<[u8; CMSG_LEN]>>,
    hdr: &mut libc::msghdr,
) {
    hdr.msg_name = name.as_mut_ptr() as _;
    hdr.msg_namelen = mem::size_of::<libc::sockaddr_storage>() as _;
    hdr.msg_iov = buf as *mut IoSliceMut as *mut libc::iovec;
    hdr.msg_iovlen = 1;
    hdr.msg_control = ctrl.0.as_mut_ptr() as _;
    hdr.msg_controllen = CMSG_LEN as _;
    hdr.msg_flags = 0;
}

fn decode_recv(
    name: &MaybeUninit<libc::sockaddr_storage>,
    hdr: &libc::msghdr,
    len: usize,
) -> RecvMeta {
    let name = unsafe { name.assume_init() };
    let mut ecn_bits = 0;
    let mut dst_ip = None;
    let mut dst_addr = None;
    #[allow(unused_mut)] // only mutable on Linux
    let mut stride = len;

    let cmsg_iter = unsafe { cmsg::Iter::new(hdr) };
    for cmsg in cmsg_iter {
        match (cmsg.cmsg_level, cmsg.cmsg_type) {
            // FreeBSD uses IP_RECVTOS here, and we can be liberal because cmsgs are opt-in.
            (libc::IPPROTO_IP, libc::IP_TOS) | (libc::IPPROTO_IP, libc::IP_RECVTOS) => unsafe {
                ecn_bits = cmsg::decode::<u8>(cmsg);
            },
            (libc::IPPROTO_IPV6, libc::IPV6_TCLASS) => unsafe {
                // Temporary hack around broken macos ABI. Remove once upstream fixes it.
                // https://bugreport.apple.com/web/?problemID=48761855
                if cfg!(target_os = "macos")
                    && cmsg.cmsg_len as usize == libc::CMSG_LEN(mem::size_of::<u8>() as _) as usize
                {
                    ecn_bits = cmsg::decode::<u8>(cmsg);
                } else {
                    ecn_bits = cmsg::decode::<libc::c_int>(cmsg) as u8;
                }
            },
            #[cfg(target_os = "linux")]
            (libc::IPPROTO_IP, libc::IP_PKTINFO) => {
                let pktinfo = unsafe { cmsg::decode::<libc::in_pktinfo>(cmsg) };
                dst_ip = Some(IpAddr::V4(Ipv4Addr::from(
                    pktinfo.ipi_addr.s_addr.to_ne_bytes(),
                )));
            }
            #[cfg(any(target_os = "freebsd", target_os = "macos"))]
            (libc::IPPROTO_IP, libc::IP_RECVDSTADDR) => {
                let in_addr = unsafe { cmsg::decode::<libc::in_addr>(cmsg) };
                dst_ip = Some(IpAddr::V4(Ipv4Addr::from(in_addr.s_addr.to_ne_bytes())));
            }
            (libc::IPPROTO_IPV6, libc::IPV6_PKTINFO) => {
                let pktinfo = unsafe { cmsg::decode::<libc::in6_pktinfo>(cmsg) };
                dst_ip = Some(IpAddr::V6(Ipv6Addr::from(pktinfo.ipi6_addr.s6_addr)));
            }
            #[cfg(target_os = "linux")]
            (libc::IPPROTO_IP, libc::IP_ORIGDSTADDR) => {
                let addr = unsafe { cmsg::decode::<libc::sockaddr_in>(cmsg) };
                dst_addr = Some(SocketAddr::V4(SocketAddrV4::new(
                    Ipv4Addr::from(addr.sin_addr.s_addr.to_ne_bytes()),
                    u16::from_be(addr.sin_port),
                )))
            }
            #[cfg(target_os = "linux")]
            (libc::IPPROTO_IPV6, libc::IPV6_ORIGDSTADDR) => {
                let addr = unsafe { cmsg::decode::<libc::sockaddr_in6>(cmsg) };
                dst_addr = Some(SocketAddr::V6(SocketAddrV6::new(
                    Ipv6Addr::from(addr.sin6_addr.s6_addr),
                    u16::from_be(addr.sin6_port),
                    addr.sin6_flowinfo,
                    addr.sin6_scope_id,
                )))
            }
            #[cfg(target_os = "linux")]
            (libc::SOL_UDP, libc::UDP_GRO) => unsafe {
                stride = cmsg::decode::<libc::c_int>(cmsg) as usize;
            },
            _ => {}
        }
    }

    let addr = match libc::c_int::from(name.ss_family) {
        libc::AF_INET => {
            // Safety: if the ss_family field is AF_INET then storage must be a sockaddr_in.
            let addr: &libc::sockaddr_in =
                unsafe { &*(&name as *const _ as *const libc::sockaddr_in) };
            SocketAddr::V4(SocketAddrV4::new(
                Ipv4Addr::from(addr.sin_addr.s_addr.to_ne_bytes()),
                u16::from_be(addr.sin_port),
            ))
        }
        libc::AF_INET6 => {
            // Safety: if the ss_family field is AF_INET6 then storage must be a sockaddr_in6.
            let addr: &libc::sockaddr_in6 =
                unsafe { &*(&name as *const _ as *const libc::sockaddr_in6) };
            SocketAddr::V6(SocketAddrV6::new(
                Ipv6Addr::from(addr.sin6_addr.s6_addr),
                u16::from_be(addr.sin6_port),
                addr.sin6_flowinfo,
                addr.sin6_scope_id,
            ))
        }
        _ => unreachable!(),
    };

    RecvMeta {
        len,
        stride,
        addr,
        ecn: EcnCodepoint::from_bits(ecn_bits),
        dst_ip,
        dst_addr,
    }
}

#[cfg(not(any(target_os = "macos", target_os = "ios")))]
// Chosen somewhat arbitrarily; might benefit from additional tuning.
pub const BATCH_SIZE: usize = 32;

#[cfg(any(target_os = "macos", target_os = "ios"))]
pub const BATCH_SIZE: usize = 1;

#[cfg(target_os = "linux")]
mod gso {
    use super::*;

    /// Checks whether GSO support is available by setting the UDP_SEGMENT
    /// option on a socket
    pub fn max_gso_segments() -> usize {
        const GSO_SIZE: libc::c_int = 1500;

        let socket = match std::net::UdpSocket::bind("[::]:0")
            .or_else(|_| std::net::UdpSocket::bind("127.0.0.1:0"))
        {
            Ok(socket) => socket,
            Err(_) => return 1,
        };

        // As defined in linux/udp.h
        // #define UDP_MAX_SEGMENTS        (1 << 6UL)
        match set_socket_option(&socket, libc::SOL_UDP, libc::UDP_SEGMENT, GSO_SIZE) {
            Ok(()) => 64,
            Err(_) => 1,
        }
    }

    pub fn set_segment_size(encoder: &mut cmsg::Encoder, segment_size: u16) {
        encoder.push(libc::SOL_UDP, libc::UDP_SEGMENT, segment_size);
    }
}

#[cfg(not(target_os = "linux"))]
mod gso {
    use super::*;

    pub fn max_gso_segments() -> usize {
        1
    }

    pub fn set_segment_size(_encoder: &mut cmsg::Encoder, _segment_size: u16) {
        panic!("Setting a segment size is not supported on current platform");
    }
}

#[cfg(target_os = "linux")]
mod gro {
    use super::*;

    pub fn gro_segments() -> usize {
        let socket = match std::net::UdpSocket::bind("[::]:0")
            .or_else(|_| std::net::UdpSocket::bind("127.0.0.1:0"))
        {
            Ok(socket) => socket,
            Err(_) => return 1,
        };

        // As defined in net/ipv4/udp_offload.c
        // #define UDP_GRO_CNT_MAX 64
        //
        // NOTE: this MUST be set to UDP_GRO_CNT_MAX to ensure that the receive buffer size
        // (get_max_udp_payload_size() * gro_segments()) is large enough to hold the largest GRO
        // list the kernel might potentially produce. See
        // https://github.com/quinn-rs/quinn/pull/1354.
        match set_socket_option(&socket, libc::SOL_UDP, libc::UDP_GRO, OPTION_ON) {
            Ok(()) => 64,
            Err(_) => 1,
        }
    }
}

fn set_socket_option(
    socket: &impl AsRawFd,
    level: libc::c_int,
    name: libc::c_int,
    value: libc::c_int,
) -> Result<(), io::Error> {
    let rc = unsafe {
        libc::setsockopt(
            socket.as_raw_fd(),
            level,
            name,
            &value as *const _ as _,
            mem::size_of_val(&value) as _,
        )
    };

    match rc == 0 {
        true => Ok(()),
        false => Err(io::Error::last_os_error()),
    }
}

const OPTION_ON: libc::c_int = 1;

#[cfg(not(target_os = "linux"))]
mod gro {
    pub fn gro_segments() -> usize {
        1
    }
}<|MERGE_RESOLUTION|>--- conflicted
+++ resolved
@@ -123,58 +123,26 @@
         // Recover the original destination (IP:port) for traffic redirected with TPROXY.
         // Note: IP_TRANSPARENT option must be enabled in order for traffic to be redirected.
         // Note: Both IPv4 and IPv6 options must be enabled on dual-stack sockets.
-        let rc = unsafe {
-            libc::setsockopt(
-                io.as_raw_fd(),
-                libc::IPPROTO_IP,
-                libc::IP_RECVORIGDSTADDR,
-                &on as *const _ as _,
-                mem::size_of_val(&on) as _,
-            )
-        };
-        if rc == -1 {
-            return Err(io::Error::last_os_error());
-        }
+        set_socket_option(&*io, libc::IPPROTO_IP, libc::IP_RECVORIGDSTADDR, OPTION_ON)?;
 
         if is_ipv4 {
             set_socket_option(&*io, libc::IPPROTO_IP, libc::IP_PKTINFO, OPTION_ON)?;
         } else {
-<<<<<<< HEAD
-            let rc = unsafe {
-                libc::setsockopt(
-                    io.as_raw_fd(),
-                    libc::IPPROTO_IPV6,
-                    libc::IPV6_MTU_DISCOVER,
-                    &libc::IP_PMTUDISC_PROBE as *const _ as _,
-                    mem::size_of_val(&libc::IP_PMTUDISC_PROBE) as _,
-                )
-            };
-            if rc == -1 {
-                return Err(io::Error::last_os_error());
-            }
-
-            // Recover the original destination (IP:port) for traffic redirected with TPROXY.
-            // Note: IP_TRANSPARENT option must be enabled in order for traffic to be redirected.
-            let rc = unsafe {
-                libc::setsockopt(
-                    io.as_raw_fd(),
-                    libc::IPPROTO_IPV6,
-                    libc::IPV6_RECVORIGDSTADDR,
-                    &on as *const _ as _,
-                    mem::size_of_val(&on) as _,
-                )
-            };
-            if rc == -1 {
-                return Err(io::Error::last_os_error());
-            }
-=======
             set_socket_option(
                 &*io,
                 libc::IPPROTO_IPV6,
                 libc::IPV6_MTU_DISCOVER,
                 libc::IP_PMTUDISC_PROBE,
             )?;
->>>>>>> fd845b0c
+
+            // Recover the original destination (IP:port) for traffic redirected with TPROXY.
+            // Note: IP_TRANSPARENT option must be enabled in order for traffic to be redirected.
+            set_socket_option(
+                &*io,
+                libc::IPPROTO_IPV6,
+                libc::IPV6_RECVORIGDSTADDR,
+                OPTION_ON,
+            )?;
         }
     }
     #[cfg(any(target_os = "freebsd", target_os = "macos"))]
