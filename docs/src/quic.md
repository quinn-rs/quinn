--- conflicted
+++ resolved
@@ -1,5 +1,4 @@
-<<<<<<< HEAD
-# QUIC Introduction
+# The QUIC protocol
 QUIC is a general-purpose network protocol built on top of UDP.
 The protocol is still under development and standardized by the IETF. 
 Quinn strives to implement the latest draft but may lag a bit behind.  
@@ -9,9 +8,6 @@
 QUIC's goals include reduced connection and transport latency, and bandwidth estimation in each direction to avoid congestion. 
 It also moves congestion control algorithms into the user space at both endpoints, rather than the kernel space.
 Additionally, the protocol can be extended with forward error correction (FEC) to further improve performance when errors are expected.
-=======
-# The QUIC protocol
->>>>>>> d96a4acf
 
 While QUIC's intentions are originally web-oriented, it offers interesting opportunities in other areas like game networking.
 One thing is for sure, QUIC has many great potentials and will serve us in the future with HTTP/3.
