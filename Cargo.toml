[workspace]
members = ["quinn", "quinn-proto", "quinn-udp", "bench", "perf", "fuzz", "docs/book"]
default-members = ["quinn", "quinn-proto", "quinn-udp", "bench", "perf"]
resolver = "2"

[workspace.package]
<<<<<<< HEAD
rust-version = "1.83"
=======
rust-version = "1.80.0"
>>>>>>> 8bf6825d
edition = "2021"
license = "MIT OR Apache-2.0"
repository = "https://github.com/quinn-rs/quinn"
keywords = ["quic"]
categories = ["network-programming", "asynchronous"]

[workspace.dependencies]
anyhow = "1.0.22"
arbitrary = { version = "1.0.1", features = ["derive"] }
async-io = "2"
assert_matches = "1.1"
aws-lc-rs = { version = "1.9", default-features = false }
bencher = "0.1.5"
bytes = "1"
clap = { version = "4.5", features = ["derive"] }
crc = "3"
directories-next = "2"
fastbloom = "0.14"
futures-io = "0.3.19"
getrandom = { version = "0.3", default-features = false }
hdrhistogram = { version = "7.2", default-features = false }
hex-literal = "1"
identity-hash = "0.1.0"
lru-slab = "0.1.2"
<<<<<<< HEAD
lazy_static = "1"
log = "0.4.22"
once_cell = "1.19"
=======
log = "0.4"
>>>>>>> 8bf6825d
pin-project-lite = "0.2"
qlog = "0.15.2"
rand = "0.9"
rcgen = "0.14"
ring = "0.17"
rustc-hash = "2"
<<<<<<< HEAD
rustls = { version = "0.23.33", default-features = false, features = ["std"] }
rustls-pemfile = "2"
=======
rustls = { version = "0.23.5", default-features = false, features = ["std"] }
>>>>>>> 8bf6825d
rustls-platform-verifier = "0.6"
rustls-pki-types = "1.7"
serde = { version = "1.0", features = ["derive"] }
serde_json = "1"
slab = "0.4.9"
smol = "2"
socket2 = ">=0.5, <0.7"
thiserror = "2.0.3"
tinyvec = { version = "1.1", features = ["alloc"] }
tokio = { version = "1.28.1", features = ["sync"] }
tracing = { version = "0.1.10", default-features = false, features = ["std"] }
tracing-futures = { version = "0.2.0", default-features = false, features = ["std-future"] }
tracing-subscriber = { version = "0.3.1", default-features = false, features = ["env-filter", "fmt", "ansi", "time", "local-time"] }
url = "2"
wasm-bindgen-test = { version = "0.3.45" }
web-time = "1"
windows-sys = { version = ">=0.52, <=0.61", features = ["Win32_Foundation", "Win32_System_IO", "Win32_Networking_WinSock"] }
cfg_aliases = "0.2"

# Fix minimal dependencies for indirect deps
async-global-executor = "2.4.1"
async-fs = "2.1"
async-executor = "1.13.0"

[profile.bench]
debug = true

[profile.release]
debug = true<|MERGE_RESOLUTION|>--- conflicted
+++ resolved
@@ -4,11 +4,7 @@
 resolver = "2"
 
 [workspace.package]
-<<<<<<< HEAD
 rust-version = "1.83"
-=======
-rust-version = "1.80.0"
->>>>>>> 8bf6825d
 edition = "2021"
 license = "MIT OR Apache-2.0"
 repository = "https://github.com/quinn-rs/quinn"
@@ -33,25 +29,15 @@
 hex-literal = "1"
 identity-hash = "0.1.0"
 lru-slab = "0.1.2"
-<<<<<<< HEAD
-lazy_static = "1"
-log = "0.4.22"
-once_cell = "1.19"
-=======
 log = "0.4"
->>>>>>> 8bf6825d
 pin-project-lite = "0.2"
 qlog = "0.15.2"
 rand = "0.9"
 rcgen = "0.14"
 ring = "0.17"
 rustc-hash = "2"
-<<<<<<< HEAD
 rustls = { version = "0.23.33", default-features = false, features = ["std"] }
 rustls-pemfile = "2"
-=======
-rustls = { version = "0.23.5", default-features = false, features = ["std"] }
->>>>>>> 8bf6825d
 rustls-platform-verifier = "0.6"
 rustls-pki-types = "1.7"
 serde = { version = "1.0", features = ["derive"] }
