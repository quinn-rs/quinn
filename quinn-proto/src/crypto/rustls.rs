use std::{any::Any, io, str, sync::Arc};

#[cfg(all(feature = "aws-lc-rs", not(feature = "ring")))]
use aws_lc_rs::aead;
use bytes::BytesMut;
#[cfg(feature = "ring")]
use ring::aead;
pub use rustls::Error;
use rustls::{
    self, CipherSuite,
    client::danger::ServerCertVerifier,
    pki_types::{CertificateDer, PrivateKeyDer, ServerName},
    quic::{Connection, HeaderProtectionKey, KeyChange, PacketKey, Secrets, Suite, Version},
};

use crate::{
    ConnectError, ConnectionId, Side, TransportError, TransportErrorCode,
    crypto::{
        self, CryptoError, ExportKeyingMaterialError, HeaderKey, KeyPair, Keys, UnsupportedVersion,
    },
    transport_parameters::TransportParameters,
<<<<<<< HEAD
    ConnectError, ConnectionId, PathId, Side, TransportError, TransportErrorCode,
=======
>>>>>>> c94fa9ba
};

impl From<Side> for rustls::Side {
    fn from(s: Side) -> Self {
        match s {
            Side::Client => Self::Client,
            Side::Server => Self::Server,
        }
    }
}

/// A rustls TLS session
pub struct TlsSession {
    version: Version,
    got_handshake_data: bool,
    next_secrets: Option<Secrets>,
    inner: Connection,
    suite: Suite,
}

impl TlsSession {
    fn side(&self) -> Side {
        match self.inner {
            Connection::Client(_) => Side::Client,
            Connection::Server(_) => Side::Server,
        }
    }
}

impl crypto::Session for TlsSession {
    fn initial_keys(&self, dst_cid: &ConnectionId, side: Side) -> Keys {
        initial_keys(self.version, *dst_cid, side, &self.suite)
    }

    fn handshake_data(&self) -> Option<Box<dyn Any>> {
        if !self.got_handshake_data {
            return None;
        }
        Some(Box::new(HandshakeData {
            protocol: self.inner.alpn_protocol().map(|x| x.into()),
            server_name: match self.inner {
                Connection::Client(_) => None,
                Connection::Server(ref session) => session.server_name().map(|x| x.into()),
            },
        }))
    }

    /// For the rustls `TlsSession`, the `Any` type is `Vec<rustls::pki_types::CertificateDer>`
    fn peer_identity(&self) -> Option<Box<dyn Any>> {
        self.inner.peer_certificates().map(|v| -> Box<dyn Any> {
            Box::new(
                v.iter()
                    .map(|v| v.clone().into_owned())
                    .collect::<Vec<CertificateDer<'static>>>(),
            )
        })
    }

    fn early_crypto(&self) -> Option<(Box<dyn HeaderKey>, Box<dyn crypto::PacketKey>)> {
        let keys = self.inner.zero_rtt_keys()?;
        Some((Box::new(keys.header), Box::new(keys.packet)))
    }

    fn early_data_accepted(&self) -> Option<bool> {
        match self.inner {
            Connection::Client(ref session) => Some(session.is_early_data_accepted()),
            _ => None,
        }
    }

    fn is_handshaking(&self) -> bool {
        self.inner.is_handshaking()
    }

    fn read_handshake(&mut self, buf: &[u8]) -> Result<bool, TransportError> {
        self.inner.read_hs(buf).map_err(|e| {
            if let Some(alert) = self.inner.alert() {
                TransportError {
                    code: TransportErrorCode::crypto(alert.into()),
                    frame: None,
                    reason: e.to_string(),
                }
            } else {
                TransportError::PROTOCOL_VIOLATION(format!("TLS error: {e}"))
            }
        })?;
        if !self.got_handshake_data {
            // Hack around the lack of an explicit signal from rustls to reflect ClientHello being
            // ready on incoming connections, or ALPN negotiation completing on outgoing
            // connections.
            let have_server_name = match self.inner {
                Connection::Client(_) => false,
                Connection::Server(ref session) => session.server_name().is_some(),
            };
            if self.inner.alpn_protocol().is_some() || have_server_name || !self.is_handshaking() {
                self.got_handshake_data = true;
                return Ok(true);
            }
        }
        Ok(false)
    }

    fn transport_parameters(&self) -> Result<Option<TransportParameters>, TransportError> {
        match self.inner.quic_transport_parameters() {
            None => Ok(None),
            Some(buf) => match TransportParameters::read(self.side(), &mut io::Cursor::new(buf)) {
                Ok(params) => Ok(Some(params)),
                Err(e) => Err(e.into()),
            },
        }
    }

    fn write_handshake(&mut self, buf: &mut Vec<u8>) -> Option<Keys> {
        let keys = match self.inner.write_hs(buf)? {
            KeyChange::Handshake { keys } => keys,
            KeyChange::OneRtt { keys, next } => {
                self.next_secrets = Some(next);
                keys
            }
        };

        Some(Keys {
            header: KeyPair {
                local: Box::new(keys.local.header),
                remote: Box::new(keys.remote.header),
            },
            packet: KeyPair {
                local: Box::new(keys.local.packet),
                remote: Box::new(keys.remote.packet),
            },
        })
    }

    fn next_1rtt_keys(&mut self) -> Option<KeyPair<Box<dyn crypto::PacketKey>>> {
        let secrets = self.next_secrets.as_mut()?;
        let keys = secrets.next_packet_keys();
        Some(KeyPair {
            local: Box::new(keys.local),
            remote: Box::new(keys.remote),
        })
    }

    fn is_valid_retry(&self, orig_dst_cid: &ConnectionId, header: &[u8], payload: &[u8]) -> bool {
        let tag_start = match payload.len().checked_sub(16) {
            Some(x) => x,
            None => return false,
        };

        let mut pseudo_packet =
            Vec::with_capacity(header.len() + payload.len() + orig_dst_cid.len() + 1);
        pseudo_packet.push(orig_dst_cid.len() as u8);
        pseudo_packet.extend_from_slice(orig_dst_cid);
        pseudo_packet.extend_from_slice(header);
        let tag_start = tag_start + pseudo_packet.len();
        pseudo_packet.extend_from_slice(payload);

        let (nonce, key) = match self.version {
            Version::V1 => (RETRY_INTEGRITY_NONCE_V1, RETRY_INTEGRITY_KEY_V1),
            Version::V1Draft => (RETRY_INTEGRITY_NONCE_DRAFT, RETRY_INTEGRITY_KEY_DRAFT),
            _ => unreachable!(),
        };

        let nonce = aead::Nonce::assume_unique_for_key(nonce);
        let key = aead::LessSafeKey::new(aead::UnboundKey::new(&aead::AES_128_GCM, &key).unwrap());

        let (aad, tag) = pseudo_packet.split_at_mut(tag_start);
        key.open_in_place(nonce, aead::Aad::from(aad), tag).is_ok()
    }

    fn export_keying_material(
        &self,
        output: &mut [u8],
        label: &[u8],
        context: &[u8],
    ) -> Result<(), ExportKeyingMaterialError> {
        self.inner
            .export_keying_material(output, label, Some(context))
            .map_err(|_| ExportKeyingMaterialError)?;
        Ok(())
    }
}

const RETRY_INTEGRITY_KEY_DRAFT: [u8; 16] = [
    0xcc, 0xce, 0x18, 0x7e, 0xd0, 0x9a, 0x09, 0xd0, 0x57, 0x28, 0x15, 0x5a, 0x6c, 0xb9, 0x6b, 0xe1,
];
const RETRY_INTEGRITY_NONCE_DRAFT: [u8; 12] = [
    0xe5, 0x49, 0x30, 0xf9, 0x7f, 0x21, 0x36, 0xf0, 0x53, 0x0a, 0x8c, 0x1c,
];

const RETRY_INTEGRITY_KEY_V1: [u8; 16] = [
    0xbe, 0x0c, 0x69, 0x0b, 0x9f, 0x66, 0x57, 0x5a, 0x1d, 0x76, 0x6b, 0x54, 0xe3, 0x68, 0xc8, 0x4e,
];
const RETRY_INTEGRITY_NONCE_V1: [u8; 12] = [
    0x46, 0x15, 0x99, 0xd3, 0x5d, 0x63, 0x2b, 0xf2, 0x23, 0x98, 0x25, 0xbb,
];

impl crypto::HeaderKey for Box<dyn HeaderProtectionKey> {
    fn decrypt(&self, pn_offset: usize, packet: &mut [u8]) {
        let (header, sample) = packet.split_at_mut(pn_offset + 4);
        let (first, rest) = header.split_at_mut(1);
        let pn_end = Ord::min(pn_offset + 3, rest.len());
        self.decrypt_in_place(
            &sample[..self.sample_size()],
            &mut first[0],
            &mut rest[pn_offset - 1..pn_end],
        )
        .unwrap();
    }

    fn encrypt(&self, pn_offset: usize, packet: &mut [u8]) {
        let (header, sample) = packet.split_at_mut(pn_offset + 4);
        let (first, rest) = header.split_at_mut(1);
        let pn_end = Ord::min(pn_offset + 3, rest.len());
        self.encrypt_in_place(
            &sample[..self.sample_size()],
            &mut first[0],
            &mut rest[pn_offset - 1..pn_end],
        )
        .unwrap();
    }

    fn sample_size(&self) -> usize {
        self.sample_len()
    }
}

/// Authentication data for (rustls) TLS session
pub struct HandshakeData {
    /// The negotiated application protocol, if ALPN is in use
    ///
    /// Guaranteed to be set if a nonempty list of protocols was specified for this connection.
    pub protocol: Option<Vec<u8>>,
    /// The server name specified by the client, if any
    ///
    /// Always `None` for outgoing connections
    pub server_name: Option<String>,
}

/// A QUIC-compatible TLS client configuration
///
/// Quinn implicitly constructs a `QuicClientConfig` with reasonable defaults within
/// [`ClientConfig::with_root_certificates()`][root_certs] and [`ClientConfig::with_platform_verifier()`][platform].
/// Alternatively, `QuicClientConfig`'s [`TryFrom`] implementation can be used to wrap around a
/// custom [`rustls::ClientConfig`], in which case care should be taken around certain points:
///
/// - If `enable_early_data` is not set to true, then sending 0-RTT data will not be possible on
///   outgoing connections.
/// - The [`rustls::ClientConfig`] must have TLS 1.3 support enabled for conversion to succeed.
///
/// The object in the `resumption` field of the inner [`rustls::ClientConfig`] determines whether
/// calling `into_0rtt` on outgoing connections returns `Ok` or `Err`. It typically allows
/// `into_0rtt` to proceed if it recognizes the server name, and defaults to an in-memory cache of
/// 256 server names.
///
/// [root_certs]: crate::config::ClientConfig::with_root_certificates()
/// [platform]: crate::config::ClientConfig::with_platform_verifier()
pub struct QuicClientConfig {
    pub(crate) inner: Arc<rustls::ClientConfig>,
    initial: Suite,
}

impl QuicClientConfig {
    /// Initialize a sane QUIC-compatible TLS client configuration
    ///
    /// QUIC requires that TLS 1.3 be enabled. Advanced users can use any [`rustls::ClientConfig`] that
    /// satisfies this requirement.
    pub(crate) fn new(verifier: Arc<dyn ServerCertVerifier>) -> Self {
        let inner = Self::inner(verifier);
        Self {
            // We're confident that the *ring* default provider contains TLS13_AES_128_GCM_SHA256
            initial: initial_suite_from_provider(inner.crypto_provider())
                .expect("no initial cipher suite found"),
            inner: Arc::new(inner),
        }
    }

    /// Initialize a QUIC-compatible TLS client configuration with a separate initial cipher suite
    ///
    /// This is useful if you want to avoid the initial cipher suite for traffic encryption.
    pub fn with_initial(
        inner: Arc<rustls::ClientConfig>,
        initial: Suite,
    ) -> Result<Self, NoInitialCipherSuite> {
        match initial.suite.common.suite {
            CipherSuite::TLS13_AES_128_GCM_SHA256 => Ok(Self { inner, initial }),
            _ => Err(NoInitialCipherSuite { specific: true }),
        }
    }

    pub(crate) fn inner(verifier: Arc<dyn ServerCertVerifier>) -> rustls::ClientConfig {
        let mut config = rustls::ClientConfig::builder_with_provider(configured_provider())
            .with_protocol_versions(&[&rustls::version::TLS13])
            .unwrap() // The default providers support TLS 1.3
            .dangerous()
            .with_custom_certificate_verifier(verifier)
            .with_no_client_auth();

        config.enable_early_data = true;
        config
    }
}

impl crypto::ClientConfig for QuicClientConfig {
    fn start_session(
        self: Arc<Self>,
        version: u32,
        server_name: &str,
        params: &TransportParameters,
    ) -> Result<Box<dyn crypto::Session>, ConnectError> {
        let version = interpret_version(version)?;
        Ok(Box::new(TlsSession {
            version,
            got_handshake_data: false,
            next_secrets: None,
            inner: rustls::quic::Connection::Client(
                rustls::quic::ClientConnection::new(
                    self.inner.clone(),
                    version,
                    ServerName::try_from(server_name)
                        .map_err(|_| ConnectError::InvalidServerName(server_name.into()))?
                        .to_owned(),
                    to_vec(params),
                )
                .unwrap(),
            ),
            suite: self.initial,
        }))
    }
}

impl TryFrom<rustls::ClientConfig> for QuicClientConfig {
    type Error = NoInitialCipherSuite;

    fn try_from(inner: rustls::ClientConfig) -> Result<Self, Self::Error> {
        Arc::new(inner).try_into()
    }
}

impl TryFrom<Arc<rustls::ClientConfig>> for QuicClientConfig {
    type Error = NoInitialCipherSuite;

    fn try_from(inner: Arc<rustls::ClientConfig>) -> Result<Self, Self::Error> {
        Ok(Self {
            initial: initial_suite_from_provider(inner.crypto_provider())
                .ok_or(NoInitialCipherSuite { specific: false })?,
            inner,
        })
    }
}

/// The initial cipher suite (AES-128-GCM-SHA256) is not available
///
/// When the cipher suite is supplied `with_initial()`, it must be
/// [`CipherSuite::TLS13_AES_128_GCM_SHA256`]. When the cipher suite is derived from a config's
/// [`CryptoProvider`][provider], that provider must reference a cipher suite with the same ID.
///
/// [provider]: rustls::crypto::CryptoProvider
#[derive(Clone, Debug)]
pub struct NoInitialCipherSuite {
    /// Whether the initial cipher suite was supplied by the caller
    specific: bool,
}

impl std::fmt::Display for NoInitialCipherSuite {
    fn fmt(&self, f: &mut std::fmt::Formatter) -> std::fmt::Result {
        f.write_str(match self.specific {
            true => "invalid cipher suite specified",
            false => "no initial cipher suite found",
        })
    }
}

impl std::error::Error for NoInitialCipherSuite {}

/// A QUIC-compatible TLS server configuration
///
/// Quinn implicitly constructs a `QuicServerConfig` with reasonable defaults within
/// [`ServerConfig::with_single_cert()`][single]. Alternatively, `QuicServerConfig`'s [`TryFrom`]
/// implementation or `with_initial` method can be used to wrap around a custom
/// [`rustls::ServerConfig`], in which case care should be taken around certain points:
///
/// - If `max_early_data_size` is not set to `u32::MAX`, the server will not be able to accept
///   incoming 0-RTT data. QUIC prohibits `max_early_data_size` values other than 0 or `u32::MAX`.
/// - The `rustls::ServerConfig` must have TLS 1.3 support enabled for conversion to succeed.
///
/// [single]: crate::config::ServerConfig::with_single_cert()
pub struct QuicServerConfig {
    inner: Arc<rustls::ServerConfig>,
    initial: Suite,
}

impl QuicServerConfig {
    pub(crate) fn new(
        cert_chain: Vec<CertificateDer<'static>>,
        key: PrivateKeyDer<'static>,
    ) -> Result<Self, rustls::Error> {
        let inner = Self::inner(cert_chain, key)?;
        Ok(Self {
            // We're confident that the *ring* default provider contains TLS13_AES_128_GCM_SHA256
            initial: initial_suite_from_provider(inner.crypto_provider())
                .expect("no initial cipher suite found"),
            inner: Arc::new(inner),
        })
    }

    /// Initialize a QUIC-compatible TLS client configuration with a separate initial cipher suite
    ///
    /// This is useful if you want to avoid the initial cipher suite for traffic encryption.
    pub fn with_initial(
        inner: Arc<rustls::ServerConfig>,
        initial: Suite,
    ) -> Result<Self, NoInitialCipherSuite> {
        match initial.suite.common.suite {
            CipherSuite::TLS13_AES_128_GCM_SHA256 => Ok(Self { inner, initial }),
            _ => Err(NoInitialCipherSuite { specific: true }),
        }
    }

    /// Initialize a sane QUIC-compatible TLS server configuration
    ///
    /// QUIC requires that TLS 1.3 be enabled, and that the maximum early data size is either 0 or
    /// `u32::MAX`. Advanced users can use any [`rustls::ServerConfig`] that satisfies these
    /// requirements.
    pub(crate) fn inner(
        cert_chain: Vec<CertificateDer<'static>>,
        key: PrivateKeyDer<'static>,
    ) -> Result<rustls::ServerConfig, rustls::Error> {
        let mut inner = rustls::ServerConfig::builder_with_provider(configured_provider())
            .with_protocol_versions(&[&rustls::version::TLS13])
            .unwrap() // The *ring* default provider supports TLS 1.3
            .with_no_client_auth()
            .with_single_cert(cert_chain, key)?;

        inner.max_early_data_size = u32::MAX;
        Ok(inner)
    }
}

impl TryFrom<rustls::ServerConfig> for QuicServerConfig {
    type Error = NoInitialCipherSuite;

    fn try_from(inner: rustls::ServerConfig) -> Result<Self, Self::Error> {
        Arc::new(inner).try_into()
    }
}

impl TryFrom<Arc<rustls::ServerConfig>> for QuicServerConfig {
    type Error = NoInitialCipherSuite;

    fn try_from(inner: Arc<rustls::ServerConfig>) -> Result<Self, Self::Error> {
        Ok(Self {
            initial: initial_suite_from_provider(inner.crypto_provider())
                .ok_or(NoInitialCipherSuite { specific: false })?,
            inner,
        })
    }
}

impl crypto::ServerConfig for QuicServerConfig {
    fn start_session(
        self: Arc<Self>,
        version: u32,
        params: &TransportParameters,
    ) -> Box<dyn crypto::Session> {
        // Safe: `start_session()` is never called if `initial_keys()` rejected `version`
        let version = interpret_version(version).unwrap();
        Box::new(TlsSession {
            version,
            got_handshake_data: false,
            next_secrets: None,
            inner: rustls::quic::Connection::Server(
                rustls::quic::ServerConnection::new(self.inner.clone(), version, to_vec(params))
                    .unwrap(),
            ),
            suite: self.initial,
        })
    }

    fn initial_keys(
        &self,
        version: u32,
        dst_cid: &ConnectionId,
    ) -> Result<Keys, UnsupportedVersion> {
        let version = interpret_version(version)?;
        Ok(initial_keys(version, *dst_cid, Side::Server, &self.initial))
    }

    fn retry_tag(&self, version: u32, orig_dst_cid: &ConnectionId, packet: &[u8]) -> [u8; 16] {
        // Safe: `start_session()` is never called if `initial_keys()` rejected `version`
        let version = interpret_version(version).unwrap();
        let (nonce, key) = match version {
            Version::V1 => (RETRY_INTEGRITY_NONCE_V1, RETRY_INTEGRITY_KEY_V1),
            Version::V1Draft => (RETRY_INTEGRITY_NONCE_DRAFT, RETRY_INTEGRITY_KEY_DRAFT),
            _ => unreachable!(),
        };

        let mut pseudo_packet = Vec::with_capacity(packet.len() + orig_dst_cid.len() + 1);
        pseudo_packet.push(orig_dst_cid.len() as u8);
        pseudo_packet.extend_from_slice(orig_dst_cid);
        pseudo_packet.extend_from_slice(packet);

        let nonce = aead::Nonce::assume_unique_for_key(nonce);
        let key = aead::LessSafeKey::new(aead::UnboundKey::new(&aead::AES_128_GCM, &key).unwrap());

        let tag = key
            .seal_in_place_separate_tag(nonce, aead::Aad::from(pseudo_packet), &mut [])
            .unwrap();
        let mut result = [0; 16];
        result.copy_from_slice(tag.as_ref());
        result
    }
}

pub(crate) fn initial_suite_from_provider(
    provider: &Arc<rustls::crypto::CryptoProvider>,
) -> Option<Suite> {
    provider
        .cipher_suites
        .iter()
        .find_map(|cs| match (cs.suite(), cs.tls13()) {
            (rustls::CipherSuite::TLS13_AES_128_GCM_SHA256, Some(suite)) => {
                Some(suite.quic_suite())
            }
            _ => None,
        })
        .flatten()
}

pub(crate) fn configured_provider() -> Arc<rustls::crypto::CryptoProvider> {
    #[cfg(all(feature = "rustls-aws-lc-rs", not(feature = "rustls-ring")))]
    let provider = rustls::crypto::aws_lc_rs::default_provider();
    #[cfg(feature = "rustls-ring")]
    let provider = rustls::crypto::ring::default_provider();
    Arc::new(provider)
}

fn to_vec(params: &TransportParameters) -> Vec<u8> {
    let mut bytes = Vec::new();
    params.write(&mut bytes);
    bytes
}

pub(crate) fn initial_keys(
    version: Version,
    dst_cid: ConnectionId,
    side: Side,
    suite: &Suite,
) -> Keys {
    let keys = suite.keys(&dst_cid, side.into(), version);
    Keys {
        header: KeyPair {
            local: Box::new(keys.local.header),
            remote: Box::new(keys.remote.header),
        },
        packet: KeyPair {
            local: Box::new(keys.local.packet),
            remote: Box::new(keys.remote.packet),
        },
    }
}

impl crypto::PacketKey for Box<dyn PacketKey> {
    fn encrypt(&self, PathId(path_id): PathId, packet: u64, buf: &mut [u8], header_len: usize) {
        let (header, payload_tag) = buf.split_at_mut(header_len);
        let (payload, tag_storage) = payload_tag.split_at_mut(payload_tag.len() - self.tag_len());
        let tag = self
            .encrypt_in_place_for_path(path_id, packet, &*header, payload)
            .unwrap();
        tag_storage.copy_from_slice(tag.as_ref());
    }

    fn decrypt(
        &self,
        PathId(path_id): PathId,
        packet: u64,
        header: &[u8],
        payload: &mut BytesMut,
    ) -> Result<(), CryptoError> {
        let plain = self
            .decrypt_in_place_for_path(path_id, packet, header, payload.as_mut())
            .map_err(|_| CryptoError)?;
        let plain_len = plain.len();
        payload.truncate(plain_len);
        Ok(())
    }

    fn tag_len(&self) -> usize {
        (**self).tag_len()
    }

    fn confidentiality_limit(&self) -> u64 {
        (**self).confidentiality_limit()
    }

    fn integrity_limit(&self) -> u64 {
        (**self).integrity_limit()
    }
}

fn interpret_version(version: u32) -> Result<Version, UnsupportedVersion> {
    match version {
        0xff00_001d..=0xff00_0020 => Ok(Version::V1Draft),
        0x0000_0001 | 0xff00_0021..=0xff00_0022 => Ok(Version::V1),
        _ => Err(UnsupportedVersion),
    }
}<|MERGE_RESOLUTION|>--- conflicted
+++ resolved
@@ -14,15 +14,11 @@
 };
 
 use crate::{
-    ConnectError, ConnectionId, Side, TransportError, TransportErrorCode,
+    ConnectError, ConnectionId, PathId, Side, TransportError, TransportErrorCode,
     crypto::{
         self, CryptoError, ExportKeyingMaterialError, HeaderKey, KeyPair, Keys, UnsupportedVersion,
     },
     transport_parameters::TransportParameters,
-<<<<<<< HEAD
-    ConnectError, ConnectionId, PathId, Side, TransportError, TransportErrorCode,
-=======
->>>>>>> c94fa9ba
 };
 
 impl From<Side> for rustls::Side {
