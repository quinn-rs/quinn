use std::{
    cmp,
    collections::{BTreeMap, VecDeque},
    mem,
    ops::{Bound, Index, IndexMut},
};

use rand::Rng;
use rustc_hash::FxHashSet;
use tracing::{error, trace};

use super::{assembler::Assembler, PathId};
use crate::{
    Dir, Duration, Instant, SocketAddr, StreamId, TransportError, VarInt, connection::StreamsState,
    crypto::Keys, frame, packet::SpaceId, range_set::ArrayRangeSet, shared::IssuedCid,
};

pub(super) struct PacketSpace {
    pub(super) crypto: Option<Keys>,
    pub(super) dedup: Dedup,
    /// Highest received packet number
    pub(super) rx_packet: u64,

    /// Data to send
    pub(super) pending: Retransmits,
    /// Packet numbers to acknowledge
    pub(super) pending_acks: PendingAcks,

    /// Incoming cryptographic handshake stream
    pub(super) crypto_stream: Assembler,
    /// Current offset of outgoing cryptographic handshake stream
    pub(super) crypto_offset: u64,

    pub(super) immediate_ack_pending: bool,

    /// Multipath packet number spaces
    ///
    /// Each [`PathId`] has it's own [`PacketNumberSpace`].  Only the [`SpaceId::Data`] can
    /// have multiple packet number spaces, the other spaces only have a number space for
    /// `PathId(0)`, which is populated at creation.
    number_spaces: BTreeMap<PathId, PacketNumberSpace>,
}

impl PacketSpace {
    pub(super) fn new(now: Instant, space: SpaceId, rng: &mut (impl Rng + ?Sized)) -> Self {
        let number_space_0 = PacketNumberSpace::new(now, space, rng);
        Self {
            crypto: None,
            dedup: Dedup::new(),
            rx_packet: 0,
            pending: Retransmits::default(),
            pending_acks: PendingAcks::new(),
            crypto_stream: Assembler::new(),
            crypto_offset: 0,
            immediate_ack_pending: false,
            number_spaces: BTreeMap::from([(PathId(0), number_space_0)]),
        }
    }

    #[cfg(test)]
    pub(super) fn new_deterministic(now: Instant, space: SpaceId) -> Self {
        let number_space_0 = PacketNumberSpace::new_deterministic(now, space);
        Self {
            crypto: None,
            dedup: Dedup::new(),
            rx_packet: 0,
            pending: Retransmits::default(),
            pending_acks: PendingAcks::new(),
            crypto_stream: Assembler::new(),
            crypto_offset: 0,
            immediate_ack_pending: false,
            number_spaces: BTreeMap::from([(PathId(0), number_space_0)]),
        }
    }

    /// Returns the [`PacketNumberSpace`] for a path
    ///
    /// When multipath is disabled use `PathId(0)`.
    // TODO(flub): Note that this only exists as `&mut self` because it creates a new
    //    [`PacketNumberSpace`] if one is not yet available for a path.  This forces a few
    //    more `&mut` references to users than strictly needed.  An alternative would be to
    //    return an Option but that would need to be handled for all callers.  This could be
    //    worth exploring once we have all the main multipath bits fitted.
    pub(super) fn for_path(&mut self, path: PathId) -> &mut PacketNumberSpace {
        self.number_spaces
            .entry(path)
            .or_insert_with(PacketNumberSpace::new_default)
    }

    pub(super) fn iter_paths(&self) -> impl Iterator<Item = (&PathId, &PacketNumberSpace)> {
        self.number_spaces.iter()
    }

    pub(super) fn iter_paths_mut(&mut self) -> impl Iterator<Item = &mut PacketNumberSpace> {
        self.number_spaces.values_mut()
    }

    /// Queue data for a tail loss probe (or anti-amplification deadlock prevention) packet
    ///
    /// Does nothing if no tail loss probe needs to be sent.
    ///
    /// Probes are sent similarly to normal packets when an expected ACK has not arrived. We never
    /// deem a packet lost until we receive an ACK that should have included it, but if a trailing
    /// run of packets (or their ACKs) are lost, this might not happen in a timely fashion. We send
    /// probe packets to force an ACK, and exempt them from congestion control to prevent a deadlock
    /// when the congestion window is filled with lost tail packets.
    ///
    /// We prefer to send new data, to make the most efficient use of bandwidth. If there's no data
    /// waiting to be sent, then we retransmit in-flight data to reduce odds of loss. If there's no
    /// in-flight data either, we're probably a client guarding against a handshake
    /// anti-amplification deadlock and we just make something up.
    // TODO(flub): This is still wrong!  The probe needs to be sent for each path
    //    separately, and ON the path so that it gets a higher packet number than those that
    //    might be lost.
    pub(super) fn maybe_queue_probe(
        &mut self,
        path_id: PathId,
        request_immediate_ack: bool,
        streams: &StreamsState,
    ) {
        if self.for_path(path_id).loss_probes == 0 {
            return;
        }

        if request_immediate_ack {
            // The probe should be ACKed without delay (should only be used in the Data space and
            // when the peer supports the acknowledgement frequency extension)
            self.immediate_ack_pending = true;
        }

        if !self.pending.is_empty(streams) {
            // There's real data to send here, no need to make something up
            return;
        }

<<<<<<< HEAD
        // We use retransmits from any path.
        for packet in self
            .number_spaces
            .values_mut()
            .flat_map(|s| s.sent_packets.values_mut())
        {
=======
        // Retransmit the data of the oldest in-flight packet
        for packet in self.sent_packets.values_mut() {
>>>>>>> c94fa9ba
            if !packet.retransmits.is_empty(streams) {
                // Remove retransmitted data from the old packet so we don't end up retransmitting
                // it *again* even if the copy we're sending now gets acknowledged.
                self.pending |= mem::take(&mut packet.retransmits);
                return;
            }
        }

        // Nothing new to send and nothing to retransmit, so fall back on a ping. This should only
        // happen in rare cases during the handshake when the server becomes blocked by
        // anti-amplification.
<<<<<<< HEAD
        // TODO(flub): Sending a ping on all paths is wasteful, but we also need per-path
        //   pings so doing this is easier for now.  Maybe later introduce a
        //   connection-level ping again.
        self.number_spaces
            .values_mut()
            .for_each(|s| s.ping_pending = true);
    }

    /// Whether there is anything to send.
    pub(super) fn can_send(
        &self,
        streams: &StreamsState,
        immediate_ack_pending: bool,
    ) -> SendableFrames {
        let acks = self.pending_acks.can_send();
        let other = !self.pending.is_empty(streams)
            || self
                .number_spaces
                .values()
                .any(|s| s.ping_pending || immediate_ack_pending);

        SendableFrames { acks, other }
    }

    /// The number of packets sent with the current crypto keys.
    ///
    /// Used to know if a key update is needed.
    pub(super) fn sent_with_keys(&self) -> u64 {
        // TODO(flub): Maybe this only needs to return the highest?
        self.number_spaces.values().map(|s| s.sent_with_keys).sum()
    }
}

impl Index<SpaceId> for [PacketSpace; 3] {
    type Output = PacketSpace;
    fn index(&self, space: SpaceId) -> &PacketSpace {
        &self.as_ref()[space as usize]
    }
}

impl IndexMut<SpaceId> for [PacketSpace; 3] {
    fn index_mut(&mut self, space: SpaceId) -> &mut PacketSpace {
        &mut self.as_mut()[space as usize]
    }
}

/// The per-path packet number space to support multipath.
///
/// This contains the data specific to a per-path packet number space.  You should access
/// this via [`PacketSpace::for_path`].
pub(super) struct PacketNumberSpace {
    /// The packet number of the next packet that will be sent, if any. In the Data space, the
    /// packet number stored here is sometimes skipped by [`PacketNumberFilter`] logic.
    pub(super) next_packet_number: u64,
    /// The largest packet number the remote peer acknowledged in an ACK frame.
    pub(super) largest_acked_packet: Option<u64>,
    pub(super) largest_acked_packet_sent: Instant,
    /// The highest-numbered ACK-eliciting packet we've sent
    pub(super) largest_ack_eliciting_sent: u64,
    /// Number of packets in `sent_packets` with numbers above `largest_ack_eliciting_sent`
    pub(super) unacked_non_ack_eliciting_tail: u64,
    /// Transmitted but not acked
    // We use a BTreeMap here so we can efficiently query by range on ACK and for loss detection
    pub(super) sent_packets: BTreeMap<u64, SentPacket>,
    /// Number of explicit congestion notification codepoints seen on incoming packets
    pub(super) ecn_counters: frame::EcnCounts,
    /// Recent ECN counters sent by the peer in ACK frames
    ///
    /// Updated (and inspected) whenever we receive an ACK with a new highest acked packet
    /// number. Stored per-space to simplify verification, which would otherwise have difficulty
    /// distinguishing between ECN bleaching and counts having been updated by a near-simultaneous
    /// ACK already processed in another space.
    pub(super) ecn_feedback: frame::EcnCounts,
    /// Number of congestion control "in flight" bytes
    pub(super) in_flight: u64,
    /// Number of packets sent in the current key phase
    pub(super) sent_with_keys: u64,
    pub(super) ping_pending: bool,

    //
    // Loss Detection
    //
    /// The number of times a PTO has been sent without receiving an ack.
    // TODO(flub): This used to be on the connection itself.  Maybe it should be on the
    // PathData or somewhere.  Evaluate this again later on when we have more working.
    pub(super) pto_count: u32,
    /// The time the most recently sent retransmittable packet was sent.
    pub(super) time_of_last_ack_eliciting_packet: Option<Instant>,
    /// Earliest time when we might declare a packet lost.
    ///
    /// The time at which the earliest sent packet in this space will be considered lost
    /// based on exceeding the reordering window in time. Only set for packets numbered
    /// prior to a packet that has been acknowledged.
    pub(super) loss_time: Option<Instant>,
    /// Number of tail loss probes to send
    pub(super) loss_probes: u32,

    /// Packet numbers to skip, only used in the data package space.
    pn_filter: Option<PacketNumberFilter>,
}

impl PacketNumberSpace {
    fn new(now: Instant, space: SpaceId, rng: &mut (impl Rng + ?Sized)) -> Self {
        let pn_filter = match space {
            SpaceId::Initial | SpaceId::Handshake => None,
            SpaceId::Data => Some(PacketNumberFilter::new(rng)),
        };
        Self {
            next_packet_number: 0,
            largest_acked_packet: None,
            largest_acked_packet_sent: now,
            largest_ack_eliciting_sent: 0,
            unacked_non_ack_eliciting_tail: 0,
            sent_packets: BTreeMap::new(),
            ecn_counters: frame::EcnCounts::ZERO,
            ecn_feedback: frame::EcnCounts::ZERO,
            in_flight: 0,
            sent_with_keys: 0,
            ping_pending: false,
            pto_count: 0,
            time_of_last_ack_eliciting_packet: None,
            loss_time: None,
            loss_probes: 0,
            pn_filter,
        }
    }

    #[cfg(test)]
    fn new_deterministic(now: Instant, space: SpaceId) -> Self {
        let pn_filter = match space {
            SpaceId::Initial | SpaceId::Handshake => None,
            SpaceId::Data => Some(PacketNumberFilter::disabled()),
        };
        Self {
            next_packet_number: 0,
            largest_acked_packet: None,
            largest_acked_packet_sent: now,
            largest_ack_eliciting_sent: 0,
            unacked_non_ack_eliciting_tail: 0,
            sent_packets: BTreeMap::new(),
            ecn_counters: frame::EcnCounts::ZERO,
            ecn_feedback: frame::EcnCounts::ZERO,
            in_flight: 0,
            sent_with_keys: 0,
            ping_pending: false,
            pto_count: 0,
            time_of_last_ack_eliciting_packet: None,
            loss_time: None,
            loss_probes: 0,
            pn_filter,
        }
    }

    /// Creates a default PacketNumberSpace
    ///
    /// This allows us to be type-safe about always being able to access a
    /// PacketNumberSpace.  While the space will work it will not skip packet numbers to
    /// protect against eaget ack attacks.
    fn new_default() -> Self {
        error!("PacketNumberSpace created by default");
        Self {
            next_packet_number: 0,
            largest_acked_packet: None,
            largest_acked_packet_sent: Instant::now(),
            largest_ack_eliciting_sent: 0,
            unacked_non_ack_eliciting_tail: 0,
            sent_packets: BTreeMap::new(),
            ecn_counters: frame::EcnCounts::ZERO,
            ecn_feedback: frame::EcnCounts::ZERO,
            in_flight: 0,
            sent_with_keys: 0,
            ping_pending: false,
            pto_count: 0,
            time_of_last_ack_eliciting_packet: None,
            loss_time: None,
            loss_probes: 0,
            pn_filter: None,
=======
        if !self.immediate_ack_pending {
            self.ping_pending = true;
>>>>>>> c94fa9ba
        }
    }

    /// Get the next outgoing packet number in this space
    ///
    /// In the Data space, the connection's [`PacketNumberFilter`] must be used rather than calling
    /// this directly.
    pub(super) fn get_tx_number(&mut self, rng: &mut (impl Rng + ?Sized)) -> u64 {
        // TODO: Handle packet number overflow gracefully
        assert!(self.next_packet_number < 2u64.pow(62));
        let mut pn = self.next_packet_number;
        self.next_packet_number += 1;
        self.sent_with_keys += 1;

        // Skip this number if the filter says so, only enabled in the data space
        if let Some(ref mut filter) = self.pn_filter {
            if filter.skip_pn(pn, rng) {
                pn = self.next_packet_number;
                self.next_packet_number += 1;
                self.sent_with_keys += 1;
            }
        }
        pn
    }

    pub(super) fn peek_tx_number(&mut self) -> u64 {
        let pn = self.next_packet_number;
        if let Some(ref filter) = self.pn_filter {
            if pn == filter.next_skipped_packet_number {
                return pn + 1;
            }
        }
        pn
    }

    /// Checks whether a skipped packet number was ACKed.
    pub(super) fn check_ack(
        &self,
        range: std::ops::RangeInclusive<u64>,
    ) -> Result<(), TransportError> {
        if let Some(ref filter) = self.pn_filter {
            if filter
                .prev_skipped_packet_number
                .is_some_and(|pn| range.contains(&pn))
            {
                return Err(TransportError::PROTOCOL_VIOLATION("unsent packet acked"));
            }
        }
        Ok(())
    }

    /// Verifies sanity of an ECN block and returns whether congestion was encountered.
    pub(super) fn detect_ecn(
        &mut self,
        newly_acked: u64,
        ecn: frame::EcnCounts,
    ) -> Result<bool, &'static str> {
        let ect0_increase = ecn
            .ect0
            .checked_sub(self.ecn_feedback.ect0)
            .ok_or("peer ECT(0) count regression")?;
        let ect1_increase = ecn
            .ect1
            .checked_sub(self.ecn_feedback.ect1)
            .ok_or("peer ECT(1) count regression")?;
        let ce_increase = ecn
            .ce
            .checked_sub(self.ecn_feedback.ce)
            .ok_or("peer CE count regression")?;
        let total_increase = ect0_increase + ect1_increase + ce_increase;
        if total_increase < newly_acked {
            return Err("ECN bleaching");
        }
        if (ect0_increase + ce_increase) < newly_acked || ect1_increase != 0 {
            return Err("ECN corruption");
        }
        // If total_increase > newly_acked (which happens when ACKs are lost), this is required by
        // the draft so that long-term drift does not occur. If =, then the only question is whether
        // to count CE packets as CE or ECT0. Recording them as CE is more consistent and keeps the
        // congestion check obvious.
        self.ecn_feedback = ecn;
        Ok(ce_increase != 0)
    }

    /// Stop tracking sent packet `number`, and return what we knew about it
    pub(super) fn take(&mut self, number: u64) -> Option<SentPacket> {
        let packet = self.sent_packets.remove(&number)?;
        self.in_flight -= u64::from(packet.size);
        if !packet.ack_eliciting && number > self.largest_ack_eliciting_sent {
            self.unacked_non_ack_eliciting_tail =
                self.unacked_non_ack_eliciting_tail.checked_sub(1).unwrap();
        }
        Some(packet)
    }

    /// Returns the number of bytes to *remove* from the connection's in-flight count
    pub(super) fn sent(&mut self, number: u64, packet: SentPacket) -> u64 {
        // Retain state for at most this many non-ACK-eliciting packets sent after the most recently
        // sent ACK-eliciting packet. We're never guaranteed to receive an ACK for those, and we
        // can't judge them as lost without an ACK, so to limit memory in applications which receive
        // packets but don't send ACK-eliciting data for long periods use we must eventually start
        // forgetting about them, although it might also be reasonable to just kill the connection
        // due to weird peer behavior.
        const MAX_UNACKED_NON_ACK_ELICTING_TAIL: u64 = 1_000;

        let mut forgotten_bytes = 0;
        if packet.ack_eliciting {
            self.unacked_non_ack_eliciting_tail = 0;
            self.largest_ack_eliciting_sent = number;
        } else if self.unacked_non_ack_eliciting_tail > MAX_UNACKED_NON_ACK_ELICTING_TAIL {
            let oldest_after_ack_eliciting = *self
                .sent_packets
                .range((
                    Bound::Excluded(self.largest_ack_eliciting_sent),
                    Bound::Unbounded,
                ))
                .next()
                .unwrap()
                .0;
            // Per https://www.rfc-editor.org/rfc/rfc9000.html#name-frames-and-frame-types,
            // non-ACK-eliciting packets must only contain PADDING, ACK, and CONNECTION_CLOSE
            // frames, which require no special handling on ACK or loss beyond removal from
            // in-flight counters if padded.
            let packet = self
                .sent_packets
                .remove(&oldest_after_ack_eliciting)
                .unwrap();
            forgotten_bytes = u64::from(packet.size);
            self.in_flight -= forgotten_bytes;
        } else {
            self.unacked_non_ack_eliciting_tail += 1;
        }

        self.in_flight += u64::from(packet.size);
        self.sent_packets.insert(number, packet);
        forgotten_bytes
    }
}

/// Represents one or more packets subject to retransmission
#[derive(Debug, Clone)]
pub(super) struct SentPacket {
    /// The time the packet was sent.
    pub(super) time_sent: Instant,
    /// The number of bytes sent in the packet, not including UDP or IP overhead, but including QUIC
    /// framing overhead. Zero if this packet is not counted towards congestion control, i.e. not an
    /// "in flight" packet.
    pub(super) size: u16,
    /// Whether an acknowledgement is expected directly in response to this packet.
    pub(super) ack_eliciting: bool,
    /// The largest packet number acknowledged by this packet
    pub(super) largest_acked: Option<u64>,
    /// Data which needs to be retransmitted in case the packet is lost.
    /// The data is boxed to minimize `SentPacket` size for the typical case of
    /// packets only containing ACKs and STREAM frames.
    pub(super) retransmits: ThinRetransmits,
    /// Metadata for stream frames in a packet
    ///
    /// The actual application data is stored with the stream state.
    pub(super) stream_frames: frame::StreamMetaVec,
}

/// Retransmittable data queue
#[allow(unreachable_pub)] // fuzzing only
#[derive(Debug, Default, Clone)]
pub struct Retransmits {
    pub(super) max_data: bool,
    pub(super) max_stream_id: [bool; 2],
    pub(super) reset_stream: Vec<(StreamId, VarInt)>,
    pub(super) stop_sending: Vec<frame::StopSending>,
    pub(super) max_stream_data: FxHashSet<StreamId>,
    pub(super) crypto: VecDeque<frame::Crypto>,
    pub(super) new_cids: Vec<IssuedCid>,
    pub(super) retire_cids: Vec<(PathId, u64)>,
    pub(super) ack_frequency: bool,
    pub(super) handshake_done: bool,
<<<<<<< HEAD
    pub(super) observed_addr: bool,
=======
    /// For each enqueued NEW_TOKEN frame, a copy of the path's remote address
    ///
    /// There are 2 reasons this is unusual:
    ///
    /// - If the path changes, NEW_TOKEN frames bound for the old path are not retransmitted on the
    ///   new path. That is why this field stores the remote address: so that ones for old paths
    ///   can be filtered out.
    /// - If a token is lost, a new randomly generated token is re-transmitted, rather than the
    ///   original. This is so that if both transmissions are received, the client won't risk
    ///   sending the same token twice. That is why this field does _not_ store any actual token.
    ///
    /// It is true that a QUIC endpoint will only want to effectively have NEW_TOKEN frames
    /// enqueued for its current path at a given point in time. Based on that, we could conceivably
    /// change this from a vector to an `Option<(SocketAddr, usize)>` or just a `usize` or
    /// something. However, due to the architecture of Quinn, it is considerably simpler to not do
    /// that; consider what such a change would mean for implementing `BitOrAssign` on Self.
    pub(super) new_tokens: Vec<SocketAddr>,
>>>>>>> c94fa9ba
}

impl Retransmits {
    pub(super) fn is_empty(&self, streams: &StreamsState) -> bool {
        !self.max_data
            && !self.max_stream_id.into_iter().any(|x| x)
            && self.reset_stream.is_empty()
            && self.stop_sending.is_empty()
            && self
                .max_stream_data
                .iter()
                .all(|&id| !streams.can_send_flow_control(id))
            && self.crypto.is_empty()
            && self.new_cids.is_empty()
            && self.retire_cids.is_empty()
            && !self.ack_frequency
            && !self.handshake_done
<<<<<<< HEAD
            && !self.observed_addr
=======
            && self.new_tokens.is_empty()
>>>>>>> c94fa9ba
    }
}

impl ::std::ops::BitOrAssign for Retransmits {
    fn bitor_assign(&mut self, rhs: Self) {
        // We reduce in-stream head-of-line blocking by queueing retransmits before other data for
        // STREAM and CRYPTO frames.
        self.max_data |= rhs.max_data;
        for dir in Dir::iter() {
            self.max_stream_id[dir as usize] |= rhs.max_stream_id[dir as usize];
        }
        self.reset_stream.extend_from_slice(&rhs.reset_stream);
        self.stop_sending.extend_from_slice(&rhs.stop_sending);
        self.max_stream_data.extend(&rhs.max_stream_data);
        for crypto in rhs.crypto.into_iter().rev() {
            self.crypto.push_front(crypto);
        }
        self.new_cids.extend(&rhs.new_cids);
        self.retire_cids.extend(rhs.retire_cids);
        self.ack_frequency |= rhs.ack_frequency;
        self.handshake_done |= rhs.handshake_done;
<<<<<<< HEAD
        self.observed_addr |= rhs.observed_addr;
=======
        self.new_tokens.extend_from_slice(&rhs.new_tokens);
>>>>>>> c94fa9ba
    }
}

impl ::std::ops::BitOrAssign<ThinRetransmits> for Retransmits {
    fn bitor_assign(&mut self, rhs: ThinRetransmits) {
        if let Some(retransmits) = rhs.retransmits {
            self.bitor_assign(*retransmits)
        }
    }
}

impl ::std::iter::FromIterator<Self> for Retransmits {
    fn from_iter<T>(iter: T) -> Self
    where
        T: IntoIterator<Item = Self>,
    {
        let mut result = Self::default();
        for packet in iter {
            result |= packet;
        }
        result
    }
}

/// A variant of `Retransmits` which only allocates storage when required
#[derive(Debug, Default, Clone)]
pub(super) struct ThinRetransmits {
    retransmits: Option<Box<Retransmits>>,
}

impl ThinRetransmits {
    /// Returns `true` if no retransmits are necessary
    pub(super) fn is_empty(&self, streams: &StreamsState) -> bool {
        match &self.retransmits {
            Some(retransmits) => retransmits.is_empty(streams),
            None => true,
        }
    }

    /// Returns a reference to the retransmits stored in this box
    pub(super) fn get(&self) -> Option<&Retransmits> {
        self.retransmits.as_deref()
    }

    /// Returns a mutable reference to the stored retransmits
    ///
    /// This function will allocate a backing storage if required.
    pub(super) fn get_or_create(&mut self) -> &mut Retransmits {
        if self.retransmits.is_none() {
            self.retransmits = Some(Box::default());
        }
        self.retransmits.as_deref_mut().unwrap()
    }
}

/// RFC4303-style sliding window packet number deduplicator.
///
/// A contiguous bitfield, where each bit corresponds to a packet number and the rightmost bit is
/// always set. A set bit represents a packet that has been successfully authenticated. Bits left of
/// the window are assumed to be set.
///
/// ```text
/// ...xxxxxxxxx 1 0
///     ^        ^ ^
/// window highest next
/// ```
pub(super) struct Dedup {
    window: Window,
    /// Lowest packet number higher than all yet authenticated.
    next: u64,
}

/// Inner bitfield type.
///
/// Because QUIC never reuses packet numbers, this only needs to be large enough to deal with
/// packets that are reordered but still delivered in a timely manner.
type Window = u128;

/// Number of packets tracked by `Dedup`.
const WINDOW_SIZE: u64 = 1 + mem::size_of::<Window>() as u64 * 8;

impl Dedup {
    /// Construct an empty window positioned at the start.
    pub(super) fn new() -> Self {
        Self { window: 0, next: 0 }
    }

    /// Highest packet number authenticated.
    fn highest(&self) -> u64 {
        self.next - 1
    }

    /// Record a newly authenticated packet number.
    ///
    /// Returns whether the packet might be a duplicate.
    pub(super) fn insert(&mut self, packet: u64) -> bool {
        if let Some(diff) = packet.checked_sub(self.next) {
            // Right of window
            self.window = ((self.window << 1) | 1)
                .checked_shl(cmp::min(diff, u64::from(u32::MAX)) as u32)
                .unwrap_or(0);
            self.next = packet + 1;
            false
        } else if self.highest() - packet < WINDOW_SIZE {
            // Within window
            if let Some(bit) = (self.highest() - packet).checked_sub(1) {
                // < highest
                let mask = 1 << bit;
                let duplicate = self.window & mask != 0;
                self.window |= mask;
                duplicate
            } else {
                // == highest
                true
            }
        } else {
            // Left of window
            true
        }
    }

    /// Returns the packet number of the smallest packet missing between the provided interval
    ///
    /// If there are no missing packets, returns `None`
    fn smallest_missing_in_interval(&self, lower_bound: u64, upper_bound: u64) -> Option<u64> {
        debug_assert!(lower_bound <= upper_bound);
        debug_assert!(upper_bound <= self.highest());
        const BITFIELD_SIZE: u64 = (mem::size_of::<Window>() * 8) as u64;

        // Since we already know the packets at the boundaries have been received, we only need to
        // check those in between them (this removes the necessity of extra logic to deal with the
        // highest packet, which is stored outside the bitfield)
        let lower_bound = lower_bound + 1;
        let upper_bound = upper_bound.saturating_sub(1);

        // Note: the offsets are counted from the right
        // The highest packet is not included in the bitfield, so we subtract 1 to account for that
        let start_offset = (self.highest() - upper_bound).max(1) - 1;
        if start_offset >= BITFIELD_SIZE {
            // The start offset is outside of the window. All packets outside of the window are
            // considered to be received.
            return None;
        }

        let end_offset_exclusive = self.highest().saturating_sub(lower_bound);

        // The range is clamped at the edge of the window, because any earlier packets are
        // considered to be received
        let range_len = end_offset_exclusive
            .saturating_sub(start_offset)
            .min(BITFIELD_SIZE);
        if range_len == 0 {
            return None;
        }

        // Ensure the shift is within bounds (we already know start_offset < BITFIELD_SIZE,
        // because of the early return)
        let mask = if range_len == BITFIELD_SIZE {
            u128::MAX
        } else {
            ((1u128 << range_len) - 1) << start_offset
        };
        let gaps = !self.window & mask;

        let smallest_missing_offset = 128 - gaps.leading_zeros() as u64;
        let smallest_missing_packet = self.highest() - smallest_missing_offset;

        if smallest_missing_packet <= upper_bound {
            Some(smallest_missing_packet)
        } else {
            None
        }
    }

    /// Returns true if there are any missing packets between the provided interval
    ///
    /// The provided packet numbers must have been received before calling this function
    fn missing_in_interval(&self, lower_bound: u64, upper_bound: u64) -> bool {
        self.smallest_missing_in_interval(lower_bound, upper_bound)
            .is_some()
    }
}

/// Indicates which data is available for sending
#[derive(Clone, Copy, PartialEq, Eq, Debug)]
pub(super) struct SendableFrames {
    pub(super) acks: bool,
    pub(super) other: bool,
}

impl SendableFrames {
    /// Returns that no data is available for sending
    pub(super) fn empty() -> Self {
        Self {
            acks: false,
            other: false,
        }
    }

    /// Whether no data is sendable
    pub(super) fn is_empty(&self) -> bool {
        !self.acks && !self.other
    }
}

#[derive(Debug)]
pub(super) struct PendingAcks {
    /// Whether we should send an ACK immediately, even if that means sending an ACK-only packet
    ///
    /// When `immediate_ack_required` is false, the normal behavior is to send ACK frames only when
    /// there is other data to send, or when the `MaxAckDelay` timer expires.
    immediate_ack_required: bool,
    /// The number of ack-eliciting packets received since the last ACK frame was sent
    ///
    /// Once the count _exceeds_ `ack_eliciting_threshold`, an immediate ACK is required
    ack_eliciting_since_last_ack_sent: u64,
    non_ack_eliciting_since_last_ack_sent: u64,
    ack_eliciting_threshold: u64,
    /// The reordering threshold, controlling how we respond to out-of-order ack-eliciting packets
    ///
    /// Different values enable different behavior:
    ///
    /// * `0`: no special action is taken
    /// * `1`: an ACK is immediately sent if it is out-of-order according to RFC 9000
    /// * `>1`: an ACK is immediately sent if it is out-of-order according to the ACK frequency draft
    reordering_threshold: u64,
    /// The earliest ack-eliciting packet since the last ACK was sent, used to calculate the moment
    /// upon which `max_ack_delay` elapses
    earliest_ack_eliciting_since_last_ack_sent: Option<Instant>,
    /// The packet number ranges of ack-eliciting packets the peer hasn't confirmed receipt of ACKs
    /// for
    ranges: ArrayRangeSet,
    /// The packet with the largest packet number, and the time upon which it was received (used to
    /// calculate ACK delay in [`PendingAcks::ack_delay`])
    largest_packet: Option<(u64, Instant)>,
    /// The ack-eliciting packet we have received with the largest packet number
    largest_ack_eliciting_packet: Option<u64>,
    /// The largest acknowledged packet number sent in an ACK frame
    largest_acked: Option<u64>,
}

impl PendingAcks {
    fn new() -> Self {
        Self {
            immediate_ack_required: false,
            ack_eliciting_since_last_ack_sent: 0,
            non_ack_eliciting_since_last_ack_sent: 0,
            ack_eliciting_threshold: 1,
            reordering_threshold: 1,
            earliest_ack_eliciting_since_last_ack_sent: None,
            ranges: ArrayRangeSet::default(),
            largest_packet: None,
            largest_ack_eliciting_packet: None,
            largest_acked: None,
        }
    }

    pub(super) fn set_ack_frequency_params(&mut self, frame: &frame::AckFrequency) {
        self.ack_eliciting_threshold = frame.ack_eliciting_threshold.into_inner();
        self.reordering_threshold = frame.reordering_threshold.into_inner();
    }

    pub(super) fn set_immediate_ack_required(&mut self) {
        self.immediate_ack_required = true;
    }

    pub(super) fn on_max_ack_delay_timeout(&mut self) {
        self.immediate_ack_required = self.ack_eliciting_since_last_ack_sent > 0;
    }

    pub(super) fn max_ack_delay_timeout(&self, max_ack_delay: Duration) -> Option<Instant> {
        self.earliest_ack_eliciting_since_last_ack_sent
            .map(|earliest_unacked| earliest_unacked + max_ack_delay)
    }

    /// Whether any ACK frames can be sent
    pub(super) fn can_send(&self) -> bool {
        self.immediate_ack_required && !self.ranges.is_empty()
    }

    /// Returns the delay since the packet with the largest packet number was received
    pub(super) fn ack_delay(&self, now: Instant) -> Duration {
        self.largest_packet
            .map_or(Duration::default(), |(_, received)| now - received)
    }

    /// Handle receipt of a new packet
    ///
    /// Returns true if the max ack delay timer should be armed
    pub(super) fn packet_received(
        &mut self,
        now: Instant,
        packet_number: u64,
        ack_eliciting: bool,
        dedup: &Dedup,
    ) -> bool {
        if !ack_eliciting {
            self.non_ack_eliciting_since_last_ack_sent += 1;
            return false;
        }

        let prev_largest_ack_eliciting = self.largest_ack_eliciting_packet.unwrap_or(0);

        // Track largest ack-eliciting packet
        self.largest_ack_eliciting_packet = self
            .largest_ack_eliciting_packet
            .map(|pn| pn.max(packet_number))
            .or(Some(packet_number));

        // Handle ack_eliciting_threshold
        self.ack_eliciting_since_last_ack_sent += 1;
        self.immediate_ack_required |=
            self.ack_eliciting_since_last_ack_sent > self.ack_eliciting_threshold;

        // Handle out-of-order packets
        self.immediate_ack_required |=
            self.is_out_of_order(packet_number, prev_largest_ack_eliciting, dedup);

        // Arm max_ack_delay timer if necessary
        if self.earliest_ack_eliciting_since_last_ack_sent.is_none() && !self.can_send() {
            self.earliest_ack_eliciting_since_last_ack_sent = Some(now);
            return true;
        }

        false
    }

    fn is_out_of_order(
        &self,
        packet_number: u64,
        prev_largest_ack_eliciting: u64,
        dedup: &Dedup,
    ) -> bool {
        match self.reordering_threshold {
            0 => false,
            1 => {
                // From https://www.rfc-editor.org/rfc/rfc9000#section-13.2.1-7
                packet_number < prev_largest_ack_eliciting
                    || dedup.missing_in_interval(prev_largest_ack_eliciting, packet_number)
            }
            _ => {
                // From acknowledgement frequency draft, section 6.1: send an ACK immediately if
                // doing so would cause the sender to detect a new packet loss
                let Some((largest_acked, largest_unacked)) =
                    self.largest_acked.zip(self.largest_ack_eliciting_packet)
                else {
                    return false;
                };
                if self.reordering_threshold > largest_acked {
                    return false;
                }
                // The largest packet number that could be declared lost without a new ACK being
                // sent
                let largest_reported = largest_acked - self.reordering_threshold + 1;
                let Some(smallest_missing_unreported) =
                    dedup.smallest_missing_in_interval(largest_reported, largest_unacked)
                else {
                    return false;
                };
                largest_unacked - smallest_missing_unreported >= self.reordering_threshold
            }
        }
    }

    /// Should be called whenever ACKs have been sent
    ///
    /// This will suppress sending further ACKs until additional ACK eliciting frames arrive
    pub(super) fn acks_sent(&mut self) {
        // It is possible (though unlikely) that the ACKs we just sent do not cover all the
        // ACK-eliciting packets we have received (e.g. if there is not enough room in the packet to
        // fit all the ranges). To keep things simple, however, we assume they do. If there are
        // indeed some ACKs that weren't covered, the packets might be ACKed later anyway, because
        // they are still contained in `self.ranges`. If we somehow fail to send the ACKs at a later
        // moment, the peer will assume the packets got lost and will retransmit their frames in a
        // new packet, which is suboptimal, because we already received them. Our assumption here is
        // that simplicity results in code that is more performant, even in the presence of
        // occasional redundant retransmits.
        self.immediate_ack_required = false;
        self.ack_eliciting_since_last_ack_sent = 0;
        self.non_ack_eliciting_since_last_ack_sent = 0;
        self.earliest_ack_eliciting_since_last_ack_sent = None;
        self.largest_acked = self.largest_ack_eliciting_packet;
    }

    /// Insert one packet that needs to be acknowledged
    pub(super) fn insert_one(&mut self, packet: u64, now: Instant) {
        self.ranges.insert_one(packet);

        if self.largest_packet.map_or(true, |(pn, _)| packet > pn) {
            self.largest_packet = Some((packet, now));
        }

        if self.ranges.len() > MAX_ACK_BLOCKS {
            self.ranges.pop_min();
        }
    }

    /// Remove ACKs of packets numbered at or below `max` from the set of pending ACKs
    pub(super) fn subtract_below(&mut self, max: u64) {
        self.ranges.remove(0..(max + 1));
    }

    /// Returns the set of currently pending ACK ranges
    pub(super) fn ranges(&self) -> &ArrayRangeSet {
        &self.ranges
    }

    /// Queue an ACK if a significant number of non-ACK-eliciting packets have not yet been
    /// acknowledged
    ///
    /// Should be called immediately before a non-probing packet is composed, when we've already
    /// committed to sending a packet regardless.
    pub(super) fn maybe_ack_non_eliciting(&mut self) {
        // If we're going to send a packet anyway, and we've received a significant number of
        // non-ACK-eliciting packets, then include an ACK to help the peer perform timely loss
        // detection even if they're not sending any ACK-eliciting packets themselves. Exact
        // threshold chosen somewhat arbitrarily.
        const LAZY_ACK_THRESHOLD: u64 = 10;
        if self.non_ack_eliciting_since_last_ack_sent > LAZY_ACK_THRESHOLD {
            self.immediate_ack_required = true;
        }
    }
}

/// Helper for mitigating [optimistic ACK attacks]
///
/// A malicious peer could prompt the local application to begin a large data transfer, and then
/// send ACKs without first waiting for data to be received. This could defeat congestion control,
/// allowing the connection to consume disproportionate resources. We therefore occasionally skip
/// packet numbers, and classify any ACK referencing a skipped packet number as a transport error.
///
/// Skipped packet numbers occur only in the application data space (where costly transfers might
/// take place) and are distributed exponentially to reflect the reduced likelihood and impact of
/// bad behavior from a peer that has been well-behaved for an extended period.
///
/// ACKs for packet numbers that have not yet been allocated are also a transport error, but an
/// attacker with knowledge of the congestion control algorithm in use could time falsified ACKs to
/// arrive after the packets they reference are sent.
///
/// [optimistic ACK attacks]: https://www.rfc-editor.org/rfc/rfc9000.html#name-optimistic-ack-attack
pub(super) struct PacketNumberFilter {
    /// Next outgoing packet number to skip
    next_skipped_packet_number: u64,
    /// Most recently skipped packet number
    prev_skipped_packet_number: Option<u64>,
    /// Next packet number to skip is randomly selected from 2^n..2^n+1
    exponent: u32,
}

impl PacketNumberFilter {
    pub(super) fn new(rng: &mut (impl Rng + ?Sized)) -> Self {
        // First skipped PN is in 0..64
        let exponent = 6;
        Self {
            next_skipped_packet_number: rng.random_range(0..2u64.saturating_pow(exponent)),
            prev_skipped_packet_number: None,
            exponent,
        }
    }

    #[cfg(test)]
    pub(super) fn disabled() -> Self {
        Self {
            next_skipped_packet_number: u64::MAX,
            prev_skipped_packet_number: None,
            exponent: u32::MAX,
        }
    }

    /// Whether to use the provided packet number (false) or to skip it (true)
    pub(super) fn skip_pn(&mut self, n: u64, rng: &mut (impl Rng + ?Sized)) -> bool {
        if n != self.next_skipped_packet_number {
            return false;
        }

        trace!("skipping pn {n}");
        // Skip this packet number, and choose the next one to skip
        self.prev_skipped_packet_number = Some(self.next_skipped_packet_number);
        let next_exponent = self.exponent.saturating_add(1);
        self.next_skipped_packet_number = rng
            .random_range(2u64.saturating_pow(self.exponent)..2u64.saturating_pow(next_exponent));
        self.exponent = next_exponent;
        true
    }
}

/// Ensures we can always fit all our ACKs in a single minimum-MTU packet with room to spare
const MAX_ACK_BLOCKS: usize = 64;

#[cfg(test)]
mod test {
    use super::*;

    #[test]
    fn sanity() {
        let mut dedup = Dedup::new();
        assert!(!dedup.insert(0));
        assert_eq!(dedup.next, 1);
        assert_eq!(dedup.window, 0b1);
        assert!(dedup.insert(0));
        assert_eq!(dedup.next, 1);
        assert_eq!(dedup.window, 0b1);
        assert!(!dedup.insert(1));
        assert_eq!(dedup.next, 2);
        assert_eq!(dedup.window, 0b11);
        assert!(!dedup.insert(2));
        assert_eq!(dedup.next, 3);
        assert_eq!(dedup.window, 0b111);
        assert!(!dedup.insert(4));
        assert_eq!(dedup.next, 5);
        assert_eq!(dedup.window, 0b11110);
        assert!(!dedup.insert(7));
        assert_eq!(dedup.next, 8);
        assert_eq!(dedup.window, 0b1111_0100);
        assert!(dedup.insert(4));
        assert!(!dedup.insert(3));
        assert_eq!(dedup.next, 8);
        assert_eq!(dedup.window, 0b1111_1100);
        assert!(!dedup.insert(6));
        assert_eq!(dedup.next, 8);
        assert_eq!(dedup.window, 0b1111_1101);
        assert!(!dedup.insert(5));
        assert_eq!(dedup.next, 8);
        assert_eq!(dedup.window, 0b1111_1111);
    }

    #[test]
    fn happypath() {
        let mut dedup = Dedup::new();
        for i in 0..(2 * WINDOW_SIZE) {
            assert!(!dedup.insert(i));
            for j in 0..=i {
                assert!(dedup.insert(j));
            }
        }
    }

    #[test]
    fn jump() {
        let mut dedup = Dedup::new();
        dedup.insert(2 * WINDOW_SIZE);
        assert!(dedup.insert(WINDOW_SIZE));
        assert_eq!(dedup.next, 2 * WINDOW_SIZE + 1);
        assert_eq!(dedup.window, 0);
        assert!(!dedup.insert(WINDOW_SIZE + 1));
        assert_eq!(dedup.next, 2 * WINDOW_SIZE + 1);
        assert_eq!(dedup.window, 1 << (WINDOW_SIZE - 2));
    }

    #[test]
    fn dedup_has_missing() {
        let mut dedup = Dedup::new();

        dedup.insert(0);
        assert!(!dedup.missing_in_interval(0, 0));

        dedup.insert(1);
        assert!(!dedup.missing_in_interval(0, 1));

        dedup.insert(3);
        assert!(dedup.missing_in_interval(1, 3));

        dedup.insert(4);
        assert!(!dedup.missing_in_interval(3, 4));
        assert!(dedup.missing_in_interval(0, 4));

        dedup.insert(2);
        assert!(!dedup.missing_in_interval(0, 4));
    }

    #[test]
    fn dedup_outside_of_window_has_missing() {
        let mut dedup = Dedup::new();

        for i in 0..140 {
            dedup.insert(i);
        }

        // 0 and 4 are outside of the window
        assert!(!dedup.missing_in_interval(0, 4));
        dedup.insert(160);
        assert!(!dedup.missing_in_interval(0, 4));
        assert!(!dedup.missing_in_interval(0, 140));
        assert!(dedup.missing_in_interval(0, 160));
    }

    #[test]
    fn dedup_smallest_missing() {
        let mut dedup = Dedup::new();

        dedup.insert(0);
        assert_eq!(dedup.smallest_missing_in_interval(0, 0), None);

        dedup.insert(1);
        assert_eq!(dedup.smallest_missing_in_interval(0, 1), None);

        dedup.insert(5);
        dedup.insert(7);
        assert_eq!(dedup.smallest_missing_in_interval(0, 7), Some(2));
        assert_eq!(dedup.smallest_missing_in_interval(5, 7), Some(6));

        dedup.insert(2);
        assert_eq!(dedup.smallest_missing_in_interval(1, 7), Some(3));

        dedup.insert(170);
        dedup.insert(172);
        dedup.insert(300);
        assert_eq!(dedup.smallest_missing_in_interval(170, 172), None);

        dedup.insert(500);
        assert_eq!(dedup.smallest_missing_in_interval(0, 500), Some(372));
        assert_eq!(dedup.smallest_missing_in_interval(0, 373), Some(372));
        assert_eq!(dedup.smallest_missing_in_interval(0, 372), None);
    }

    #[test]
    fn pending_acks_first_packet_is_not_considered_reordered() {
        let mut acks = PendingAcks::new();
        let mut dedup = Dedup::new();
        dedup.insert(0);
        acks.packet_received(Instant::now(), 0, true, &dedup);
        assert!(!acks.immediate_ack_required);
    }

    #[test]
    fn pending_acks_after_immediate_ack_set() {
        let mut acks = PendingAcks::new();
        let mut dedup = Dedup::new();

        // Receive ack-eliciting packet
        dedup.insert(0);
        let now = Instant::now();
        acks.insert_one(0, now);
        acks.packet_received(now, 0, true, &dedup);

        // Sanity check
        assert!(!acks.ranges.is_empty());
        assert!(!acks.can_send());

        // Can send ACK after max_ack_delay exceeded
        acks.set_immediate_ack_required();
        assert!(acks.can_send());
    }

    #[test]
    fn pending_acks_ack_delay() {
        let mut acks = PendingAcks::new();
        let mut dedup = Dedup::new();

        let t1 = Instant::now();
        let t2 = t1 + Duration::from_millis(2);
        let t3 = t2 + Duration::from_millis(5);
        assert_eq!(acks.ack_delay(t1), Duration::from_millis(0));
        assert_eq!(acks.ack_delay(t2), Duration::from_millis(0));
        assert_eq!(acks.ack_delay(t3), Duration::from_millis(0));

        // In-order packet
        dedup.insert(0);
        acks.insert_one(0, t1);
        acks.packet_received(t1, 0, true, &dedup);
        assert_eq!(acks.ack_delay(t1), Duration::from_millis(0));
        assert_eq!(acks.ack_delay(t2), Duration::from_millis(2));
        assert_eq!(acks.ack_delay(t3), Duration::from_millis(7));

        // Out of order (higher than expected)
        dedup.insert(3);
        acks.insert_one(3, t2);
        acks.packet_received(t2, 3, true, &dedup);
        assert_eq!(acks.ack_delay(t2), Duration::from_millis(0));
        assert_eq!(acks.ack_delay(t3), Duration::from_millis(5));

        // Out of order (lower than expected, so previous instant is kept)
        dedup.insert(2);
        acks.insert_one(2, t3);
        acks.packet_received(t3, 2, true, &dedup);
        assert_eq!(acks.ack_delay(t3), Duration::from_millis(5));
    }

    #[test]
    fn sent_packet_size() {
        // The tracking state of sent packets should be minimal, and not grow
        // over time.
        assert!(std::mem::size_of::<SentPacket>() <= 128);
    }
}<|MERGE_RESOLUTION|>--- conflicted
+++ resolved
@@ -9,7 +9,7 @@
 use rustc_hash::FxHashSet;
 use tracing::{error, trace};
 
-use super::{assembler::Assembler, PathId};
+use super::{PathId, assembler::Assembler};
 use crate::{
     Dir, Duration, Instant, SocketAddr, StreamId, TransportError, VarInt, connection::StreamsState,
     crypto::Keys, frame, packet::SpaceId, range_set::ArrayRangeSet, shared::IssuedCid,
@@ -128,22 +128,18 @@
             self.immediate_ack_pending = true;
         }
 
+        // Retransmit the data of the oldest in-flight packet
         if !self.pending.is_empty(streams) {
             // There's real data to send here, no need to make something up
             return;
         }
 
-<<<<<<< HEAD
         // We use retransmits from any path.
         for packet in self
             .number_spaces
             .values_mut()
             .flat_map(|s| s.sent_packets.values_mut())
         {
-=======
-        // Retransmit the data of the oldest in-flight packet
-        for packet in self.sent_packets.values_mut() {
->>>>>>> c94fa9ba
             if !packet.retransmits.is_empty(streams) {
                 // Remove retransmitted data from the old packet so we don't end up retransmitting
                 // it *again* even if the copy we're sending now gets acknowledged.
@@ -155,13 +151,14 @@
         // Nothing new to send and nothing to retransmit, so fall back on a ping. This should only
         // happen in rare cases during the handshake when the server becomes blocked by
         // anti-amplification.
-<<<<<<< HEAD
         // TODO(flub): Sending a ping on all paths is wasteful, but we also need per-path
         //   pings so doing this is easier for now.  Maybe later introduce a
         //   connection-level ping again.
-        self.number_spaces
-            .values_mut()
-            .for_each(|s| s.ping_pending = true);
+        if !self.immediate_ack_pending {
+            self.number_spaces
+                .values_mut()
+                .for_each(|s| s.ping_pending = true);
+        }
     }
 
     /// Whether there is anything to send.
@@ -333,10 +330,6 @@
             loss_time: None,
             loss_probes: 0,
             pn_filter: None,
-=======
-        if !self.immediate_ack_pending {
-            self.ping_pending = true;
->>>>>>> c94fa9ba
         }
     }
 
@@ -513,9 +506,7 @@
     pub(super) retire_cids: Vec<(PathId, u64)>,
     pub(super) ack_frequency: bool,
     pub(super) handshake_done: bool,
-<<<<<<< HEAD
     pub(super) observed_addr: bool,
-=======
     /// For each enqueued NEW_TOKEN frame, a copy of the path's remote address
     ///
     /// There are 2 reasons this is unusual:
@@ -533,7 +524,6 @@
     /// something. However, due to the architecture of Quinn, it is considerably simpler to not do
     /// that; consider what such a change would mean for implementing `BitOrAssign` on Self.
     pub(super) new_tokens: Vec<SocketAddr>,
->>>>>>> c94fa9ba
 }
 
 impl Retransmits {
@@ -551,11 +541,8 @@
             && self.retire_cids.is_empty()
             && !self.ack_frequency
             && !self.handshake_done
-<<<<<<< HEAD
             && !self.observed_addr
-=======
             && self.new_tokens.is_empty()
->>>>>>> c94fa9ba
     }
 }
 
@@ -577,11 +564,8 @@
         self.retire_cids.extend(rhs.retire_cids);
         self.ack_frequency |= rhs.ack_frequency;
         self.handshake_done |= rhs.handshake_done;
-<<<<<<< HEAD
         self.observed_addr |= rhs.observed_addr;
-=======
         self.new_tokens.extend_from_slice(&rhs.new_tokens);
->>>>>>> c94fa9ba
     }
 }
 
