use std::{
    cmp,
    collections::{BTreeMap, VecDeque},
    fmt, io, mem,
    net::{IpAddr, SocketAddr},
    sync::Arc,
    time::{Duration, Instant},
};

use bytes::{Bytes, BytesMut};
use rand::{rngs::StdRng, Rng, SeedableRng};
use thiserror::Error;
use tracing::{debug, error, trace, trace_span, warn};

use crate::{
    cid_generator::ConnectionIdGenerator,
    cid_queue::CidQueue,
    coding::BufMutExt,
    config::{ServerConfig, TransportConfig},
    crypto::{self, HeaderKey, KeyPair, Keys, PacketKey},
    frame,
    frame::{Close, Datagram, FrameStruct, ShouldTransmit},
    is_supported_version,
    packet::{Header, LongType, Packet, PacketNumber, PartialDecode, PartialEncode, SpaceId},
    range_set::RangeSet,
    shared::{
        ConnectionEvent, ConnectionEventInner, ConnectionId, EcnCodepoint, EndpointEvent,
        EndpointEventInner, IssuedCid,
    },
    transport_parameters::TransportParameters,
    Dir, Frame, Side, StreamId, Transmit, TransportError, TransportErrorCode, VarInt,
    MAX_STREAM_COUNT, MIN_INITIAL_SIZE, MIN_MTU, RESET_TOKEN_SIZE, TIMER_GRANULARITY,
};

mod assembler;
mod cid_state;
use cid_state::CidState;

mod pacing;
mod paths;
use paths::PathData;

mod send_buffer;

mod spaces;
use spaces::{PacketSpace, Retransmits, SentPacket};

mod stats;
pub use stats::ConnectionStats;

mod streams;
pub use streams::Streams;
pub use streams::{FinishError, ReadError, StreamEvent, UnknownStream, WriteError};

mod timer;
use timer::{Timer, TimerTable};

/// Protocol state and logic for a single QUIC connection
///
/// Objects of this type receive [`ConnectionEvent`]s and emit [`EndpointEvent`]s and application
/// [`Event`]s to make progress. To handle timeouts, a `Connection` returns timer updates and
/// expects timeouts through various methods. A number of simple getter methods are exposed
/// to allow callers to inspect some of the connection state.
///
/// `Connection` has roughly 4 types of methods:
///
/// - A. Simple getters, taking `&self`
/// - B. Handlers for incoming events from the network or system, named `handle_*`.
/// - C. State machine mutators, for incoming commands from the application. For
///   convenience we refer to this as "performing I/O" below, however as per
///   the design of this library none of the functions actually perform
///   system-level I/O. For example, [`read`](self::read) and [`write`](self::write),
///   but also things like [`reset`](self::reset).
/// - D. Polling functions for outgoing events or actions for the caller to
///   take, named `poll_*`.
///
/// The simplest way to use this API correctly is to call (B) and (C) whenever
/// appropriate, then after each of those calls, as soon as feasible call all
/// polling methods (D) and deal with their outputs appropriately, e.g. by
/// passing it to the application or by making a system-level I/O call. You
/// should call the polling functions in this order:
///
/// 1. [`poll_transmit`](self::poll_transmit)
/// 2. [`poll_timeout`](self::poll_timeout)
/// 3. [`poll_endpoint_events`](self::poll_endpoint_events)
/// 4. [`poll`](self::poll)
///
/// Currently the only actual dependency is from (2) to (1), however additional
/// dependencies may be added in future, so the above order is recommended.
///
/// (A) may be called whenever desired.
///
/// Care should be made to ensure that the input events represent monotonically
/// increasing time. Specifically, calling [`handle_timeout`](self::handle_timeout)
/// with events of the same [`Instant`] may be interleaved in any order with a
/// call to [`handle_event`](self::handle_event) at that same instant; however
/// events or timeouts with different instants must not be interleaved.
pub struct Connection<S>
where
    S: crypto::Session,
{
    server_config: Option<Arc<ServerConfig<S>>>,
    config: Arc<TransportConfig>,
    rng: StdRng,
    crypto: S,
    /// The CID we initially chose, for use during the handshake
    handshake_cid: ConnectionId,
    /// The CID the peer initially chose, for use during the handshake
    rem_handshake_cid: ConnectionId,
<<<<<<< HEAD
=======
    /// The sequence numbers of local connection IDs not yet retired by the peer
    cids_active_seq: HashSet<u64>,
    /// Sequence number to set in retire_prior_to field in NEW_CONNECTION_ID frame
    retire_cid_seq: u64,

    /// cid length used to decode short packet
    local_cid_len: usize,
    /// The "real" local IP address which was was used to receive the initial packet.
    /// This is only populated for the server case, and if known
    local_ip: Option<IpAddr>,

>>>>>>> 17fe82b5
    path: PathData,
    prev_path: Option<PathData>,
    state: State,
    side: Side,
    mtu: u16,
    /// Whether or not 0-RTT was enabled during the handshake. Does not imply acceptance.
    zero_rtt_enabled: bool,
    /// Set if 0-RTT is supported, then cleared when no longer needed.
    zero_rtt_crypto: Option<ZeroRttCrypto<S>>,
    key_phase: bool,
    /// Transport parameters set by the peer
    peer_params: TransportParameters,
    /// Source ConnectionId of the first packet received from the peer
    orig_rem_cid: ConnectionId,
    /// Destination ConnectionId sent by the client on the first Initial
    initial_dst_cid: ConnectionId,
    /// The value that the server included in the Source Connection ID field of a Retry packet, if
    /// one was received
    retry_src_cid: Option<ConnectionId>,
    /// Total number of outgoing packets that have been deemed lost
    lost_packets: u64,
    events: VecDeque<Event>,
    endpoint_events: VecDeque<EndpointEventInner>,
    /// Whether the spin bit is in use for this connection
    spin_enabled: bool,
    /// Outgoing spin bit state
    spin: bool,
    /// Packet number spaces: initial, handshake, 1-RTT
    spaces: [PacketSpace<S>; 3],
    /// Highest usable packet number space
    highest_space: SpaceId,
    /// 1-RTT keys used prior to a key update
    prev_crypto: Option<PrevCrypto<S::PacketKey>>,
    /// 1-RTT keys to be used for the next key update
    ///
    /// These are generated in advance to prevent timing attacks and/or DoS by third-party attackers
    /// spoofing key updates.
    next_crypto: Option<KeyPair<S::PacketKey>>,
    accepted_0rtt: bool,
    /// Whether the idle timer should be reset the next time an ack-eliciting packet is transmitted.
    permit_idle_reset: bool,
    /// Negotiated idle timeout
    idle_timeout: Option<Duration>,
    timers: TimerTable,
    /// Number of packets received which could not be authenticated
    authentication_failures: u64,

    //
    // Queued non-retransmittable 1-RTT data
    //
    path_response: Option<PathResponse>,
    close: bool,

    //
    // Loss Detection
    //
    /// The number of times a PTO has been sent without receiving an ack.
    pto_count: u32,

    //
    // Congestion Control
    //
    /// Summary statistics of packets that have been sent, but not yet acked or deemed lost
    in_flight: InFlight,
    /// Whether the most recently received packet had an ECN codepoint set
    receiving_ecn: bool,
    /// Whether the remote address used to initiate the connection has been validated. Not used for
    /// validating migration; see path_challenge.
    remote_validated: bool,
    /// Total UDP datagram bytes received, tracked for handshake anti-amplification
    total_recvd: u64,
    /// Number of packets authenticated
    total_authed_packets: u64,
    total_sent: u64,

    streams: Streams,
    /// Surplus remote CIDs for future use on new paths
    rem_cids: CidQueue,
    // Attributes of CIDs generated by local peer
    local_cid_state: CidState,
    /// State of the unreliable datagram extension
    datagrams: DatagramState,
    /// Connection level statistics
    stats: ConnectionStats,
}

impl<S> Connection<S>
where
    S: crypto::Session,
{
    pub(crate) fn new(
        server_config: Option<Arc<ServerConfig<S>>>,
        config: Arc<TransportConfig>,
        init_cid: ConnectionId,
        loc_cid: ConnectionId,
        rem_cid: ConnectionId,
        remote: SocketAddr,
        local_ip: Option<IpAddr>,
        crypto: S,
        cid_gen: &dyn ConnectionIdGenerator,
        now: Instant,
    ) -> Self {
        let side = if server_config.is_some() {
            Side::Server
        } else {
            Side::Client
        };
        let initial_space = PacketSpace {
            crypto: Some(S::initial_keys(&init_cid, side)),
            ..PacketSpace::new(now)
        };
        let state = State::Handshake(state::Handshake {
            rem_cid_set: side.is_server(),
            token: None,
            client_hello: None,
        });
        let mut rng = StdRng::from_entropy();
        let remote_validated = server_config
            .as_ref()
            .map_or(false, |c| c.use_stateless_retry);
        let mut this = Self {
            server_config,
            crypto,
            handshake_cid: loc_cid,
            rem_handshake_cid: rem_cid,
            local_cid_state: CidState::new(cid_gen.cid_len(), cid_gen.cid_lifetime(), now),
            path: PathData::new(
                remote,
                config.initial_rtt,
                config.congestion_controller_factory.build(now),
                now,
            ),
            local_ip,
            prev_path: None,
            side,
            state,
            mtu: MIN_MTU,
            zero_rtt_enabled: false,
            zero_rtt_crypto: None,
            key_phase: false,
            peer_params: TransportParameters::default(),
            orig_rem_cid: rem_cid,
            initial_dst_cid: init_cid,
            retry_src_cid: None,
            lost_packets: 0,
            events: VecDeque::new(),
            endpoint_events: VecDeque::new(),
            spin_enabled: config.allow_spin && rng.gen_ratio(7, 8),
            spin: false,
            spaces: [initial_space, PacketSpace::new(now), PacketSpace::new(now)],
            highest_space: SpaceId::Initial,
            prev_crypto: None,
            next_crypto: None,
            accepted_0rtt: false,
            permit_idle_reset: true,
            idle_timeout: config.max_idle_timeout,
            timers: TimerTable::default(),
            authentication_failures: 0,

            path_response: None,
            close: false,

            pto_count: 0,

            in_flight: InFlight::new(),
            receiving_ecn: false,
            remote_validated,
            total_recvd: 0,
            total_authed_packets: 0,
            total_sent: 0,

            streams: Streams::new(
                side,
                config.stream_window_uni,
                config.stream_window_bidi,
                config.send_window,
                config.receive_window,
                config.stream_receive_window,
            ),
            datagrams: DatagramState::new(),
            config,
            rem_cids: CidQueue::new(rem_cid),
            rng,
            stats: ConnectionStats::default(),
        };
        if side.is_client() {
            // Kick off the connection
            this.write_crypto();
            this.init_0rtt();
        }
        this
    }

    /// Returns the next time at which `handle_timeout` should be called
    ///
    /// The value returned may change after:
    /// - the application performed some I/O on the connection
    /// - a call was made to `handle_event`
    /// - a call to `poll_transmit` returned `Some`
    /// - a call was made to `handle_timeout`
    #[must_use]
    pub fn poll_timeout(&mut self) -> Option<Instant> {
        self.timers.next_timeout()
    }

    /// Returns application-facing events
    ///
    /// Connections should be polled for events after:
    /// - a call was made to `handle_event`
    /// - a call was made to `handle_timeout`
    #[must_use]
    pub fn poll(&mut self) -> Option<Event> {
        if let Some(event) = self.streams.poll() {
            return Some(Event::Stream(event));
        }

        if let Some(x) = self.events.pop_front() {
            return Some(x);
        }

        None
    }

    /// Return endpoint-facing events
    #[must_use]
    pub fn poll_endpoint_events(&mut self) -> Option<EndpointEvent> {
        self.endpoint_events.pop_front().map(EndpointEvent)
    }

    /// Returns packets to transmit
    ///
    /// Connections should be polled for transmit after:
    /// - the application performed some I/O on the connection
    /// - a call was made to `handle_event`
    /// - a call was made to `handle_timeout`
    #[must_use]
    pub fn poll_transmit(&mut self, now: Instant) -> Option<Transmit> {
        if self.anti_amplification_blocked() {
            trace!("blocked by anti-amplification");
            return None;
        }

        // Send PATH_CHALLENGE for a previous path if necessary
        if let Some(ref mut prev_path) = self.prev_path {
            if prev_path.challenge_pending {
                prev_path.challenge_pending = false;
                let token = prev_path
                    .challenge
                    .expect("previous path challenge pending without token");
                let destination = prev_path.remote;
                debug_assert_eq!(
                    self.highest_space,
                    SpaceId::Data,
                    "PATH_CHALLENGE queued without 1-RTT keys"
                );
                let mut buf = Vec::with_capacity(self.mtu as usize);
                let buf_capacity = self.mtu as usize;

                let builder =
                    self.begin_packet(now, SpaceId::Data, false, &mut buf, buf_capacity)?;
                trace!("validating previous path with PATH_CHALLENGE {:08x}", token);
                builder.buffer.write(frame::Type::PATH_CHALLENGE);
                builder.buffer.write(token);
                self.finish_packet(builder);
                return Some(Transmit {
                    destination,
                    contents: buf,
                    ecn: None,
                });
            }
        }

        // If we need to send a probe, make sure we have something to send.
        for space in SpaceId::iter() {
            if self.spaces[space].loss_probes != 0 {
                self.ensure_probe_queued(space);
            }
        }

        // Select the set of spaces that have data to send so we can try to coalesce them
        let (spaces, close) = match self.state {
            State::Drained => {
                return None;
            }
            State::Draining | State::Closed(_) => {
                if mem::replace(&mut self.close, false) {
                    (vec![self.highest_space], true)
                } else {
                    return None;
                }
            }
            _ => (
                SpaceId::iter()
                    .filter(|&x| {
                        (self.spaces[x].crypto.is_some() && self.spaces[x].can_send())
                            || (x == SpaceId::Data
                                && ((self.spaces[x].crypto.is_some() && self.can_send_1rtt())
                                    || (self.zero_rtt_crypto.is_some()
                                        && self.side.is_client()
                                        && (self.spaces[x].can_send() || self.can_send_1rtt()))))
                    })
                    .collect(),
                false,
            ),
        };

        let mut buf = Vec::with_capacity(self.mtu as usize);
        // Reserving capacity can provide more capacity than we asked for.
        // However we are not allowed to write more than MTU size. Therefore
        // the maximum capacity is tracked separately.
        let buf_capacity = self.mtu as usize;

        let mut coalesce = spaces.len() > 1;
        let pad_space = spaces.last().cloned().filter(|_| {
            self.side.is_client() && spaces.first() == Some(&SpaceId::Initial)
                || self.path.challenge.is_some()
                || self.path_response.is_some()
        });

        for space_id in spaces {
            let buf_start = buf.len();
            let mut ack_eliciting =
                !self.spaces[space_id].pending.is_empty() || self.spaces[space_id].ping_pending;
            if space_id == SpaceId::Data {
                ack_eliciting |= self.can_send_1rtt();
                // Tail loss probes must not be blocked by congestion, or a deadlock could arise
                if ack_eliciting && self.spaces[space_id].loss_probes == 0 {
                    if self.congestion_blocked() {
                        continue;
                    }
                    let smoothed_rtt = self.path.rtt.conservative();
                    let window = self.path.congestion.window();
                    if let Some(delay) = self.path.pacing.delay(smoothed_rtt, self.mtu, window, now)
                    {
                        self.timers.set(Timer::Pacing, delay);
                        continue;
                    }
                }
            }

            //
            // From here on, we've determined that a packet will definitely be sent.
            //

            if self.spaces[SpaceId::Initial].crypto.is_some()
                && space_id == SpaceId::Handshake
                && self.side.is_client()
            {
                // A client stops both sending and processing Initial packets when it
                // sends its first Handshake packet.
                self.discard_space(now, SpaceId::Initial);
            }
            if let Some(ref mut prev) = self.prev_crypto {
                prev.update_unacked = false;
            }

            let mut builder = self.begin_packet(
                now,
                space_id,
                pad_space == Some(space_id),
                &mut buf,
                buf_capacity,
            )?;
            coalesce = coalesce && !builder.short_header;

            let sent = if close {
                trace!("sending CONNECTION_CLOSE");
                match self.state {
                    State::Closed(state::Closed { ref reason }) => {
                        if space_id == SpaceId::Data {
                            reason.encode(&mut builder.buffer, builder.max_size)
                        } else {
                            frame::ConnectionClose {
                                error_code: TransportErrorCode::APPLICATION_ERROR,
                                frame_type: None,
                                reason: Bytes::new(),
                            }
                            .encode(&mut builder.buffer, builder.max_size)
                        }
                    }
                    State::Draining => frame::ConnectionClose {
                        error_code: TransportErrorCode::NO_ERROR,
                        frame_type: None,
                        reason: Bytes::new(),
                    }
                    .encode(&mut builder.buffer, builder.max_size),
                    _ => unreachable!(
                        "tried to make a close packet when the connection wasn't closed"
                    ),
                }
                coalesce = false;
                None
            } else {
                Some(self.populate_packet(space_id, &mut builder.buffer, buf_capacity))
            };

            let exact_number = builder.exact_number;
            let padded = self.finish_packet(builder);

            if let Some(mut sent) = sent {
                sent.padding = padded;
                // If we sent any acks, don't immediately resend them. Setting this even if ack_only is
                // false needlessly prevents us from ACKing the next packet if it's ACK-only, but saves
                // the need for subtler logic to avoid double-transmitting acks all the time.
                self.spaces[space_id].permit_ack_only &= sent.acks.is_empty();

                self.on_packet_sent(
                    now,
                    space_id,
                    exact_number,
                    SentPacket {
                        acks: sent.acks,
                        time_sent: now,
                        size: if sent.padding || ack_eliciting {
                            (buf.len() - buf_start) as u16
                        } else {
                            0
                        },
                        ack_eliciting,
                        retransmits: sent.retransmits,
                        stream_frames: sent.stream_frames,
                    },
                );
            }

            if !coalesce || buf_capacity - buf.len() < MIN_PACKET_SPACE {
                break;
            }
        }

        if buf.is_empty() {
            return None;
        }

        trace!("sending {} byte datagram", buf.len());
        self.total_sent = self.total_sent.wrapping_add(buf.len() as u64);

        self.stats.udp_tx.datagrams += 1;
        self.stats.udp_tx.bytes += buf.len() as u64;

        Some(Transmit {
            destination: self.path.remote,
            contents: buf,
            ecn: if self.path.sending_ecn {
                Some(EcnCodepoint::ECT0)
            } else {
                None
            },
        })
    }

    /// Write a new packet header to `buffer` and determine the packet's properties
    ///
    /// Marks the connection drained and returns `None` if the confidentiality limit would be
    /// violated.
    fn begin_packet<'a>(
        &mut self,
        now: Instant,
        space_id: SpaceId,
        initial_padding: bool,
        buffer: &'a mut Vec<u8>,
        buffer_capacity: usize,
    ) -> Option<PacketBuilder<'a>> {
        // Initiate key update if we're approaching the confidentiality limit
        let confidentiality_limit = self.spaces[space_id]
            .crypto
            .as_ref()
            .map_or_else(
                || &self.zero_rtt_crypto.as_ref().unwrap().packet,
                |keys| &keys.packet.local,
            )
            .confidentiality_limit();
        let sent_with_keys = self.spaces[space_id].sent_with_keys;
        if space_id == SpaceId::Data {
            if sent_with_keys.saturating_add(KEY_UPDATE_MARGIN) >= confidentiality_limit {
                self.initiate_key_update();
            }
        } else if sent_with_keys.saturating_add(1) == confidentiality_limit {
            // We still have time to attempt a graceful close
            self.close_inner(
                now,
                Close::Connection(frame::ConnectionClose {
                    error_code: TransportErrorCode::AEAD_LIMIT_REACHED,
                    frame_type: None,
                    reason: Bytes::from_static(b"confidentiality limit reached"),
                }),
            )
        } else if sent_with_keys > confidentiality_limit {
            // Confidentiality limited violated and there's nothing we can do
            self.kill(TransportError::AEAD_LIMIT_REACHED("confidentiality limit reached").into());
            return None;
        }

        let space = &mut self.spaces[space_id];

        space.loss_probes = space.loss_probes.saturating_sub(1);
        let exact_number = space.get_tx_number();

        let span = trace_span!("send", space = ?space_id, pn = exact_number);
        span.with_subscriber(|(id, dispatch)| dispatch.enter(id));

        let number = PacketNumber::new(exact_number, space.largest_acked_packet.unwrap_or(0));
        let header = match space_id {
            SpaceId::Data if space.crypto.is_some() => Header::Short {
                dst_cid: self.rem_cids.active(),
                number,
                spin: if self.spin_enabled {
                    self.spin
                } else {
                    self.rng.gen()
                },
                key_phase: self.key_phase,
            },
            SpaceId::Data => Header::Long {
                ty: LongType::ZeroRtt,
                src_cid: self.handshake_cid,
                dst_cid: self.rem_cids.active(),
                number,
            },
            SpaceId::Handshake => Header::Long {
                ty: LongType::Handshake,
                src_cid: self.handshake_cid,
                dst_cid: self.rem_cids.active(),
                number,
            },
            SpaceId::Initial => Header::Initial {
                src_cid: self.handshake_cid,
                dst_cid: self.rem_cids.active(),
                token: match self.state {
                    State::Handshake(ref state) => state.token.clone().unwrap_or_else(Bytes::new),
                    _ => Bytes::new(),
                },
                number,
            },
        };
        let partial_encode = header.encode(buffer);
        let (sample_size, tag_len) = if let Some(ref crypto) = space.crypto {
            (
                crypto.header.local.sample_size(),
                crypto.packet.local.tag_len(),
            )
        } else if space_id == SpaceId::Data {
            let zero_rtt = self.zero_rtt_crypto.as_ref().unwrap();
            (zero_rtt.header.sample_size(), zero_rtt.packet.tag_len())
        } else {
            unreachable!("tried to send {:?} packet without keys", space_id);
        };
        let min_size = if initial_padding {
            // Initial packet, must be padded to mitigate amplification attacks
            MIN_INITIAL_SIZE - tag_len
        } else {
            // Regular packet, must be large enough for header protection sampling, i.e. the
            // combined lengths of the encoded packet number and protected payload must be at
            // least 4 bytes longer than the sample required for header protection

            // pn_len + payload_len + tag_len >= sample_size + 4
            // payload_len >= sample_size + 4 - pn_len - tag_len
            buffer.len() + (sample_size + 4).saturating_sub(number.len() + tag_len)
        };
        let max_size = buffer_capacity - partial_encode.start - partial_encode.header_len - tag_len;
        Some(PacketBuilder {
            buffer,
            space: space_id,
            partial_encode,
            exact_number,
            short_header: header.is_short(),
            min_size,
            max_size,
            span,
        })
    }

    /// Encrypt packet, returning whether padding was added
    fn finish_packet(&self, builder: PacketBuilder<'_>) -> bool {
        let pad = builder.buffer.len() < builder.min_size;
        if pad {
            trace!("PADDING * {}", builder.min_size - builder.buffer.len());
            builder.buffer.resize(builder.min_size, 0);
        }

        let space = &self.spaces[builder.space];
        let (header_crypto, packet_crypto) = if let Some(ref crypto) = space.crypto {
            (&crypto.header.local, &crypto.packet.local)
        } else if builder.space == SpaceId::Data {
            let zero_rtt = self.zero_rtt_crypto.as_ref().unwrap();
            (&zero_rtt.header, &zero_rtt.packet)
        } else {
            unreachable!("tried to send {:?} packet without keys", builder.space);
        };

        builder
            .buffer
            .resize(builder.buffer.len() + packet_crypto.tag_len(), 0);
        debug_assert!(builder.buffer.len() <= self.mtu as usize);
        let packet_buf = &mut builder.buffer[builder.partial_encode.start..];
        builder.partial_encode.finish(
            packet_buf,
            header_crypto,
            Some((builder.exact_number, packet_crypto)),
        );
        builder
            .span
            .with_subscriber(|(id, dispatch)| dispatch.exit(id));
        pad
    }

    /// Indicates whether we're a server that hasn't validated the peer's address and hasn't
    /// received enough data from the peer to permit additional sending
    fn anti_amplification_blocked(&self) -> bool {
        self.state.is_handshake()
            && !self.remote_validated
            && self.side.is_server()
            && self.total_recvd * 3 < self.total_sent + u64::from(self.mtu)
    }

    /// Process `ConnectionEvent`s generated by the associated `Endpoint`
    ///
    /// Will execute protocol logic upon receipt of a connection event, in turn preparing signals
    /// (including application `Event`s, `EndpointEvent`s and outgoing datagrams) that should be
    /// extracted through the relevant methods.
    pub fn handle_event(&mut self, event: ConnectionEvent) {
        use self::ConnectionEventInner::*;
        match event.0 {
            Datagram {
                now,
                remote,
                ecn,
                first_decode,
                remaining,
            } => {
                // If this packet could initiate a migration and we're a client or a server that
                // forbids migration, drop the datagram. This could be relaxed to heuristically
                // permit NAT-rebinding-like migration.
                if remote != self.path.remote
                    && self.server_config.as_ref().map_or(true, |x| !x.migration)
                {
                    trace!("discarding packet from unrecognized peer {}", remote);
                    return;
                }

                self.stats.udp_rx.datagrams += 1;
                self.stats.udp_rx.bytes += first_decode.len() as u64;
                self.total_recvd = self.total_recvd.wrapping_add(first_decode.len() as u64);

                self.handle_decode(now, remote, ecn, first_decode);
                if let Some(data) = remaining {
                    self.stats.udp_rx.bytes += data.len() as u64;
                    self.handle_coalesced(now, remote, ecn, data);
                }
            }
            NewIdentifiers(ids, now) => {
                self.local_cid_state.new_cids(&ids, now);
                ids.into_iter().rev().for_each(|frame| {
                    self.spaces[SpaceId::Data].pending.new_cids.push(frame);
                });
                // Update Timer::PushNewCid
                if self
                    .timers
                    .get(Timer::PushNewCid)
                    .map_or(true, |x| x <= now)
                {
                    self.reset_cid_retirement();
                }
            }
        }
    }

    /// Process timer expirations
    ///
    /// Executes protocol logic, potentially preparing signals (including application `Event`s,
    /// `EndpointEvent`s and outgoing datagrams) that should be extracted through the relevant
    /// methods.
    ///
    /// It is most efficient to call this immediately after the system clock reaches the latest
    /// `Instant` that was output by `poll_timeout`; however spurious extra calls will simply
    /// no-op and therefore are safe.
    pub fn handle_timeout(&mut self, now: Instant) {
        for &timer in &Timer::VALUES {
            if !self.timers.is_expired(timer, now) {
                continue;
            }
            self.timers.stop(timer);
            trace!(timer = ?timer, "timeout");
            match timer {
                Timer::Close => {
                    self.state = State::Drained;
                    self.endpoint_events.push_back(EndpointEventInner::Drained);
                }
                Timer::Idle => {
                    self.kill(ConnectionError::TimedOut);
                }
                Timer::KeepAlive => {
                    trace!("sending keep-alive");
                    self.ping();
                }
                Timer::LossDetection => {
                    self.on_loss_detection_timeout(now);
                }
                Timer::KeyDiscard => {
                    self.zero_rtt_crypto = None;
                    self.prev_crypto = None;
                }
                Timer::PathValidation => {
                    debug!("path validation failed");
                    if let Some(prev) = self.prev_path.take() {
                        self.path = prev;
                    }
                    self.path.challenge = None;
                    self.path.challenge_pending = false;
                }
                Timer::Pacing => trace!("pacing timer expired"),
                Timer::PushNewCid => {
                    // Update `retire_prior_to` field in NEW_CONNECTION_ID frame
                    let num_new_cid = self.local_cid_state.on_cid_timeout().into();
                    if !self.state.is_closed() {
                        trace!(
                            "push a new cid to peer RETIRE_PRIOR_TO field {}",
                            self.local_cid_state.retire_prior_to()
                        );
                        self.endpoint_events
                            .push_back(EndpointEventInner::NeedIdentifiers(now, num_new_cid));
                    }
                }
            }
        }
    }

    /// Close a connection immediately
    ///
    /// This does not ensure delivery of outstanding data. It is the application's responsibility to
    /// call this only when all important communications have been completed, e.g. by calling
    /// [`Connection::finish`] on outstanding streams and waiting for the corresponding
    /// [`StreamEvent::Finished`] event.
    ///
    /// If [`Connection::send_streams`] returns 0, all outstanding stream data has been
    /// delivered. There may still be data from the peer that has not been received.
    ///
    /// [`StreamEvent::Finished`]: crate::StreamEvent::Finished
    pub fn close(&mut self, now: Instant, error_code: VarInt, reason: Bytes) {
        self.close_inner(
            now,
            Close::Application(frame::ApplicationClose { error_code, reason }),
        )
    }

    fn close_inner(&mut self, now: Instant, reason: Close) {
        let was_closed = self.state.is_closed();
        if !was_closed {
            self.close_common();
            self.set_close_timer(now);
            self.close = true;
            self.state = State::Closed(state::Closed { reason });
        }
    }

    /// Open a single stream if possible
    ///
    /// Returns `None` if the streams in the given direction are currently exhausted.
    pub fn open(&mut self, dir: Dir) -> Option<StreamId> {
        if self.state.is_closed() {
            return None;
        }
        // TODO: Queue STREAM_ID_BLOCKED if this fails
        let id = self.streams.open(&self.peer_params, dir)?;
        Some(id)
    }

    /// Accept a remotely initiated stream of a certain directionality, if possible
    ///
    /// Returns `None` if there are no new incoming streams for this connection.
    pub fn accept(&mut self, dir: Dir) -> Option<StreamId> {
        let id = self.streams.accept(dir)?;
        self.alloc_remote_stream(id.dir());
        Some(id)
    }

    /// Read from the given recv stream, in undefined order
    ///
    /// While stream data is typically processed by applications in-order, unordered reads improve
    /// performance when packet loss occurs and data cannot be retransmitted before the flow control
    /// window is filled. When in-order delivery is required, the sibling `read()` method should be
    /// used.
    ///
    /// The return value if `Ok` contains the bytes and their offset in the stream.
    pub fn read_unordered(&mut self, id: StreamId) -> Result<Option<(Bytes, u64)>, ReadError> {
        Ok(self.streams.read_unordered(id)?.map(|result| {
            self.add_read_credits(id, result.max_stream_data, result.max_data);
            (result.buf, result.offset)
        }))
    }

    /// Read from the given recv stream
    pub fn read(&mut self, id: StreamId, buf: &mut [u8]) -> Result<Option<usize>, ReadError> {
        Ok(self.streams.read(id, buf)?.map(|result| {
            self.add_read_credits(id, result.max_stream_data, result.max_data);
            result.len
        }))
    }

    /// Send data on the given stream
    ///
    /// Returns the number of bytes successfully written.
    pub fn write(&mut self, stream: StreamId, data: &[u8]) -> Result<usize, WriteError> {
        assert!(stream.dir() == Dir::Bi || stream.initiator() == self.side);
        if self.state.is_closed() {
            trace!(%stream, "write blocked; connection draining");
            return Err(WriteError::Blocked);
        }
        self.streams.write(stream, data)
    }

    /// Returns connection statistics
    pub fn stats(&self) -> ConnectionStats {
        self.stats
    }

    /// Stop accepting data on the given receive stream
    ///
    /// Discards unread data and notifies the peer to stop transmitting. Once stopped, further
    /// attempts to operate on a stream will yield `UnknownStream` errors.
    pub fn stop(&mut self, id: StreamId, error_code: VarInt) -> Result<(), UnknownStream> {
        assert!(
            id.dir() == Dir::Bi || id.initiator() != self.side,
            "only streams supporting incoming data may be stopped"
        );
        // Only bother if there's data we haven't received yet
        let result = self.streams.stop(id)?;
        if result.stop_sending.should_transmit() {
            let space = &mut self.spaces[SpaceId::Data];
            space
                .pending
                .stop_sending
                .push(frame::StopSending { id, error_code });
        }
        if result.max_data.should_transmit() {
            self.spaces[SpaceId::Data].pending.max_data = true;
        }
        Ok(())
    }

    /// Check if this stream was stopped, get the reason if it was
    pub fn stopped(&mut self, id: StreamId) -> Result<Option<VarInt>, UnknownStream> {
        self.streams.stop_reason(id)
    }

    /// Finish a send stream, signalling that no more data will be sent.
    ///
    /// If this fails, no [`StreamEvent::Finished`] will be generated.
    ///
    /// [`StreamEvent::Finished`]: crate::StreamEvent::Finished
    pub fn finish(&mut self, id: StreamId) -> Result<(), FinishError> {
        self.streams.finish(id)?;
        Ok(())
    }

    /// Queue an unreliable, unordered datagram for immediate transmission
    ///
    /// Returns `Err` iff a `len`-byte datagram cannot currently be sent
    pub fn send_datagram(&mut self, data: Bytes) -> Result<(), SendDatagramError> {
        if self.config.datagram_receive_buffer_size.is_none() {
            return Err(SendDatagramError::Disabled);
        }
        let max = self
            .max_datagram_size()
            .ok_or(SendDatagramError::UnsupportedByPeer)?;
        while self.datagrams.outgoing_total > self.config.datagram_send_buffer_size {
            let prev = self
                .datagrams
                .outgoing
                .pop_front()
                .expect("datagrams.outgoing_total desynchronized");
            trace!(len = prev.data.len(), "dropping outgoing datagram");
            self.datagrams.outgoing_total -= prev.data.len();
        }
        if data.len() > max {
            return Err(SendDatagramError::TooLarge);
        }
        self.datagrams.outgoing_total += data.len();
        self.datagrams.outgoing.push_back(Datagram { data });
        Ok(())
    }

    /// Receive an unreliable, unordered datagram
    pub fn recv_datagram(&mut self) -> Option<Bytes> {
        let x = self.datagrams.incoming.pop_front()?.data;
        self.datagrams.recv_buffered -= x.len();
        Some(x)
    }

    /// Compute the maximum size of datagrams that may passed to `send_datagram`
    ///
    /// Returns `None` if datagrams are unsupported by the peer or disabled locally.
    ///
    /// This may change over the lifetime of a connection according to variation in the path MTU
    /// estimate. The peer can also enforce an arbitrarily small fixed limit, but if the peer's
    /// limit is large this is guaranteed to be a little over a kilobyte at minimum.
    ///
    /// Not necessarily the maximum size of received datagrams.
    pub fn max_datagram_size(&self) -> Option<usize> {
        // This is usually 1182 bytes, but we shouldn't document that without a doctest.
        let max_size = self.mtu as usize
            - 1                 // flags byte
            - self.rem_cids.active().len()
            - 4                 // worst-case packet number size
            - self.spaces[SpaceId::Data].crypto.as_ref().map_or_else(|| &self.zero_rtt_crypto.as_ref().unwrap().packet, |x| &x.packet.local).tag_len()
            - Datagram::SIZE_BOUND;
        let limit = self.peer_params.max_datagram_frame_size?.into_inner();
        Some(limit.min(max_size as u64) as usize)
    }

    /// Ping the remote endpoint
    ///
    /// Causes an ACK-eliciting packet to be transmitted.
    pub fn ping(&mut self) {
        self.spaces[self.highest_space].ping_pending = true;
    }

    #[doc(hidden)]
    pub fn initiate_key_update(&mut self) {
        self.update_keys(None, false);
    }

    /// Get a session reference
    pub fn crypto_session(&self) -> &S {
        &self.crypto
    }

    /// The number of streams that may have unacknowledged data.
    pub fn send_streams(&self) -> usize {
        self.streams.send_streams()
    }

    /// Whether the connection is in the process of being established
    ///
    /// If this returns `false`, the connection may be either established or closed, signaled by the
    /// emission of a `Connected` or `ConnectionLost` message respectively.
    pub fn is_handshaking(&self) -> bool {
        self.state.is_handshake()
    }

    /// Whether the connection is closed
    ///
    /// Closed connections cannot transport any further data. A connection becomes closed when
    /// either peer application intentionally closes it, or when either transport layer detects an
    /// error such as a time-out or certificate validation failure.
    ///
    /// A `ConnectionLost` event is emitted with details when the connection becomes closed.
    pub fn is_closed(&self) -> bool {
        self.state.is_closed()
    }

    /// Whether there is no longer any need to keep the connection around
    ///
    /// Closed connections become drained after a brief timeout to absorb any remaining in-flight
    /// packets from the peer. All drained connections have been closed.
    pub fn is_drained(&self) -> bool {
        self.state.is_drained()
    }

    /// For clients, if the peer accepted the 0-RTT data packets
    ///
    /// The value is meaningless until after the handshake completes.
    pub fn accepted_0rtt(&self) -> bool {
        self.accepted_0rtt
    }

    /// Whether 0-RTT is/was possible during the handshake
    pub fn has_0rtt(&self) -> bool {
        self.zero_rtt_enabled
    }

    /// Look up whether we're the client or server of this Connection
    pub fn side(&self) -> Side {
        self.side
    }

    /// The latest socket address for this connection's peer
    pub fn remote_address(&self) -> SocketAddr {
        self.path.remote
    }

    /// The local IP address which was used when the peer established
    /// the connection
    ///
    /// This can be different from the address the endpoint is bound to, in case
    /// the endpoint is bound to a wildcard address like `0.0.0.0` or `::`.
    ///
    /// This will return `None` for clients.
    ///
    /// Retrieving the local IP address is currently supported on the following
    /// platforms:
    /// - Linux
    ///
    /// On all non-supported platforms the local IP address will not be available,
    /// and the method will return `None`.
    pub fn local_ip(&self) -> Option<IpAddr> {
        self.local_ip
    }

    /// Current best estimate of this connection's latency (round-trip-time)
    pub fn rtt(&self) -> Duration {
        self.path.rtt.get()
    }

    fn on_packet_sent(
        &mut self,
        now: Instant,
        space: SpaceId,
        packet_number: u64,
        packet: SentPacket,
    ) {
        let SentPacket {
            size,
            ack_eliciting,
            ..
        } = packet;

        self.in_flight.insert(&packet);
        self.spaces[space].sent(packet_number, packet);
        self.reset_keep_alive(now);
        if size != 0 {
            if ack_eliciting {
                self.spaces[space].time_of_last_ack_eliciting_packet = Some(now);
                if self.permit_idle_reset {
                    self.reset_idle_timeout(now);
                }
                self.permit_idle_reset = false;
            }
            self.set_loss_detection_timer(now);
            self.path.pacing.on_transmit(size);
        }
    }

    fn on_ack_received(
        &mut self,
        now: Instant,
        space: SpaceId,
        ack: frame::Ack,
    ) -> Result<(), TransportError> {
        if ack.largest >= self.spaces[space].next_packet_number {
            return Err(TransportError::PROTOCOL_VIOLATION("unsent packet acked"));
        }
        let new_largest = {
            let space = &mut self.spaces[space];
            if space
                .largest_acked_packet
                .map_or(true, |pn| ack.largest > pn)
            {
                space.largest_acked_packet = Some(ack.largest);
                if let Some(info) = space.sent_packets.get(&ack.largest) {
                    // This should always succeed, but a misbehaving peer might ACK a packet we
                    // haven't sent. At worst, that will result in us spuriously reducing the
                    // congestion window.
                    space.largest_acked_packet_sent = info.time_sent;
                }
                true
            } else {
                false
            }
        };

        // Avoid DoS from unreasonably huge ack ranges by filtering out just the new acks.
        let newly_acked = ack
            .iter()
            .flat_map(|range| {
                self.spaces[space]
                    .sent_packets
                    .range(range)
                    .map(|(&n, _)| n)
            })
            .collect::<Vec<_>>();
        if newly_acked.is_empty() {
            return Ok(());
        }

        let mut ack_eliciting_acked = false;
        for &packet in &newly_acked {
            if let Some(info) = self.spaces[space].sent_packets.remove(&packet) {
                self.spaces[space].pending_acks.subtract(&info.acks);
                ack_eliciting_acked |= info.ack_eliciting;
                self.on_packet_acked(now, space, info);
            }
        }

        if new_largest && ack_eliciting_acked {
            let ack_delay = if space != SpaceId::Data {
                Duration::from_micros(0)
            } else {
                cmp::min(
                    self.max_ack_delay(),
                    Duration::from_micros(ack.delay << self.peer_params.ack_delay_exponent.0),
                )
            };
            let rtt = instant_saturating_sub(now, self.spaces[space].largest_acked_packet_sent);
            self.path.rtt.update(ack_delay, rtt);
        }

        // Must be called before crypto/pto_count are clobbered
        self.detect_lost_packets(now, space);

        if self.peer_completed_address_validation() {
            self.pto_count = 0;
        }

        // Explicit congestion notification
        if self.path.sending_ecn {
            if let Some(ecn) = ack.ecn {
                // We only examine ECN counters from ACKs that we are certain we received in transmit
                // order, allowing us to compute an increase in ECN counts to compare against the number
                // of newly acked packets that remains well-defined in the presence of arbitrary packet
                // reordering.
                if new_largest {
                    let sent = self.spaces[space].largest_acked_packet_sent;
                    self.process_ecn(now, space, newly_acked.len() as u64, ecn, sent);
                }
            } else {
                // We always start out sending ECN, so any ack that doesn't acknowledge it disables it.
                debug!("ECN not acknowledged by peer");
                self.path.sending_ecn = false;
            }
        }

        self.set_loss_detection_timer(now);
        Ok(())
    }

    /// Process a new ECN block from an in-order ACK
    fn process_ecn(
        &mut self,
        now: Instant,
        space: SpaceId,
        newly_acked: u64,
        ecn: frame::EcnCounts,
        largest_sent_time: Instant,
    ) {
        match self.spaces[space].detect_ecn(newly_acked, ecn) {
            Err(e) => {
                debug!("halting ECN due to verification failure: {}", e);
                self.path.sending_ecn = false;
                // Wipe out the existing value because it might be garbage and could interfere with
                // future attempts to use ECN on new paths.
                self.spaces[space].ecn_feedback = frame::EcnCounts::ZERO;
            }
            Ok(false) => {}
            Ok(true) => {
                self.path
                    .congestion
                    .on_congestion_event(now, largest_sent_time, false);
            }
        }
    }

    // Not timing-aware, so it's safe to call this for inferred acks, such as arise from
    // high-latency handshakes
    fn on_packet_acked(&mut self, now: Instant, space: SpaceId, info: SentPacket) {
        let was_congestion_blocked = self.congestion_blocked();
        self.remove_in_flight(space, &info);
        if info.ack_eliciting {
            // Congestion control
            // Ignore ACKs that might be from an older path
            if !self.migrating() {
                self.path.congestion.on_ack(
                    now,
                    info.time_sent,
                    info.size.into(),
                    was_congestion_blocked,
                );
            }
        }

        // Update state for confirmed delivery of frames
        for (id, _) in info.retransmits.reset_stream {
            self.streams.reset_acked(id);
        }

        for frame in info.stream_frames {
            self.streams.received_ack_of(frame);
        }
    }

    fn set_key_discard_timer(&mut self, now: Instant) {
        let start = if self.zero_rtt_crypto.is_some() {
            now
        } else {
            self.prev_crypto
                .as_ref()
                .expect("no previous keys")
                .end_packet
                .as_ref()
                .expect("update not acknowledged yet")
                .1
        };
        self.timers.set(Timer::KeyDiscard, start + self.pto() * 3);
    }

    fn on_loss_detection_timeout(&mut self, now: Instant) {
        if let Some((_, pn_space)) = self.loss_time_and_space() {
            // Time threshold loss Detection
            self.detect_lost_packets(now, pn_space);
            self.set_loss_detection_timer(now);
            return;
        }

        let (space, count) = self.pto_time_and_space(now).map_or_else(
            // Handshake anti-deadlock packet
            || {
                debug_assert!(self.side.is_client() && self.highest_space <= SpaceId::Handshake);
                (self.highest_space, 1)
            },
            // PTO
            |(_, pto_space)| (pto_space, 2),
        );

        trace!(
            in_flight = self.in_flight.bytes,
            count = self.pto_count,
            ?space,
            "PTO fired"
        );

        self.spaces[space].loss_probes = self.spaces[space].loss_probes.saturating_add(count);
        self.pto_count = self.pto_count.saturating_add(1);
        self.set_loss_detection_timer(now);
    }

    /// Queue data for a tail loss probe (or anti-amplification deadlock prevention) packet
    ///
    /// Probes are sent similarly to normal packets when an expect ACK has not arrived. We never
    /// deem a packet lost until we receive an ACK that should have included it, but if a trailing
    /// run of packets (or their ACKs) are lost, this might not happen in a timely fashion. We send
    /// probe packets to force an ACK, and exempt them from congestion control to prevent a deadlock
    /// when the congestion window is filled with lost tail packets.
    ///
    /// We prefer to send new data, to make the most efficient use of bandwidth. If there's no data
    /// waiting to be sent, then we retransmit in-flight data to reduce odds of loss. If there's no
    /// in-flight data either, we're probably a client guarding against a handshake
    /// anti-amplification deadlock and we just make something up.
    fn ensure_probe_queued(&mut self, space: SpaceId) {
        // Retransmit the data of the oldest in-flight packet
        let space = &mut self.spaces[space];
        if !space.pending.is_empty() {
            // There's real data to send here, no need to make something up
            return;
        }
        for packet in space.sent_packets.values_mut() {
            if !packet.retransmits.is_empty() {
                // Remove retransmitted data from the old packet so we don't end up retransmitting
                // it *again* even if the copy we're sending now gets acknowledged.
                space.pending |= mem::take(&mut packet.retransmits);
                return;
            }
        }
        // Nothing new to send and nothing to retransmit, so fall back on a ping. This should only
        // happen in rare cases during the handshake when the server becomes blocked by
        // anti-amplification.
        space.ping_pending = true;
    }

    fn detect_lost_packets(&mut self, now: Instant, pn_space: SpaceId) {
        let mut lost_packets = Vec::<u64>::new();
        let rtt = self.path.rtt.conservative();
        let loss_delay = cmp::max(rtt.mul_f32(self.config.time_threshold), TIMER_GRANULARITY);

        // Packets sent before this time are deemed lost.
        let lost_send_time = now - loss_delay;
        let largest_acked_packet = self.spaces[pn_space].largest_acked_packet.unwrap();
        let packet_threshold = self.config.packet_threshold as u64;

        let space = &mut self.spaces[pn_space];
        space.loss_time = None;
        for (&packet, info) in space.sent_packets.range(0..largest_acked_packet) {
            if info.time_sent <= lost_send_time || largest_acked_packet >= packet + packet_threshold
            {
                lost_packets.push(packet);
            } else {
                let next_loss_time = info.time_sent + loss_delay;
                space.loss_time = Some(
                    space
                        .loss_time
                        .map_or(next_loss_time, |x| cmp::min(x, next_loss_time)),
                );
            }
        }

        // OnPacketsLost
        if let Some(largest_lost) = lost_packets.last().cloned() {
            let old_bytes_in_flight = self.in_flight.bytes;
            let largest_lost_sent = self.spaces[pn_space].sent_packets[&largest_lost].time_sent;
            self.lost_packets += lost_packets.len() as u64;
            trace!("packets lost: {:?}", lost_packets);
            for packet in &lost_packets {
                let info = self.spaces[pn_space].sent_packets.remove(&packet).unwrap(); // safe: lost_packets is populated just above
                self.remove_in_flight(pn_space, &info);
                for frame in info.stream_frames {
                    self.streams.retransmit(frame);
                }
                self.spaces[pn_space].pending |= info.retransmits;
            }
            // Don't apply congestion penalty for lost ack-only packets
            let lost_ack_eliciting = old_bytes_in_flight != self.in_flight.bytes;

            // InPersistentCongestion: Determine if all packets in the time period before the newest
            // lost packet, including the edges, are marked lost
            let congestion_period = self.pto() * self.config.persistent_congestion_threshold;
            let in_persistent_congestion = self.spaces[pn_space].largest_acked_packet_sent
                < largest_lost_sent - congestion_period;

            if lost_ack_eliciting {
                self.path.congestion.on_congestion_event(
                    now,
                    largest_lost_sent,
                    in_persistent_congestion,
                );
            }
        }
    }

    fn loss_time_and_space(&self) -> Option<(Instant, SpaceId)> {
        SpaceId::iter()
            .filter_map(|id| Some((self.spaces[id].loss_time?, id)))
            .min_by_key(|&(time, _)| time)
    }

    fn pto_time_and_space(&self, now: Instant) -> Option<(Instant, SpaceId)> {
        let backoff = 2u32.pow(self.pto_count.min(MAX_BACKOFF_EXPONENT));
        let mut duration = self.path.rtt.pto_base() * backoff;

        if self.in_flight.is_empty() {
            debug_assert!(!self.peer_completed_address_validation());
            let space = match self.highest_space {
                SpaceId::Handshake => SpaceId::Handshake,
                _ => SpaceId::Initial,
            };
            return Some((now + duration, space));
        }

        let mut result = None;
        for space in SpaceId::iter() {
            if self.spaces[space].in_flight == 0 {
                continue;
            }
            if space == SpaceId::Data {
                // Skip ApplicationData until handshake completes.
                if self.is_handshaking() {
                    return result;
                }
                // Include max_ack_delay and backoff for ApplicationData.
                duration += self.max_ack_delay() * backoff;
            }
            let last_ack_eliciting = match self.spaces[space].time_of_last_ack_eliciting_packet {
                Some(time) => time,
                None => continue,
            };
            let pto = last_ack_eliciting + duration;
            if result.map_or(true, |(earliest_pto, _)| pto < earliest_pto) {
                result = Some((pto, space));
            }
        }
        result
    }

    fn peer_completed_address_validation(&self) -> bool {
        if self.side.is_server() || self.state.is_closed() {
            return true;
        }
        // The server is guaranteed to have validated our address if any of our handshake or 1-RTT
        // packets are acknowledged or we've seen HANDSHAKE_DONE and discarded handshake keys.
        self.spaces[SpaceId::Handshake]
            .largest_acked_packet
            .is_some()
            || self.spaces[SpaceId::Data].largest_acked_packet.is_some()
            || (self.spaces[SpaceId::Data].crypto.is_some()
                && self.spaces[SpaceId::Handshake].crypto.is_none())
    }

    fn set_loss_detection_timer(&mut self, now: Instant) {
        if let Some((loss_time, _)) = self.loss_time_and_space() {
            // Time threshold loss detection.
            self.timers.set(Timer::LossDetection, loss_time);
            return;
        }

        if self.anti_amplification_blocked() {
            // We wouldn't be able to send anything, so don't bother.
            self.timers.stop(Timer::LossDetection);
            return;
        }

        if self.in_flight.ack_eliciting == 0 && self.peer_completed_address_validation() {
            // There is nothing to detect lost, so no timer is set. However, the client needs to arm
            // the timer if the server might be blocked by the anti-amplification limit.
            self.timers.stop(Timer::LossDetection);
            return;
        }

        // Determine which PN space to arm PTO for.
        // Calculate PTO duration
        if let Some((timeout, _)) = self.pto_time_and_space(now) {
            self.timers.set(Timer::LossDetection, timeout);
        } else {
            self.timers.stop(Timer::LossDetection);
        }
    }

    /// Probe Timeout
    fn pto(&self) -> Duration {
        self.path.rtt.pto_base() + self.max_ack_delay()
    }

    fn on_packet_authenticated(
        &mut self,
        now: Instant,
        space_id: SpaceId,
        ecn: Option<EcnCodepoint>,
        packet: Option<u64>,
        spin: bool,
        is_1rtt: bool,
    ) {
        self.total_authed_packets += 1;
        self.reset_keep_alive(now);
        self.reset_idle_timeout(now);
        self.permit_idle_reset = true;
        self.receiving_ecn |= ecn.is_some();
        if let Some(x) = ecn {
            self.spaces[space_id].ecn_counters += x;
        }

        let packet = match packet {
            Some(x) => x,
            None => return,
        };
        trace!("authenticated");
        if self.side.is_server() {
            if self.spaces[SpaceId::Initial].crypto.is_some() && space_id == SpaceId::Handshake {
                // A server stops sending and processing Initial packets when it receives its first Handshake packet.
                self.discard_space(now, SpaceId::Initial);
            }
            if self.zero_rtt_crypto.is_some() && is_1rtt {
                // Discard 0-RTT keys soon after receiving a 1-RTT packet
                self.set_key_discard_timer(now)
            }
        }
        let space = &mut self.spaces[space_id];
        space.pending_acks.insert_one(packet);
        if space.pending_acks.len() > MAX_ACK_BLOCKS {
            space.pending_acks.pop_min();
        }
        if packet >= space.rx_packet {
            space.rx_packet = packet;
            space.rx_packet_time = now;
            // Update outgoing spin bit, inverting iff we're the client
            self.spin = self.side.is_client() ^ spin;
        }
    }

    fn reset_idle_timeout(&mut self, now: Instant) {
        let timeout = match self.idle_timeout {
            None => return,
            Some(x) => x,
        };
        if self.state.is_closed() {
            self.timers.stop(Timer::Idle);
            return;
        }
        let dt = cmp::max(timeout, 3 * self.pto());
        self.timers.set(Timer::Idle, now + dt);
    }

    fn reset_keep_alive(&mut self, now: Instant) {
        let interval = match self.config.keep_alive_interval {
            Some(x) if self.state.is_established() => x,
            _ => return,
        };
        self.timers.set(Timer::KeepAlive, now + interval);
    }

    fn reset_cid_retirement(&mut self) {
        if let Some(t) = self.local_cid_state.next_timeout() {
            self.timers.set(Timer::PushNewCid, t);
        }
    }

    /// Abandon transmitting data on a stream
    ///
    /// # Panics
    /// - when applied to a receive stream
    pub fn reset(&mut self, stream_id: StreamId, error_code: VarInt) -> Result<(), UnknownStream> {
        assert!(
            stream_id.dir() == Dir::Bi || stream_id.initiator() == self.side,
            "only streams supporting outgoing data may be reset"
        );

        self.streams.reset(stream_id)?;

        self.spaces[SpaceId::Data]
            .pending
            .reset_stream
            .push((stream_id, error_code));
        Ok(())
    }

    /// Handle the already-decrypted first packet from the client
    ///
    /// Decrypting the first packet in the `Endpoint` allows stateless packet handling to be more
    /// efficient.
    pub(crate) fn handle_first_packet(
        &mut self,
        now: Instant,
        remote: SocketAddr,
        ecn: Option<EcnCodepoint>,
        packet_number: u64,
        packet: Packet,
        remaining: Option<BytesMut>,
    ) -> Result<(), ConnectionError> {
        let span = trace_span!("first recv");
        let _guard = span.enter();
        debug_assert!(self.side.is_server());
        let len = packet.header_data.len() + packet.payload.len();
        self.total_recvd = len as u64;

        self.on_packet_authenticated(
            now,
            SpaceId::Initial,
            ecn,
            Some(packet_number),
            false,
            false,
        );
        self.process_decrypted_packet(now, remote, Some(packet_number), packet)?;
        if let Some(data) = remaining {
            self.handle_coalesced(now, remote, ecn, data);
        }
        Ok(())
    }

    fn init_0rtt(&mut self) {
        let (header, packet) = match self.crypto.early_crypto() {
            Some(x) => x,
            None => return,
        };
        if self.side.is_client() {
            match self.crypto.transport_parameters() {
                Ok(params) => {
                    let params = params
                        .expect("crypto layer didn't supply transport parameters with ticket");
                    // Certain values must not be cached
                    let params = TransportParameters {
                        initial_src_cid: None,
                        original_dst_cid: None,
                        preferred_address: None,
                        retry_src_cid: None,
                        stateless_reset_token: None,
                        ack_delay_exponent: TransportParameters::default().ack_delay_exponent,
                        max_ack_delay: TransportParameters::default().max_ack_delay,
                        ..params
                    };
                    self.set_peer_params(params);
                }
                Err(e) => {
                    error!("session ticket has malformed transport parameters: {}", e);
                    return;
                }
            }
        }
        trace!("0-RTT enabled");
        self.zero_rtt_enabled = true;
        self.zero_rtt_crypto = Some(ZeroRttCrypto { header, packet });
    }

    fn read_crypto(
        &mut self,
        space: SpaceId,
        crypto: &frame::Crypto,
    ) -> Result<(), TransportError> {
        let expected = if !self.state.is_handshake() {
            SpaceId::Data
        } else if self.highest_space == SpaceId::Initial {
            SpaceId::Initial
        } else {
            // On the server, self.highest_space can be Data after receiving the client's first
            // flight, but we expect Handshake CRYPTO until the handshake is complete.
            SpaceId::Handshake
        };
        // We can't decrypt Handshake packets when highest_space is Initial, CRYPTO frames in 0-RTT
        // packets are illegal, and we don't process 1-RTT packets until the handshake is
        // complete. Therefore, we will never see CRYPTO data from a later-than-expected space.
        debug_assert!(space <= expected, "received out-of-order CRYPTO data");

        let end = crypto.offset + crypto.data.len() as u64;
        if space < expected && end > self.spaces[space].crypto_stream.bytes_read() {
            warn!(
                "received new {:?} CRYPTO data when expecting {:?}",
                space, expected
            );
            return Err(TransportError::PROTOCOL_VIOLATION(
                "new data at unexpected encryption level",
            ));
        }

        let space = &mut self.spaces[space];
        let max = space.crypto_stream.bytes_read() + self.config.crypto_buffer_size as u64;
        if end > max {
            return Err(TransportError::CRYPTO_BUFFER_EXCEEDED(""));
        }
        space
            .crypto_stream
            .insert(crypto.offset, crypto.data.clone());
        let mut buf = [0; 8192];
        loop {
            let n = space.crypto_stream.read(&mut buf).unwrap();
            if n == 0 {
                return Ok(());
            }
            trace!("consumed {} CRYPTO bytes", n);
            if self.crypto.read_handshake(&buf[..n])? {
                self.events.push_back(Event::HandshakeDataReady);
            }
        }
    }

    fn write_crypto(&mut self) {
        loop {
            let space = self.highest_space;
            let mut outgoing = Vec::new();
            if let Some(crypto) = self.crypto.write_handshake(&mut outgoing) {
                match space {
                    SpaceId::Initial => {
                        self.upgrade_crypto(SpaceId::Handshake, crypto);
                    }
                    SpaceId::Handshake => {
                        self.upgrade_crypto(SpaceId::Data, crypto);
                    }
                    _ => unreachable!("got updated secrets during 1-RTT"),
                }
            }
            if outgoing.is_empty() {
                break;
            }
            let offset = self.spaces[space].crypto_offset;
            let outgoing = Bytes::from(outgoing);
            if let State::Handshake(ref mut state) = self.state {
                if space == SpaceId::Initial && offset == 0 && self.side.is_client() {
                    state.client_hello = Some(outgoing.clone());
                }
            }
            self.spaces[space].crypto_offset += outgoing.len() as u64;
            trace!("wrote {} {:?} CRYPTO bytes", outgoing.len(), space);
            self.spaces[space].pending.crypto.push_back(frame::Crypto {
                offset,
                data: outgoing,
            });
        }
    }

    /// Switch to stronger cryptography during handshake
    fn upgrade_crypto(&mut self, space: SpaceId, crypto: Keys<S>) {
        debug_assert!(
            self.spaces[space].crypto.is_none(),
            "already reached packet space {:?}",
            space
        );
        trace!("{:?} keys ready", space);
        if space == SpaceId::Data {
            // Precompute the first key update
            self.next_crypto = Some(self.crypto.next_1rtt_keys());
        }
        self.spaces[space].crypto = Some(crypto);
        debug_assert!(space as usize > self.highest_space as usize);
        self.highest_space = space;
        if space == SpaceId::Data && self.side.is_client() {
            // Discard 0-RTT keys because 1-RTT keys are available.
            self.zero_rtt_crypto = None;
        }
    }

    fn discard_space(&mut self, now: Instant, space_id: SpaceId) {
        debug_assert!(space_id != SpaceId::Data);
        trace!("discarding {:?} keys", space_id);
        let space = &mut self.spaces[space_id];
        space.crypto = None;
        space.time_of_last_ack_eliciting_packet = None;
        space.loss_time = None;
        let sent_packets = mem::replace(&mut space.sent_packets, BTreeMap::new());
        for (_, packet) in sent_packets.into_iter() {
            self.remove_in_flight(space_id, &packet);
        }
        self.set_loss_detection_timer(now)
    }

    fn handle_coalesced(
        &mut self,
        now: Instant,
        remote: SocketAddr,
        ecn: Option<EcnCodepoint>,
        data: BytesMut,
    ) {
        self.total_recvd = self.total_recvd.wrapping_add(data.len() as u64);
        let mut remaining = Some(data);
        while let Some(data) = remaining {
            match PartialDecode::new(data, self.local_cid_state.cid_len()) {
                Ok((partial_decode, rest)) => {
                    remaining = rest;
                    self.handle_decode(now, remote, ecn, partial_decode);
                }
                Err(e) => {
                    trace!("malformed header: {}", e);
                    return;
                }
            }
        }
    }

    fn handle_decode(
        &mut self,
        now: Instant,
        remote: SocketAddr,
        ecn: Option<EcnCodepoint>,
        partial_decode: PartialDecode,
    ) {
        let header_crypto = if partial_decode.is_0rtt() {
            if let Some(ref crypto) = self.zero_rtt_crypto {
                Some(&crypto.header)
            } else {
                debug!("dropping unexpected 0-RTT packet");
                return;
            }
        } else if let Some(space) = partial_decode.space() {
            if let Some(ref crypto) = self.spaces[space].crypto {
                Some(&crypto.header.remote)
            } else {
                debug!(
                    "discarding unexpected {:?} packet ({} bytes)",
                    space,
                    partial_decode.len(),
                );
                return;
            }
        } else {
            // Unprotected packet
            None
        };

        match partial_decode.finish(header_crypto) {
            Ok(packet) => self.handle_packet(now, remote, ecn, packet),
            Err(e) => {
                trace!("unable to complete packet decoding: {}", e);
            }
        }
    }

    fn handle_packet(
        &mut self,
        now: Instant,
        remote: SocketAddr,
        ecn: Option<EcnCodepoint>,
        mut packet: Packet,
    ) {
        trace!(
            "got {:?} packet ({} bytes) from {} using id {}",
            packet.header.space(),
            packet.payload.len() + packet.header_data.len(),
            remote,
            packet.header.dst_cid(),
        );

        if self.is_handshaking() && remote != self.path.remote {
            debug!("discarding packet with unexpected remote during handshake");
            return;
        }

        let was_closed = self.state.is_closed();
        let was_drained = self.state.is_drained();
        let stateless_reset = self
            .peer_params
            .stateless_reset_token
            .map_or(false, |token| {
                packet.payload.len() >= RESET_TOKEN_SIZE
                    && packet.payload[packet.payload.len() - RESET_TOKEN_SIZE..] == token[..]
            });

        let result = match self.decrypt_packet(now, &mut packet) {
            Err(Some(e)) => {
                warn!("illegal packet: {}", e);
                Err(e.into())
            }
            Err(None) => {
                if stateless_reset {
                    debug!("got stateless reset");
                    Err(ConnectionError::Reset)
                } else {
                    debug!("failed to authenticate packet");
                    self.authentication_failures += 1;
                    let integrity_limit = self.spaces[self.highest_space]
                        .crypto
                        .as_ref()
                        .unwrap()
                        .packet
                        .local
                        .integrity_limit();
                    if self.authentication_failures > integrity_limit {
                        Err(TransportError::AEAD_LIMIT_REACHED("integrity limit violated").into())
                    } else {
                        return;
                    }
                }
            }
            Ok(number) => {
                let span = match number {
                    Some(pn) => trace_span!("recv", space = ?packet.header.space(), pn),
                    None => trace_span!("recv", space = ?packet.header.space()),
                };
                let _guard = span.enter();

                let is_duplicate = |n| self.spaces[packet.header.space()].dedup.insert(n);
                if number.map_or(false, is_duplicate) {
                    if stateless_reset {
                        Err(ConnectionError::Reset)
                    } else {
                        warn!("discarding possible duplicate packet");
                        return;
                    }
                } else if self.state.is_handshake() && packet.header.is_short() {
                    // TODO: SHOULD buffer these to improve reordering tolerance.
                    trace!("dropping short packet during handshake");
                    return;
                } else {
                    if !self.state.is_closed() {
                        let spin = match packet.header {
                            Header::Short { spin, .. } => spin,
                            _ => false,
                        };
                        self.on_packet_authenticated(
                            now,
                            packet.header.space(),
                            ecn,
                            number,
                            spin,
                            packet.header.is_1rtt(),
                        );
                    }
                    self.process_decrypted_packet(now, remote, number, packet)
                }
            }
        };

        // State transitions for error cases
        if let Err(conn_err) = result {
            self.events.push_back(conn_err.clone().into());
            self.state = match conn_err {
                ConnectionError::ApplicationClosed(reason) => State::closed(reason),
                ConnectionError::ConnectionClosed(reason) => State::closed(reason),
                ConnectionError::Reset
                | ConnectionError::TransportError(TransportError {
                    code: TransportErrorCode::AEAD_LIMIT_REACHED,
                    ..
                }) => State::Drained,
                ConnectionError::TimedOut => {
                    unreachable!("timeouts aren't generated by packet processing");
                }
                ConnectionError::TransportError(err) => {
                    debug!("closing connection due to transport error: {}", err);
                    State::closed(err)
                }
                ConnectionError::VersionMismatch => State::Draining,
                ConnectionError::LocallyClosed => {
                    unreachable!("LocallyClosed isn't generated by packet processing")
                }
            };
        }

        if !was_closed && self.state.is_closed() {
            self.close_common();
            if !self.state.is_drained() {
                self.set_close_timer(now);
            }
        }
        if !was_drained && self.state.is_drained() {
            self.endpoint_events.push_back(EndpointEventInner::Drained);
            // Close timer may have been started previously, e.g. if we sent a close and got a
            // stateless reset in response
            self.timers.stop(Timer::Close);
        }

        // Transmit CONNECTION_CLOSE if necessary
        if let State::Closed(_) = self.state {
            self.close = remote == self.path.remote;
        }
    }

    fn process_decrypted_packet(
        &mut self,
        now: Instant,
        remote: SocketAddr,
        number: Option<u64>,
        packet: Packet,
    ) -> Result<(), ConnectionError> {
        match self.state {
            State::Handshake(ref mut state) => {
                match packet.header {
                    Header::Retry {
                        src_cid: rem_cid, ..
                    } => {
                        if self.side.is_server() {
                            return Err(
                                TransportError::PROTOCOL_VIOLATION("client sent Retry").into()
                            );
                        }

                        if self.total_authed_packets > 1
                            || packet.payload.len() <= 16 // token + 16 byte tag
                            || !S::is_valid_retry(
                                &self.rem_cids.active(),
                                &packet.header_data,
                                &packet.payload,
                            )
                        {
                            trace!("discarding invalid Retry");
                            // - After the client has received and processed an Initial or Retry
                            //   packet from the server, it MUST discard any subsequent Retry
                            //   packets that it receives.
                            // - A client MUST discard a Retry packet with a zero-length Retry Token
                            //   field.
                            // - Clients MUST discard Retry packets that have a Retry Integrity Tag
                            //   that cannot be validated
                            return Ok(());
                        }

                        trace!("retrying with CID {}", rem_cid);
                        let client_hello = state.client_hello.take().unwrap();
                        self.retry_src_cid = Some(rem_cid);
                        self.rem_cids.update_cid(rem_cid);
                        self.rem_handshake_cid = rem_cid;

                        let space = &mut self.spaces[SpaceId::Initial];
                        if let Some(info) = space.sent_packets.remove(&0) {
                            space.pending_acks.subtract(&info.acks);
                            self.on_packet_acked(now, SpaceId::Initial, info);
                        };

                        self.discard_space(now, SpaceId::Initial); // Make sure we clean up after any retransmitted Initials
                        self.spaces[SpaceId::Initial] = PacketSpace {
                            crypto: Some(S::initial_keys(&rem_cid, self.side)),
                            next_packet_number: self.spaces[SpaceId::Initial].next_packet_number,
                            crypto_offset: client_hello.len() as u64,
                            ..PacketSpace::new(now)
                        };
                        self.spaces[SpaceId::Initial]
                            .pending
                            .crypto
                            .push_back(frame::Crypto {
                                offset: 0,
                                data: client_hello,
                            });

                        // Retransmit all 0-RTT data
                        let zero_rtt = mem::replace(
                            &mut self.spaces[SpaceId::Data].sent_packets,
                            BTreeMap::new(),
                        );
                        for (_, info) in zero_rtt {
                            self.remove_in_flight(SpaceId::Data, &info);
                            self.spaces[SpaceId::Data].pending |= info.retransmits;
                        }
                        self.streams.retransmit_all_for_0rtt();

                        let token_len = packet.payload.len() - 16;
                        self.state = State::Handshake(state::Handshake {
                            token: Some(packet.payload.freeze().split_to(token_len)),
                            rem_cid_set: false,
                            client_hello: None,
                        });
                        Ok(())
                    }
                    Header::Long {
                        ty: LongType::Handshake,
                        src_cid: rem_cid,
                        ..
                    } => {
                        if rem_cid != self.rem_handshake_cid {
                            debug!(
                                "discarding packet with mismatched remote CID: {} != {}",
                                self.rem_handshake_cid, rem_cid
                            );
                            return Ok(());
                        }
                        self.remote_validated = true;

                        let state = state.clone();
                        self.process_early_payload(now, packet)?;
                        if self.state.is_closed() {
                            return Ok(());
                        }

                        if self.crypto.is_handshaking() {
                            trace!("handshake ongoing");
                            self.state = State::Handshake(state::Handshake {
                                token: None,
                                ..state
                            });
                            return Ok(());
                        }

                        if self.side.is_client() {
                            // Client-only beceause server params were set from the client's Initial
                            let params = self.crypto.transport_parameters()?.ok_or_else(|| {
                                TransportError {
                                    code: TransportErrorCode::crypto(0x6d),
                                    frame: None,
                                    reason: "transport parameters missing".into(),
                                }
                            })?;

                            if self.has_0rtt() {
                                if !self.crypto.early_data_accepted().unwrap() {
                                    self.reject_0rtt();
                                } else {
                                    self.accepted_0rtt = true;
                                    params.validate_resumption_from(&self.peer_params)?;
                                }
                            }
                            if let Some(token) = params.stateless_reset_token {
                                self.endpoint_events
                                    .push_back(EndpointEventInner::ResetToken(
                                        self.path.remote,
                                        token,
                                    ));
                            }
                            self.validate_peer_params(&params)?;
                            self.set_peer_params(params);
                            self.issue_cids(now);
                        } else {
                            // Server-only
                            self.spaces[SpaceId::Data].pending.handshake_done = true;
                            self.discard_space(now, SpaceId::Handshake);
                        }

                        self.events.push_back(Event::Connected);
                        self.state = State::Established;
                        trace!("established");
                        Ok(())
                    }
                    Header::Initial {
                        src_cid: rem_cid, ..
                    } => {
                        if !state.rem_cid_set {
                            trace!("switching remote CID to {}", rem_cid);
                            let mut state = state.clone();
                            self.rem_cids.update_cid(rem_cid);
                            self.rem_handshake_cid = rem_cid;
                            self.orig_rem_cid = rem_cid;
                            state.rem_cid_set = true;
                            self.state = State::Handshake(state);
                        } else if rem_cid != self.rem_handshake_cid {
                            debug!(
                                "discarding packet with mismatched remote CID: {} != {}",
                                self.rem_handshake_cid, rem_cid
                            );
                            return Ok(());
                        }

                        let starting_space = self.highest_space;
                        self.process_early_payload(now, packet)?;

                        if self.side.is_server()
                            && starting_space == SpaceId::Initial
                            && self.highest_space != SpaceId::Initial
                        {
                            let params = self.crypto.transport_parameters()?.ok_or_else(|| {
                                TransportError {
                                    code: TransportErrorCode::crypto(0x6d),
                                    frame: None,
                                    reason: "transport parameters missing".into(),
                                }
                            })?;
                            self.validate_peer_params(&params)?;
                            self.set_peer_params(params);
                            self.issue_cids(now);
                            self.init_0rtt();
                        }
                        Ok(())
                    }
                    Header::Long {
                        ty: LongType::ZeroRtt,
                        ..
                    } => {
                        self.process_payload(
                            now,
                            remote,
                            number.unwrap(),
                            packet.payload.freeze(),
                        )?;
                        Ok(())
                    }
                    Header::VersionNegotiate { .. } => {
                        if self.total_authed_packets > 1 {
                            return Ok(());
                        }
                        if packet.payload.chunks(4).any(is_supported_version) {
                            return Ok(());
                        }
                        debug!("remote doesn't support our version");
                        Err(ConnectionError::VersionMismatch)
                    }
                    Header::Short { .. } => unreachable!(
                        "short packets received during handshake are discarded in handle_packet"
                    ),
                }
            }
            State::Established => {
                match packet.header.space() {
                    SpaceId::Data => {
                        self.process_payload(now, remote, number.unwrap(), packet.payload.freeze())?
                    }
                    _ => self.process_early_payload(now, packet)?,
                }
                Ok(())
            }
            State::Closed(_) => {
                for frame in frame::Iter::new(packet.payload.freeze()) {
                    if let Frame::Close(_) = frame {
                        trace!("draining");
                        self.state = State::Draining;
                        break;
                    }
                }
                Ok(())
            }
            State::Draining | State::Drained => Ok(()),
        }
    }

    /// Process an Initial or Handshake packet payload
    fn process_early_payload(
        &mut self,
        now: Instant,
        packet: Packet,
    ) -> Result<(), TransportError> {
        debug_assert_ne!(packet.header.space(), SpaceId::Data);
        for frame in frame::Iter::new(packet.payload.freeze()) {
            let span = match frame {
                Frame::Padding => None,
                _ => Some(trace_span!("frame", ty = %frame.ty())),
            };
            let _guard = span.as_ref().map(|x| x.enter());
            // Check for ack-eliciting frames
            match frame {
                Frame::Ack(_) | Frame::Padding | Frame::Close(Close::Connection(_)) => {}
                _ => {
                    self.spaces[packet.header.space()].permit_ack_only = true;
                }
            }
            // Process frames
            match frame {
                Frame::Padding | Frame::Ping => {}
                Frame::Crypto(frame) => {
                    self.read_crypto(packet.header.space(), &frame)?;
                }
                Frame::Ack(ack) => {
                    self.on_ack_received(now, packet.header.space(), ack)?;
                }
                Frame::Close(reason) => {
                    self.events.push_back(ConnectionError::from(reason).into());
                    self.state = State::Draining;
                    return Ok(());
                }
                Frame::Invalid { ty, reason } => {
                    let mut err = TransportError::FRAME_ENCODING_ERROR(reason);
                    err.frame = Some(ty);
                    return Err(err);
                }
                _ => {
                    let mut err =
                        TransportError::PROTOCOL_VIOLATION("illegal frame type in handshake");
                    err.frame = Some(frame.ty());
                    return Err(err);
                }
            }
        }

        self.write_crypto();
        Ok(())
    }

    fn process_payload(
        &mut self,
        now: Instant,
        remote: SocketAddr,
        number: u64,
        payload: Bytes,
    ) -> Result<(), TransportError> {
        let is_0rtt = self.spaces[SpaceId::Data].crypto.is_none();
        let mut is_probing_packet = true;
        let mut close = None;
        for frame in frame::Iter::new(payload) {
            let span = match frame {
                Frame::Padding => None,
                _ => Some(trace_span!("frame", ty = %frame.ty())),
            };

            let _guard = span.as_ref().map(|x| x.enter());
            if is_0rtt {
                match frame {
                    Frame::Crypto(_) | Frame::Close(Close::Application(_)) => {
                        return Err(TransportError::PROTOCOL_VIOLATION(
                            "illegal frame type in 0-RTT",
                        ));
                    }
                    _ => {}
                }
            }

            // Check for ack-eliciting frames
            match frame {
                Frame::Ack(_) | Frame::Padding | Frame::Close(_) => {}
                _ => {
                    self.spaces[SpaceId::Data].permit_ack_only = true;
                }
            }
            // Check whether this could be a probing packet
            match frame {
                Frame::Padding
                | Frame::PathChallenge(_)
                | Frame::PathResponse(_)
                | Frame::NewConnectionId(_) => {}
                _ => {
                    is_probing_packet = false;
                }
            }
            match frame {
                Frame::Invalid { ty, reason } => {
                    let mut err = TransportError::FRAME_ENCODING_ERROR(reason);
                    err.frame = Some(ty);
                    return Err(err);
                }
                Frame::Crypto(frame) => {
                    self.read_crypto(SpaceId::Data, &frame)?;
                }
                Frame::Stream(frame) => {
                    if self.streams.received(frame)?.should_transmit() {
                        self.spaces[SpaceId::Data].pending.max_data = true;
                    }
                }
                Frame::Ack(ack) => {
                    self.on_ack_received(now, SpaceId::Data, ack)?;
                }
                Frame::Padding | Frame::Ping => {}
                Frame::Close(reason) => {
                    close = Some(reason);
                }
                Frame::PathChallenge(token) => {
                    if self
                        .path_response
                        .as_ref()
                        .map_or(true, |x| x.packet <= number)
                    {
                        self.path_response = Some(PathResponse {
                            packet: number,
                            token,
                        });
                    }
                    if remote == self.path.remote {
                        // PATH_CHALLENGE on active path, possible off-path packet forwarding
                        // attack. Send a non-probing packet to recover the active path.
                        self.ping();
                    }
                }
                Frame::PathResponse(token) => {
                    if self.path.challenge == Some(token) && remote == self.path.remote {
                        trace!("new path validated");
                        self.timers.stop(Timer::PathValidation);
                        self.path.challenge = None;
                        if let Some(ref mut prev_path) = self.prev_path {
                            prev_path.challenge = None;
                            prev_path.challenge_pending = false;
                        }
                    } else if let Some(ref prev_path) = self.prev_path {
                        if prev_path.challenge == Some(token) && remote == prev_path.remote {
                            warn!("spurious migration detected");
                            self.timers.stop(Timer::PathValidation);
                            self.path = self.prev_path.take().unwrap();
                            self.path.challenge = None;
                        }
                    }
                }
                Frame::MaxData(bytes) => {
                    self.streams.received_max_data(bytes);
                }
                Frame::MaxStreamData { id, offset } => {
                    self.streams.received_max_stream_data(id, offset)?;
                }
                Frame::MaxStreams { dir, count } => {
                    self.streams.received_max_streams(dir, count)?;
                }
                Frame::ResetStream(frame) => {
                    if self.streams.received_reset(frame)?.should_transmit() {
                        self.spaces[SpaceId::Data].pending.max_data = true;
                    }
                }
                Frame::DataBlocked { offset } => {
                    debug!(offset, "peer claims to be blocked at connection level");
                }
                Frame::StreamDataBlocked { id, offset } => {
                    if id.initiator() == self.side && id.dir() == Dir::Uni {
                        debug!("got STREAM_DATA_BLOCKED on send-only {}", id);
                        return Err(TransportError::STREAM_STATE_ERROR(
                            "STREAM_DATA_BLOCKED on send-only stream",
                        ));
                    }
                    debug!(
                        stream = %id,
                        offset, "peer claims to be blocked at stream level"
                    );
                }
                Frame::StreamsBlocked { dir, limit } => {
                    if limit > MAX_STREAM_COUNT {
                        return Err(TransportError::FRAME_ENCODING_ERROR(
                            "unrepresentable stream limit",
                        ));
                    }
                    debug!(
                        "peer claims to be blocked opening more than {} {} streams",
                        limit, dir
                    );
                }
                Frame::StopSending(frame::StopSending { id, error_code }) => {
                    if id.initiator() != self.side {
                        if id.dir() == Dir::Uni {
                            debug!("got STOP_SENDING on recv-only {}", id);
                            return Err(TransportError::STREAM_STATE_ERROR(
                                "STOP_SENDING on recv-only stream",
                            ));
                        }
                    } else if self.streams.is_local_unopened(id) {
                        return Err(TransportError::STREAM_STATE_ERROR(
                            "STOP_SENDING on unopened stream",
                        ));
                    }
                    self.streams.received_stop_sending(id, error_code);
                }
                Frame::RetireConnectionId { sequence } => {
                    let allow_more_cids = self
                        .local_cid_state
                        .on_cid_retirement(sequence, self.peer_params.issue_cids_limit())?;
                    self.endpoint_events
                        .push_back(EndpointEventInner::RetireConnectionId(
                            now,
                            sequence,
                            allow_more_cids,
                        ));
                }
                Frame::NewConnectionId(frame) => {
                    trace!(
                        sequence = frame.sequence,
                        id = %frame.id,
                        retire_prior_to = frame.retire_prior_to,
                    );
                    if self.rem_cids.active().is_empty() {
                        return Err(TransportError::PROTOCOL_VIOLATION(
                            "NEW_CONNECTION_ID when CIDs aren't in use",
                        ));
                    }
                    if frame.retire_prior_to > frame.sequence {
                        return Err(TransportError::PROTOCOL_VIOLATION(
                            "NEW_CONNECTION_ID retiring unissued CIDs",
                        ));
                    }

                    let retired = self.rem_cids.retire_prior_to(frame.retire_prior_to);
                    self.spaces[SpaceId::Data]
                        .pending
                        .retire_cids
                        .extend(retired);

                    use crate::cid_queue::InsertError;
                    let new_rem_cid = IssuedCid {
                        sequence: frame.sequence,
                        id: frame.id,
                        reset_token: frame.reset_token,
                    };

                    match self.rem_cids.insert(new_rem_cid) {
                        Ok(()) => {}
                        Err(InsertError::ExceedsLimit) => {
                            return Err(TransportError::CONNECTION_ID_LIMIT_ERROR(""));
                        }
                        Err(InsertError::Retired) => {
                            trace!("discarding already-retired");
                            self.spaces[SpaceId::Data]
                                .pending
                                .retire_cids
                                .push(frame.sequence);
                            continue;
                        }
                    }

                    if self.side.is_server() && self.peer_params.stateless_reset_token.is_none() {
                        // We're a server using the initial remote CID for the client, so let's
                        // switch immediately to enable clientside stateless resets.
                        debug_assert_eq!(self.rem_cids.active_seq(), 0);
                        self.update_rem_cid().unwrap();
                    } else if self.rem_cids.is_active_retired() {
                        // If our current CID is meant to be retired; or
                        // active remote CID is invalid (due to packet loss or reordering),
                        // we must switch to next valid CID
                        self.update_rem_cid().unwrap();
                    }
                }
                Frame::NewToken { token } => {
                    if self.side.is_server() {
                        return Err(TransportError::PROTOCOL_VIOLATION("client sent NEW_TOKEN"));
                    }
                    if token.is_empty() {
                        return Err(TransportError::FRAME_ENCODING_ERROR("empty token"));
                    }
                    trace!("got new token");
                    // TODO: Cache, or perhaps forward to user?
                }
                Frame::Datagram(datagram) => {
                    let window = match self.config.datagram_receive_buffer_size {
                        None => {
                            return Err(TransportError::PROTOCOL_VIOLATION(
                                "unexpected DATAGRAM frame",
                            ));
                        }
                        Some(x) => x,
                    };
                    if datagram.data.len() > window {
                        return Err(TransportError::PROTOCOL_VIOLATION("oversized datagram"));
                    }
                    if self.datagrams.recv_buffered == 0 {
                        self.events.push_back(Event::DatagramReceived);
                    }
                    while datagram.data.len() + self.datagrams.recv_buffered > window {
                        debug!("dropping stale datagram");
                        self.recv_datagram();
                    }
                    self.datagrams.recv_buffered += datagram.data.len();
                    self.datagrams.incoming.push_back(datagram);
                }
                Frame::HandshakeDone => {
                    if self.side.is_server() {
                        return Err(TransportError::PROTOCOL_VIOLATION(
                            "client sent HANDSHAKE_DONE",
                        ));
                    }
                    if self.spaces[SpaceId::Handshake].crypto.is_some() {
                        self.discard_space(now, SpaceId::Handshake);
                    }
                }
            }
        }

        if let Some(reason) = close {
            self.events.push_back(ConnectionError::from(reason).into());
            self.state = State::Draining;
            self.close = true;
        }

        if remote != self.path.remote
            && !is_probing_packet
            && number == self.spaces[SpaceId::Data].rx_packet
        {
            debug_assert!(
                self.server_config
                    .as_ref()
                    .expect("packets from unknown remote should be dropped by clients")
                    .migration,
                "migration-initiating packets should have been dropped immediately"
            );
            self.migrate(now, remote);
            // Break linkability, if possible
            let _ = self.update_rem_cid();
        }

        Ok(())
    }

    /// Whether a migration has been initiated and the new path has not yet been validated
    fn migrating(&self) -> bool {
        self.path.challenge.is_some()
    }

    fn migrate(&mut self, now: Instant, remote: SocketAddr) {
        trace!(%remote, "migration initiated");
        // Reset rtt/congestion state for new path unless it looks like a NAT rebinding.
        // Note that the congestion window will not grow until validation terminates. Helps mitigate
        // amplification attacks performed by spoofing source addresses.
        let mut new_path = if remote.is_ipv4() && remote.ip() == self.path.remote.ip() {
            PathData::from_previous(remote, &self.path, now)
        } else {
            PathData::new(
                remote,
                self.config.initial_rtt,
                self.config.congestion_controller_factory.build(now),
                now,
            )
        };
        new_path.challenge = Some(self.rng.gen());
        new_path.challenge_pending = true;

        let mut prev = mem::replace(&mut self.path, new_path);
        // Don't clobber the original path if the previous one hasn't been validated yet
        if prev.challenge.is_none() {
            prev.challenge = Some(self.rng.gen());
            prev.challenge_pending = true;
            self.prev_path = Some(prev);
        }

        self.timers.set(
            Timer::PathValidation,
            now + 3 * cmp::max(self.pto(), 2 * self.config.initial_rtt),
        );
    }

    /// Returns Err(()) if no CIDs were available
    fn update_rem_cid(&mut self) -> Result<(), ()> {
        let (reset_token, retired) = self.rem_cids.next().ok_or(())?;

        // Retire the current remote CID and any CIDs we had to skip.
        let retire_cids = &mut self.spaces[SpaceId::Data].pending.retire_cids;
        retire_cids.extend(retired);

        self.endpoint_events
            .push_back(EndpointEventInner::ResetToken(
                self.path.remote,
                reset_token,
            ));
        self.peer_params.stateless_reset_token = Some(reset_token);

        // Reduce linkability
        self.spin = false;
        Ok(())
    }

    /// Issue an initial set of connection IDs to the peer
    fn issue_cids(&mut self, now: Instant) {
        if self.local_cid_state.cid_len() == 0 {
            return;
        }

        // Subtract 1 to account for the CID we supplied while handshaking
        let n = self.peer_params.issue_cids_limit() - 1;
        self.endpoint_events
            .push_back(EndpointEventInner::NeedIdentifiers(now, n));
    }

    fn populate_packet(
        &mut self,
        space_id: SpaceId,
        buf: &mut Vec<u8>,
        buf_capacity: usize,
    ) -> SentFrames {
        let mut sent = SentFrames::default();
        let space = &mut self.spaces[space_id];
        let zero_rtt_crypto = self.zero_rtt_crypto.as_ref();
        let tag_len = space
            .crypto
            .as_ref()
            .map_or_else(
                || {
                    debug_assert_eq!(
                        space_id,
                        SpaceId::Data,
                        "tried to send {:?} packet without keys",
                        space_id
                    );
                    &zero_rtt_crypto.unwrap().packet
                },
                |x| &x.packet.local,
            )
            .tag_len();
        let max_size = buf_capacity - tag_len;
        let is_0rtt = space_id == SpaceId::Data && space.crypto.is_none();

        // HANDSHAKE_DONE
        if !is_0rtt && mem::replace(&mut space.pending.handshake_done, false) {
            buf.write(frame::Type::HANDSHAKE_DONE);
            sent.retransmits.handshake_done = true;
            // This is just a u8 counter and the frame is typically just sent once
            self.stats.frame_tx.handshake_done =
                self.stats.frame_tx.handshake_done.saturating_add(1);
        }

        // PING
        if mem::replace(&mut space.ping_pending, false) {
            trace!("PING");
            buf.write(frame::Type::PING);
            self.stats.frame_tx.ping += 1;
        }

        // ACK
        // 0-RTT packets must never carry acks (which would have to be of handshake packets)
        if !space.pending_acks.is_empty() {
            debug_assert!(space.crypto.is_some(), "tried to send ACK in 0-RTT");
            trace!("ACK");
            let ecn = if self.receiving_ecn {
                Some(&space.ecn_counters)
            } else {
                None
            };
            frame::Ack::encode(0, &space.pending_acks, ecn, buf);
            sent.acks = space.pending_acks.clone();
            self.stats.frame_tx.acks += 1;
        }

        // PATH_CHALLENGE
        if buf.len() + 9 < max_size && space_id == SpaceId::Data {
            // Transmit challenges with every outgoing frame on an unvalidated path
            if let Some(token) = self.path.challenge {
                // But only send a packet solely for that purpose at most once
                self.path.challenge_pending = false;
                trace!("PATH_CHALLENGE {:08x}", token);
                buf.write(frame::Type::PATH_CHALLENGE);
                buf.write(token);
                self.stats.frame_tx.path_challenge += 1;
            }
        }

        // PATH_RESPONSE
        if buf.len() + 9 < max_size && space_id == SpaceId::Data {
            if let Some(response) = self.path_response.take() {
                trace!("PATH_RESPONSE {:08x}", response.token);
                buf.write(frame::Type::PATH_RESPONSE);
                buf.write(response.token);
                self.stats.frame_tx.path_response += 1;
            }
        }

        // CRYPTO
        while buf.len() + frame::Crypto::SIZE_BOUND < max_size && !is_0rtt {
            let mut frame = match space.pending.crypto.pop_front() {
                Some(x) => x,
                None => break,
            };
            let len = cmp::min(
                frame.data.len(),
                max_size as usize - buf.len() - frame::Crypto::SIZE_BOUND,
            );
            let data = frame.data.split_to(len);
            let truncated = frame::Crypto {
                offset: frame.offset,
                data,
            };
            trace!(
                "CRYPTO: off {} len {}",
                truncated.offset,
                truncated.data.len()
            );
            truncated.encode(buf);
            self.stats.frame_tx.crypto += 1;
            sent.retransmits.crypto.push_back(truncated);
            if !frame.data.is_empty() {
                frame.offset += len as u64;
                space.pending.crypto.push_front(frame);
            }
        }

        if space_id == SpaceId::Data {
            self.streams.write_control_frames(
                buf,
                &mut space.pending,
                &mut sent.retransmits,
                &mut self.stats.frame_tx,
                max_size,
            );
        }

        // NEW_CONNECTION_ID
        while buf.len() + 44 < max_size {
            let issued = match space.pending.new_cids.pop() {
                Some(x) => x,
                None => break,
            };
            trace!(
                sequence = issued.sequence,
                id = %issued.id,
                "NEW_CONNECTION_ID"
            );
            frame::NewConnectionId {
                sequence: issued.sequence,
                retire_prior_to: self.local_cid_state.retire_prior_to(),
                id: issued.id,
                reset_token: issued.reset_token,
            }
            .encode(buf);
            sent.retransmits.new_cids.push(issued);
            self.stats.frame_tx.new_connection_id += 1;
        }

        // RETIRE_CONNECTION_ID
        while buf.len() + frame::RETIRE_CONNECTION_ID_SIZE_BOUND < max_size {
            let seq = match space.pending.retire_cids.pop() {
                Some(x) => x,
                None => break,
            };
            trace!(sequence = seq, "RETIRE_CONNECTION_ID");
            buf.write(frame::Type::RETIRE_CONNECTION_ID);
            buf.write_var(seq);
            sent.retransmits.retire_cids.push(seq);
            self.stats.frame_tx.retire_connection_id += 1;
        }

        // DATAGRAM
        while buf.len() + Datagram::SIZE_BOUND < max_size && space_id == SpaceId::Data {
            let datagram = match self.datagrams.outgoing.pop_front() {
                Some(x) => x,
                None => break,
            };
            if buf.len() + datagram.size(true) > max_size {
                // Future work: we could be more clever about cramming small datagrams into
                // mostly-full packets when a larger one is queued first
                self.datagrams.outgoing.push_front(datagram);
                break;
            }
            self.datagrams.outgoing_total -= datagram.data.len();
            datagram.encode(true, buf);
            self.stats.frame_tx.datagram += 1;
        }

        // STREAM
        if space_id == SpaceId::Data {
            sent.stream_frames = self.streams.write_stream_frames(buf, max_size);
            self.stats.frame_tx.stream += sent.stream_frames.len() as u64;
        }

        sent
    }

    fn close_common(&mut self) {
        trace!("connection closed");
        for &timer in &Timer::VALUES {
            self.timers.stop(timer);
        }
    }

    fn set_close_timer(&mut self, now: Instant) {
        self.timers.set(Timer::Close, now + 3 * self.pto());
    }

    /// Validate transport parameters received from the peer
    fn validate_peer_params(&mut self, params: &TransportParameters) -> Result<(), TransportError> {
        if Some(self.orig_rem_cid) != params.initial_src_cid
            || (self.side.is_client()
                && (Some(self.initial_dst_cid) != params.original_dst_cid
                    || self.retry_src_cid != params.retry_src_cid))
        {
            return Err(TransportError::TRANSPORT_PARAMETER_ERROR(
                "CID authentication failure",
            ));
        }

        Ok(())
    }

    fn set_peer_params(&mut self, params: TransportParameters) {
        self.streams.set_params(&params);
        self.idle_timeout = match (self.config.max_idle_timeout, params.max_idle_timeout.0) {
            (None, 0) => None,
            (None, x) => Some(Duration::from_millis(x)),
            (Some(x), 0) => Some(x),
            (Some(x), y) => Some(cmp::min(x, Duration::from_millis(y))),
        };
        if let Some(ref info) = params.preferred_address {
            self.rem_cids.insert(IssuedCid {
                sequence: 1,
                id: info.connection_id,
                reset_token: info.stateless_reset_token,
            }).expect("preferred address CID is the first received, and hence is guaranteed to be legal");
        }
        self.peer_params = params;
    }

    /// Permit an additional remote `ty` stream.
    fn alloc_remote_stream(&mut self, dir: Dir) {
        let space = &mut self.spaces[SpaceId::Data];
        match dir {
            Dir::Bi => {
                space.pending.max_bi_stream_id = true;
            }
            Dir::Uni => {
                space.pending.max_uni_stream_id = true;
            }
        }
        self.streams.alloc_remote_stream(&self.peer_params, dir);
    }

    fn add_read_credits(
        &mut self,
        id: StreamId,
        transmit_max_stream_data: ShouldTransmit,
        transmit_max_data: ShouldTransmit,
    ) {
        let space = &mut self.spaces[SpaceId::Data];
        if transmit_max_data.should_transmit() {
            space.pending.max_data = true;
        }
        if transmit_max_stream_data.should_transmit() {
            // Only bother issuing stream credit if the peer wants to send more
            space.pending.max_stream_data.insert(id);
        }
    }

    /// Whether UDP transmits are currently blocked by link congestion
    fn congestion_blocked(&self) -> bool {
        self.in_flight.bytes + u64::from(self.mtu) >= self.path.congestion.window()
    }

    fn decrypt_packet(
        &mut self,
        now: Instant,
        packet: &mut Packet,
    ) -> Result<Option<u64>, Option<TransportError>> {
        if !packet.header.is_protected() {
            // Unprotected packets also don't have packet numbers
            return Ok(None);
        }
        let space = packet.header.space();
        let rx_packet = self.spaces[space].rx_packet;
        let number = packet.header.number().ok_or(None)?.expand(rx_packet + 1);
        let key_phase = packet.header.key_phase();

        let mut crypto_update = false;
        let crypto = if packet.header.is_0rtt() {
            &self.zero_rtt_crypto.as_ref().unwrap().packet
        } else if key_phase == self.key_phase || space != SpaceId::Data {
            &self.spaces[space].crypto.as_mut().unwrap().packet.remote
        } else if let Some(prev) = self.prev_crypto.as_ref().and_then(|crypto| {
            // If this packet comes prior to acknowledgment of the key update by the peer,
            if crypto.end_packet.map_or(true, |(pn, _)| number < pn) {
                // use the previous keys.
                Some(crypto)
            } else {
                // Otherwise, this must be a remotely-initiated key update, so fall through to the
                // final case.
                None
            }
        }) {
            &prev.crypto.remote
        } else {
            // We're in the Data space with a key phase mismatch and either there is no locally
            // initiated key update or the locally initiated key update was acknowledged by a
            // lower-numbered packet. The key phase mismatch must therefore represent a new
            // remotely-initiated key update.
            crypto_update = true;
            &self.next_crypto.as_ref().unwrap().remote
        };

        crypto
            .decrypt(number, &packet.header_data, &mut packet.payload)
            .map_err(|_| {
                trace!("decryption failed with packet number {}", number);
                None
            })?;

        if let Some(ref mut prev) = self.prev_crypto {
            if prev.end_packet.is_none() && key_phase == self.key_phase {
                // Outgoing key update newly acknowledged
                prev.end_packet = Some((number, now));
                self.set_key_discard_timer(now);
            }
        }

        if !packet.reserved_bits_valid() {
            return Err(Some(TransportError::PROTOCOL_VIOLATION(
                "reserved bits set",
            )));
        }

        if crypto_update {
            // Validate and commit incoming key update
            if number <= rx_packet
                || self
                    .prev_crypto
                    .as_ref()
                    .map_or(false, |x| x.update_unacked)
            {
                return Err(Some(TransportError::KEY_UPDATE_ERROR("")));
            }
            trace!("key update authenticated");
            self.update_keys(Some((number, now)), true);
            self.set_key_discard_timer(now);
        }

        Ok(Some(number))
    }

    fn update_keys(&mut self, end_packet: Option<(u64, Instant)>, remote: bool) {
        // Generate keys for the key phase after the one we're switching to, store them in
        // `next_crypto`, make the contents of `next_crypto` current, and move the current keys into
        // `prev_crypto`.
        let new = self.crypto.next_1rtt_keys();
        let old = mem::replace(
            &mut self.spaces[SpaceId::Data]
                .crypto
                .as_mut()
                .unwrap() // safe because update_keys() can only be triggered by short packets
                .packet,
            mem::replace(self.next_crypto.as_mut().unwrap(), new),
        );
        self.spaces[SpaceId::Data].sent_with_keys = 0;
        self.prev_crypto = Some(PrevCrypto {
            crypto: old,
            end_packet,
            update_unacked: remote,
        });
        self.key_phase = !self.key_phase;
    }

    /// The number of bytes of packets containing retransmittable frames that have not been
    /// acknowledged or declared lost.
    #[cfg(test)]
    pub(crate) fn bytes_in_flight(&self) -> u64 {
        self.in_flight.bytes
    }

    /// Number of bytes worth of non-ack-only packets that may be sent
    #[cfg(test)]
    pub(crate) fn congestion_state(&self) -> u64 {
        self.path
            .congestion
            .window()
            .saturating_sub(self.in_flight.bytes)
    }

    /// Whether no timers but keepalive, idle and pushnewcid are running
    #[cfg(test)]
    pub(crate) fn is_idle(&self) -> bool {
        Timer::VALUES
            .iter()
            .filter(|&&t| t != Timer::KeepAlive && t != Timer::PushNewCid)
            .filter_map(|&t| Some((t, self.timers.get(t)?)))
            .min_by_key(|&(_, time)| time)
            .map_or(true, |(timer, _)| timer == Timer::Idle)
    }

    /// Total number of outgoing packets that have been deemed lost
    #[cfg(test)]
    pub(crate) fn lost_packets(&self) -> u64 {
        self.lost_packets
    }

    /// Whether explicit congestion notification is in use on outgoing packets.
    #[cfg(test)]
    pub(crate) fn using_ecn(&self) -> bool {
        self.path.sending_ecn
    }

    #[cfg(test)]
    pub(crate) fn active_local_cid_seq(&self) -> (u64, u64) {
        self.local_cid_state.active_seq()
    }

    /// Instruct the peer to replace previously issued CIDs by sending a NEW_CONNECTION_ID frame
    /// with updated `retire_prior_to` field set to `v`
    #[cfg(test)]
    pub(crate) fn rotate_local_cid(&mut self, v: u64, now: Instant) {
        let n = self.local_cid_state.assign_retire_seq(v);
        self.endpoint_events
            .push_back(EndpointEventInner::NeedIdentifiers(now, n));
    }

    /// Check the current active remote CID sequence
    #[cfg(test)]
    pub(crate) fn active_rem_cid_seq(&self) -> u64 {
        self.rem_cids.active_seq()
    }

    fn max_ack_delay(&self) -> Duration {
        Duration::from_micros(self.peer_params.max_ack_delay.0 * 1000)
    }

    /// Whether we have 1-RTT data to send
    ///
    /// See also `self.space(SpaceId::Data).can_send()`
    fn can_send_1rtt(&self) -> bool {
        self.streams.can_send()
            || self.path.challenge_pending
            || self
                .prev_path
                .as_ref()
                .map_or(false, |x| x.challenge_pending)
            || self.path_response.is_some()
            || !self.datagrams.outgoing.is_empty()
    }

    /// Reset state to account for 0-RTT being ignored by the server
    fn reject_0rtt(&mut self) {
        debug_assert!(self.side.is_client());
        debug!("0-RTT rejected");
        self.accepted_0rtt = false;
        self.streams.zero_rtt_rejected();
        // Discard already-queued frames
        self.spaces[SpaceId::Data].pending = Retransmits::default();
        // Discard 0-RTT packets
        let sent_packets = mem::replace(
            &mut self.spaces[SpaceId::Data].sent_packets,
            BTreeMap::new(),
        );
        for (_, packet) in sent_packets {
            self.remove_in_flight(SpaceId::Data, &packet);
        }
    }

    /// Update counters to account for a packet becoming acknowledged, lost, or abandoned
    fn remove_in_flight(&mut self, space: SpaceId, packet: &SentPacket) {
        self.in_flight.bytes -= u64::from(packet.size);
        self.in_flight.ack_eliciting -= u64::from(packet.ack_eliciting);
        self.spaces[space].in_flight -= u64::from(packet.size);
    }

    /// Terminate the connection instantly, without sending a close packet
    fn kill(&mut self, reason: ConnectionError) {
        self.close_common();
        self.events.push_back(reason.into());
        self.state = State::Drained;
        self.endpoint_events.push_back(EndpointEventInner::Drained);
    }
}

impl<S> fmt::Debug for Connection<S>
where
    S: crypto::Session,
{
    fn fmt(&self, f: &mut fmt::Formatter) -> fmt::Result {
        f.debug_struct("Connection")
            .field("handshake_cid", &self.handshake_cid)
            .finish()
    }
}

/// Reasons why a connection might be lost
#[derive(Debug, Error, Clone, PartialEq, Eq)]
pub enum ConnectionError {
    /// The peer doesn't implement any supported version
    #[error("peer doesn't implement any supported version")]
    VersionMismatch,
    /// The peer violated the QUIC specification as understood by this implementation
    #[error("{0}")]
    TransportError(#[from] TransportError),
    /// The peer's QUIC stack aborted the connection automatically
    #[error("aborted by peer: {}", 0)]
    ConnectionClosed(frame::ConnectionClose),
    /// The peer closed the connection
    #[error("closed by peer: {}", 0)]
    ApplicationClosed(frame::ApplicationClose),
    /// The peer is unable to continue processing this connection, usually due to having restarted
    #[error("reset by peer")]
    Reset,
    /// Communication with the peer has lapsed for longer than the negotiated idle timeout
    ///
    /// If neither side is sending keep-alives, a connection will time out after a long enough idle
    /// period even if the peer is still reachable. See also [`TransportConfig::max_idle_timeout()`]
    /// and [`TransportConfig::keep_alive_interval()`].
    #[error("timed out")]
    TimedOut,
    /// The local application closed the connection
    #[error("closed")]
    LocallyClosed,
}

impl From<Close> for ConnectionError {
    fn from(x: Close) -> Self {
        match x {
            Close::Connection(reason) => ConnectionError::ConnectionClosed(reason),
            Close::Application(reason) => ConnectionError::ApplicationClosed(reason),
        }
    }
}

// For compatibility with API consumers
impl From<ConnectionError> for io::Error {
    fn from(x: ConnectionError) -> io::Error {
        use self::ConnectionError::*;
        let kind = match x {
            TimedOut => io::ErrorKind::TimedOut,
            Reset => io::ErrorKind::ConnectionReset,
            ApplicationClosed(_) | ConnectionClosed(_) => io::ErrorKind::ConnectionAborted,
            TransportError(_) | VersionMismatch | LocallyClosed => io::ErrorKind::Other,
        };
        io::Error::new(kind, x)
    }
}

#[derive(Clone)]
enum State {
    Handshake(state::Handshake),
    Established,
    Closed(state::Closed),
    Draining,
    /// Waiting for application to call close so we can dispose of the resources
    Drained,
}

impl State {
    fn closed<R: Into<Close>>(reason: R) -> Self {
        State::Closed(state::Closed {
            reason: reason.into(),
        })
    }

    fn is_handshake(&self) -> bool {
        matches!(*self, State::Handshake(_))
    }

    fn is_established(&self) -> bool {
        matches!(*self, State::Established)
    }

    fn is_closed(&self) -> bool {
        matches!(*self, State::Closed(_) | State::Draining | State::Drained)
    }

    fn is_drained(&self) -> bool {
        matches!(*self, State::Drained)
    }
}

mod state {
    use super::*;

    #[derive(Clone)]
    pub struct Handshake {
        /// Whether the remote CID has been set by the peer yet
        ///
        /// Always set for servers
        pub rem_cid_set: bool,
        /// Stateless retry token, if the peer has provided one
        ///
        /// Only set for clients
        pub token: Option<Bytes>,
        /// First cryptographic message
        ///
        /// Only set for clients
        pub client_hello: Option<Bytes>,
    }

    #[derive(Clone)]
    pub struct Closed {
        pub reason: Close,
    }
}

/// Ensures we can always fit all our ACKs in a single minimum-MTU packet with room to spare
const MAX_ACK_BLOCKS: usize = 64;

struct PrevCrypto<K>
where
    K: crypto::PacketKey,
{
    /// The keys used for the previous key phase, temporarily retained to decrypt packets sent by
    /// the peer prior to its own key update.
    crypto: KeyPair<K>,
    /// The incoming packet that ends the interval for which these keys are applicable, and the time
    /// of its receipt.
    ///
    /// Incoming packets should be decrypted using these keys iff this is `None` or their packet
    /// number is lower. `None` indicates that we have not yet received a packet using newer keys,
    /// which implies that the update was locally initiated.
    end_packet: Option<(u64, Instant)>,
    /// Whether the following key phase is from a remotely initiated update that we haven't acked
    update_unacked: bool,
}

struct InFlight {
    /// Sum of the sizes of all sent packets considered "in flight" by congestion control
    ///
    /// The size does not include IP or UDP overhead. Packets only containing ACK frames do not
    /// count towards this to ensure congestion control does not impede congestion feedback.
    bytes: u64,
    /// Number of packets in flight containing frames other than ACK and PADDING
    ///
    /// This can be 0 even when bytes is not 0 because PADDING frames cause a packet to be
    /// considered "in flight" by congestion control. However, if this is nonzero, bytes will always
    /// also be nonzero.
    ack_eliciting: u64,
}

impl InFlight {
    pub fn new() -> Self {
        Self {
            bytes: 0,
            ack_eliciting: 0,
        }
    }

    /// Whether there are no "in flight" packets
    fn is_empty(&self) -> bool {
        self.bytes == 0
    }

    fn insert(&mut self, packet: &SentPacket) {
        self.bytes += u64::from(packet.size);
        self.ack_eliciting += u64::from(packet.ack_eliciting);
    }
}

/// Events of interest to the application
#[derive(Debug)]
pub enum Event {
    /// The connection's handshake data is ready
    HandshakeDataReady,
    /// The connection was successfully established
    Connected,
    /// The connection was lost
    ///
    /// Emitted if the peer closes the connection or an error is encountered.
    ConnectionLost {
        /// Reason that the connection was closed
        reason: ConnectionError,
    },
    /// Stream events
    Stream(StreamEvent),
    /// One or more application datagrams have been received
    DatagramReceived,
}

impl From<ConnectionError> for Event {
    fn from(x: ConnectionError) -> Self {
        Event::ConnectionLost { reason: x }
    }
}

struct PathResponse {
    /// The packet number the corresponding PATH_CHALLENGE was received in
    packet: u64,
    token: u64,
}

fn instant_saturating_sub(x: Instant, y: Instant) -> Duration {
    if x > y {
        x - y
    } else {
        Duration::new(0, 0)
    }
}

// Prevents overflow and improves behavior in extreme circumstances
const MAX_BACKOFF_EXPONENT: u32 = 16;
// Minimal remaining size to allow packet coalescing
const MIN_PACKET_SPACE: usize = 40;

/// Errors that can arise when sending a datagram
#[derive(Debug, Error, Clone, Eq, PartialEq, Ord, PartialOrd, Hash)]
pub enum SendDatagramError {
    /// The peer does not support receiving datagram frames
    #[error("datagrams not supported by peer")]
    UnsupportedByPeer,
    /// Datagram support is disabled locally
    #[error("datagram support disabled")]
    Disabled,
    /// The datagram is larger than the connection can currently accommodate
    ///
    /// Indicates that the path MTU minus overhead or the limit advertised by the peer has been
    /// exceeded.
    #[error("datagram too large")]
    TooLarge,
}

struct DatagramState {
    /// Number of bytes of datagrams that have been received by the local transport but not
    /// delivered to the application
    recv_buffered: usize,
    incoming: VecDeque<Datagram>,
    outgoing: VecDeque<Datagram>,
    outgoing_total: usize,
}

impl DatagramState {
    fn new() -> Self {
        Self {
            recv_buffered: 0,
            incoming: VecDeque::new(),
            outgoing: VecDeque::new(),
            outgoing_total: 0,
        }
    }
}

struct ZeroRttCrypto<S: crypto::Session> {
    header: S::HeaderKey,
    packet: S::PacketKey,
}

#[derive(Default)]
struct SentFrames {
    retransmits: Retransmits,
    acks: RangeSet,
    stream_frames: Vec<frame::StreamMeta>,
    padding: bool,
}

struct PacketBuilder<'a> {
    buffer: &'a mut Vec<u8>,
    space: SpaceId,
    partial_encode: PartialEncode,
    exact_number: u64,
    short_header: bool,
    min_size: usize,
    max_size: usize,
    span: tracing::Span,
}

/// Perform key updates this many packets before the AEAD confidentiality limit.
///
/// Chosen arbitrarily, intended to be large enough to prevent spurious connection loss.
const KEY_UPDATE_MARGIN: u64 = 10000;<|MERGE_RESOLUTION|>--- conflicted
+++ resolved
@@ -107,20 +107,10 @@
     handshake_cid: ConnectionId,
     /// The CID the peer initially chose, for use during the handshake
     rem_handshake_cid: ConnectionId,
-<<<<<<< HEAD
-=======
-    /// The sequence numbers of local connection IDs not yet retired by the peer
-    cids_active_seq: HashSet<u64>,
-    /// Sequence number to set in retire_prior_to field in NEW_CONNECTION_ID frame
-    retire_cid_seq: u64,
-
-    /// cid length used to decode short packet
-    local_cid_len: usize,
     /// The "real" local IP address which was was used to receive the initial packet.
     /// This is only populated for the server case, and if known
     local_ip: Option<IpAddr>,
 
->>>>>>> 17fe82b5
     path: PathData,
     prev_path: Option<PathData>,
     state: State,
