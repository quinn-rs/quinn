--- conflicted
+++ resolved
@@ -1,11 +1,6 @@
 use std::{
     cmp,
-<<<<<<< HEAD
     collections::{BTreeMap, HashSet, VecDeque},
-    convert::TryInto,
-=======
-    collections::{BTreeMap, VecDeque},
->>>>>>> bd14aa1d
     fmt, io, mem,
     net::SocketAddr,
     sync::Arc,
@@ -33,12 +28,8 @@
     },
     transport_parameters::TransportParameters,
     Dir, Frame, Side, StreamId, Transmit, TransportError, TransportErrorCode, VarInt,
-<<<<<<< HEAD
-    MAX_STREAM_COUNT, MIN_INITIAL_SIZE, MIN_MTU, RESET_TOKEN_SIZE, TIMER_GRANULARITY, VERSION,
-=======
     LOC_CID_COUNT, MAX_STREAM_COUNT, MIN_INITIAL_SIZE, MIN_MTU, RESET_TOKEN_SIZE,
     TIMER_GRANULARITY,
->>>>>>> bd14aa1d
 };
 
 mod assembler;
