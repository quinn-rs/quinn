--- conflicted
+++ resolved
@@ -19,11 +19,8 @@
     coding::BufMutExt,
     config::{ServerConfig, TransportConfig},
     crypto::{self, KeyPair, Keys, PacketKey},
-<<<<<<< HEAD
+    frame::{self, Close, Datagram, FrameStruct, NewToken},
     frame::{self, Close, Datagram, FrameStruct, ObservedAddr},
-=======
-    frame::{self, Close, Datagram, FrameStruct, NewToken},
->>>>>>> 13decb40
     packet::{
         FixedLengthConnectionIdParser, Header, InitialHeader, InitialPacket, LongType, Packet,
         PacketNumber, PartialDecode, SpaceId,
