use std::{
    cmp,
    collections::{BTreeMap, VecDeque, btree_map},
    convert::TryFrom,
    fmt, io, mem,
    net::{IpAddr, SocketAddr},
    num::NonZeroU32,
    sync::Arc,
};

use bytes::{BufMut, Bytes, BytesMut};
use frame::StreamMetaVec;

use rand::{Rng, SeedableRng, rngs::StdRng};
use rustc_hash::{FxHashMap, FxHashSet};
use thiserror::Error;
use tracing::{debug, error, trace, trace_span, warn};

use crate::{
    Dir, Duration, EndpointConfig, Frame, INITIAL_MTU, Instant, MAX_CID_SIZE, MAX_STREAM_COUNT,
    MIN_INITIAL_SIZE, Side, StreamId, TIMER_GRANULARITY, TokenStore, Transmit, TransportError,
    TransportErrorCode, VarInt,
    cid_generator::ConnectionIdGenerator,
    cid_queue::CidQueue,
    coding::BufMutExt,
    config::{ServerConfig, TransportConfig},
    congestion::Controller,
    crypto::{self, KeyPair, Keys, PacketKey},
    frame::{self, Close, Datagram, FrameStruct, NewToken, ObservedAddr},
    packet::{
        FixedLengthConnectionIdParser, Header, InitialHeader, InitialPacket, LongType, Packet,
        PacketNumber, PartialDecode, SpaceId,
    },
    range_set::ArrayRangeSet,
    shared::{
        ConnectionEvent, ConnectionEventInner, ConnectionId, DatagramConnectionEvent, EcnCodepoint,
        EndpointEvent, EndpointEventInner,
    },
    token::{ResetToken, Token, TokenPayload},
    transport_parameters::TransportParameters,
};

mod ack_frequency;
use ack_frequency::AckFrequencyState;

mod assembler;
pub use assembler::Chunk;

mod cid_state;
use cid_state::CidState;

mod datagrams;
use datagrams::DatagramState;
pub use datagrams::{Datagrams, SendDatagramError};

mod mtud;
mod pacing;

mod packet_builder;
use packet_builder::{PacketBuilder, PadDatagram};

mod packet_crypto;
use packet_crypto::{PrevCrypto, ZeroRttCrypto};

mod paths;
pub use paths::{ClosedPath, PathEvent, PathId, PathStatus, RttEstimator};
use paths::{PathData, PathState};

pub(crate) mod qlog;

mod send_buffer;

mod spaces;
#[cfg(fuzzing)]
pub use spaces::Retransmits;
#[cfg(not(fuzzing))]
use spaces::Retransmits;
use spaces::{PacketSpace, SendableFrames, SentPacket, ThinRetransmits};

mod stats;
pub use stats::{ConnectionStats, FrameStats, PathStats, UdpStats};

mod streams;
#[cfg(fuzzing)]
pub use streams::StreamsState;
#[cfg(not(fuzzing))]
use streams::StreamsState;
pub use streams::{
    Chunks, ClosedStream, FinishError, ReadError, ReadableError, RecvStream, SendStream,
    ShouldTransmit, StreamEvent, Streams, WriteError, Written,
};

mod timer;
use timer::{Timer, TimerTable};

mod transmit_buf;
use transmit_buf::TransmitBuf;

/// Protocol state and logic for a single QUIC connection
///
/// Objects of this type receive [`ConnectionEvent`]s and emit [`EndpointEvent`]s and application
/// [`Event`]s to make progress. To handle timeouts, a `Connection` returns timer updates and
/// expects timeouts through various methods. A number of simple getter methods are exposed
/// to allow callers to inspect some of the connection state.
///
/// `Connection` has roughly 4 types of methods:
///
/// - A. Simple getters, taking `&self`
/// - B. Handlers for incoming events from the network or system, named `handle_*`.
/// - C. State machine mutators, for incoming commands from the application. For convenience we
///   refer to this as "performing I/O" below, however as per the design of this library none of the
///   functions actually perform system-level I/O. For example, [`read`](RecvStream::read) and
///   [`write`](SendStream::write), but also things like [`reset`](SendStream::reset).
/// - D. Polling functions for outgoing events or actions for the caller to
///   take, named `poll_*`.
///
/// The simplest way to use this API correctly is to call (B) and (C) whenever
/// appropriate, then after each of those calls, as soon as feasible call all
/// polling methods (D) and deal with their outputs appropriately, e.g. by
/// passing it to the application or by making a system-level I/O call. You
/// should call the polling functions in this order:
///
/// 1. [`poll_transmit`](Self::poll_transmit)
/// 2. [`poll_timeout`](Self::poll_timeout)
/// 3. [`poll_endpoint_events`](Self::poll_endpoint_events)
/// 4. [`poll`](Self::poll)
///
/// Currently the only actual dependency is from (2) to (1), however additional
/// dependencies may be added in future, so the above order is recommended.
///
/// (A) may be called whenever desired.
///
/// Care should be made to ensure that the input events represent monotonically
/// increasing time. Specifically, calling [`handle_timeout`](Self::handle_timeout)
/// with events of the same [`Instant`] may be interleaved in any order with a
/// call to [`handle_event`](Self::handle_event) at that same instant; however
/// events or timeouts with different instants must not be interleaved.
pub struct Connection {
    endpoint_config: Arc<EndpointConfig>,
    config: Arc<TransportConfig>,
    rng: StdRng,
    crypto: Box<dyn crypto::Session>,
    /// The CID we initially chose, for use during the handshake
    handshake_cid: ConnectionId,
    /// The CID the peer initially chose, for use during the handshake
    rem_handshake_cid: ConnectionId,
    /// The "real" local IP address which was was used to receive the initial packet.
    /// This is only populated for the server case, and if known
    local_ip: Option<IpAddr>,
    /// The [`PathData`] for each path
    ///
    /// This needs to be ordered because [`Connection::poll_transmit`] needs to
    /// deterministically select the next PathId to send on.
    // TODO(flub): well does it really? But deterministic is nice for now.
    paths: BTreeMap<PathId, PathState>,
    /// Whether MTU detection is supported in this environment
    allow_mtud: bool,
    state: State,
    side: ConnectionSide,
    /// Whether or not 0-RTT was enabled during the handshake. Does not imply acceptance.
    zero_rtt_enabled: bool,
    /// Set if 0-RTT is supported, then cleared when no longer needed.
    zero_rtt_crypto: Option<ZeroRttCrypto>,
    key_phase: bool,
    /// How many packets are in the current key phase. Used only for `Data` space.
    key_phase_size: u64,
    /// Transport parameters set by the peer
    peer_params: TransportParameters,
    /// Source ConnectionId of the first packet received from the peer
    orig_rem_cid: ConnectionId,
    /// Destination ConnectionId sent by the client on the first Initial
    initial_dst_cid: ConnectionId,
    /// The value that the server included in the Source Connection ID field of a Retry packet, if
    /// one was received
    retry_src_cid: Option<ConnectionId>,
<<<<<<< HEAD
=======
    /// Total number of outgoing packets that have been deemed lost
    lost_packets: u64,
    /// Events returned by [`Connection::poll`]
>>>>>>> 140fdf97
    events: VecDeque<Event>,
    endpoint_events: VecDeque<EndpointEventInner>,
    /// Whether the spin bit is in use for this connection
    spin_enabled: bool,
    /// Outgoing spin bit state
    spin: bool,
    /// Packet number spaces: initial, handshake, 1-RTT
    spaces: [PacketSpace; 3],
    /// Highest usable [`SpaceId`]
    highest_space: SpaceId,
    /// 1-RTT keys used prior to a key update
    prev_crypto: Option<PrevCrypto>,
    /// 1-RTT keys to be used for the next key update
    ///
    /// These are generated in advance to prevent timing attacks and/or DoS by third-party attackers
    /// spoofing key updates.
    next_crypto: Option<KeyPair<Box<dyn PacketKey>>>,
    accepted_0rtt: bool,
    /// Whether the idle timer should be reset the next time an ack-eliciting packet is transmitted.
    permit_idle_reset: bool,
    /// Negotiated idle timeout
    idle_timeout: Option<Duration>,
    timers: TimerTable,
    /// Number of packets received which could not be authenticated
    authentication_failures: u64,
    /// Why the connection was lost, if it has been
    error: Option<ConnectionError>,

    //
    // Queued non-retransmittable 1-RTT data
    //
    /// If the CONNECTION_CLOSE frame needs to be sent
    close: bool,

    //
    // ACK frequency
    //
    ack_frequency: AckFrequencyState,

    //
    // Congestion Control
    //
    /// Whether the most recently received packet had an ECN codepoint set
    receiving_ecn: bool,
    /// Number of packets authenticated
    total_authed_packets: u64,
    /// Whether the last `poll_transmit` call yielded no data because there was
    /// no outgoing application data.
    app_limited: bool,

    //
    // ObservedAddr
    //
    /// Sequence number for the next observed address frame sent to the peer.
    next_observed_addr_seq_no: VarInt,

    streams: StreamsState,
    /// Surplus remote CIDs for future use on new paths
    ///
    /// These are given out before multiple paths exist, also for paths that will never
    /// exist.  So if multipath is supported the number of paths here will be higher than
    /// the actual number of paths in use.
    rem_cids: FxHashMap<PathId, CidQueue>,
    /// Attributes of CIDs generated by local endpoint
    ///
    /// Any path that is allowed to be opened is present in this map, as well as the already
    /// opened paths. However since CIDs are issued async by the endpoint driver via
    /// connection events it can not be used to know if CIDs have been issued for a path or
    /// not. See [`Connection::max_path_id_with_cids`] for this.
    local_cid_state: FxHashMap<PathId, CidState>,
    /// State of the unreliable datagram extension
    datagrams: DatagramState,
    /// Connection level statistics
    stats: ConnectionStats,
    /// QUIC version used for the connection.
    version: u32,

    //
    // Multipath
    //
    /// Maximum number of concurrent paths
    ///
    /// Initially set from the [`TransportConfig::max_concurrent_multipath_paths`]. Even
    /// when multipath is disabled this will be set to 1, it is not used in that case
    /// though.
    max_concurrent_paths: NonZeroU32,
    /// Local maximum [`PathId`] to be used
    ///
    /// This is initially set to [`TransportConfig::get_initial_max_path_id`] when multipath
    /// is negotiated, or to [`PathId::ZERO`] otherwise. This is essentially the value of
    /// the highest MAX_PATH_ID frame sent.
    ///
    /// Any path with an ID equal or below this [`PathId`] is either:
    ///
    /// - Abandoned, if it is also in [`Connection::abandoned_paths`].
    /// - Open, in this case it is present in [`Connection::paths`]
    /// - Not yet opened, if it is in neither of these two places.
    ///
    /// Note that for not-yet-open there may or may not be any CIDs issued. See
    /// [`Connection::max_path_id_with_cids`].
    local_max_path_id: PathId,
    /// Remote's maximum [`PathId`] to be used
    ///
    /// This is initially set to the peer's [`TransportParameters::initial_max_path_id`] when
    /// multipath is negotiated, or to [`PathId::ZERO`] otherwise. A peer may increase this limit
    /// by sending [`Frame::MaxPathId`] frames.
    remote_max_path_id: PathId,
    /// The greatest [`PathId`] we have issued CIDs for
    ///
    /// CIDs are only issued for `min(local_max_path_id, remote_max_path_id)`. It is not
    /// possible to use [`Connection::local_cid_state`] to know if CIDs have been issued
    /// since they are issued asynchronously by the endpoint driver.
    max_path_id_with_cids: PathId,
    /// The paths already abandoned
    ///
    /// They may still have some state left in [`Connection::paths`] or
    /// [`Connection::local_cid_state`] since some of this has to be kept around for some
    /// time after a path is abandoned.
    // TODO(flub): Make this a more efficient data structure.  Like ranges of abandoned
    //    paths.  Or a set together with a minimum.  Or something.
    abandoned_paths: FxHashSet<PathId>,
}

impl Connection {
    pub(crate) fn new(
        endpoint_config: Arc<EndpointConfig>,
        config: Arc<TransportConfig>,
        init_cid: ConnectionId,
        loc_cid: ConnectionId,
        rem_cid: ConnectionId,
        remote: SocketAddr,
        local_ip: Option<IpAddr>,
        crypto: Box<dyn crypto::Session>,
        cid_gen: &dyn ConnectionIdGenerator,
        now: Instant,
        version: u32,
        allow_mtud: bool,
        rng_seed: [u8; 32],
        side_args: SideArgs,
    ) -> Self {
        let pref_addr_cid = side_args.pref_addr_cid();
        let path_validated = side_args.path_validated();
        let connection_side = ConnectionSide::from(side_args);
        let side = connection_side.side();
        let mut rng = StdRng::from_seed(rng_seed);
        let initial_space = {
            let mut space = PacketSpace::new(now, SpaceId::Initial, &mut rng);
            space.crypto = Some(crypto.initial_keys(&init_cid, side));
            space
        };
        let handshake_space = PacketSpace::new(now, SpaceId::Handshake, &mut rng);
        #[cfg(test)]
        let data_space = match config.deterministic_packet_numbers {
            true => PacketSpace::new_deterministic(now, SpaceId::Data),
            false => PacketSpace::new(now, SpaceId::Data, &mut rng),
        };
        #[cfg(not(test))]
        let data_space = PacketSpace::new(now, SpaceId::Data, &mut rng);
        let state = State::Handshake(state::Handshake {
            rem_cid_set: side.is_server(),
            expected_token: Bytes::new(),
            client_hello: None,
        });
        let local_cid_state = FxHashMap::from_iter([(
            PathId(0),
            CidState::new(
                cid_gen.cid_len(),
                cid_gen.cid_lifetime(),
                now,
                if pref_addr_cid.is_some() { 2 } else { 1 },
            ),
        )]);

        let path = PathData::new(remote, allow_mtud, None, now, &config);
        let mut this = Self {
            endpoint_config,
            crypto,
            handshake_cid: loc_cid,
            rem_handshake_cid: rem_cid,
            local_cid_state,
            paths: BTreeMap::from_iter([(
                PathId(0),
                PathState {
                    data: path,
                    prev: None,
                },
            )]),
            allow_mtud,
            local_ip,
            state,
            side: connection_side,
            zero_rtt_enabled: false,
            zero_rtt_crypto: None,
            key_phase: false,
            // A small initial key phase size ensures peers that don't handle key updates correctly
            // fail sooner rather than later. It's okay for both peers to do this, as the first one
            // to perform an update will reset the other's key phase size in `update_keys`, and a
            // simultaneous key update by both is just like a regular key update with a really fast
            // response. Inspired by quic-go's similar behavior of performing the first key update
            // at the 100th short-header packet.
            key_phase_size: rng.random_range(10..1000),
            peer_params: TransportParameters::default(),
            orig_rem_cid: rem_cid,
            initial_dst_cid: init_cid,
            retry_src_cid: None,
            events: VecDeque::new(),
            endpoint_events: VecDeque::new(),
            spin_enabled: config.allow_spin && rng.random_ratio(7, 8),
            spin: false,
            spaces: [initial_space, handshake_space, data_space],
            highest_space: SpaceId::Initial,
            prev_crypto: None,
            next_crypto: None,
            accepted_0rtt: false,
            permit_idle_reset: true,
            idle_timeout: match config.max_idle_timeout {
                None | Some(VarInt(0)) => None,
                Some(dur) => Some(Duration::from_millis(dur.0)),
            },
            timers: TimerTable::default(),
            authentication_failures: 0,
            error: None,
            close: false,

            ack_frequency: AckFrequencyState::new(get_max_ack_delay(
                &TransportParameters::default(),
            )),

            app_limited: false,
            receiving_ecn: false,
            total_authed_packets: 0,

            next_observed_addr_seq_no: 0u32.into(),

            streams: StreamsState::new(
                side,
                config.max_concurrent_uni_streams,
                config.max_concurrent_bidi_streams,
                config.send_window,
                config.receive_window,
                config.stream_receive_window,
            ),
            datagrams: DatagramState::default(),
            config,
            rem_cids: FxHashMap::from_iter([(PathId(0), CidQueue::new(rem_cid))]),
            rng,
            stats: ConnectionStats::default(),
            version,

            // peer params are not yet known, so multipath is not enabled
            max_concurrent_paths: NonZeroU32::MIN,
            local_max_path_id: PathId::ZERO,
            remote_max_path_id: PathId::ZERO,
            max_path_id_with_cids: PathId::ZERO,
            abandoned_paths: Default::default(),
        };
        if path_validated {
            this.on_path_validated(PathId(0));
        }
        if side.is_client() {
            // Kick off the connection
            this.write_crypto();
            this.init_0rtt();
        }
        this
    }

    /// Returns the next time at which `handle_timeout` should be called
    ///
    /// The value returned may change after:
    /// - the application performed some I/O on the connection
    /// - a call was made to `handle_event`
    /// - a call to `poll_transmit` returned `Some`
    /// - a call was made to `handle_timeout`
    #[must_use]
    pub fn poll_timeout(&mut self) -> Option<Instant> {
        self.timers.peek().map(|entry| entry.time)
    }

    /// Returns application-facing events
    ///
    /// Connections should be polled for events after:
    /// - a call was made to `handle_event`
    /// - a call was made to `handle_timeout`
    #[must_use]
    pub fn poll(&mut self) -> Option<Event> {
        if let Some(x) = self.events.pop_front() {
            return Some(x);
        }

        if let Some(event) = self.streams.poll() {
            return Some(Event::Stream(event));
        }

        if let Some(err) = self.error.take() {
            return Some(Event::ConnectionLost { reason: err });
        }

        None
    }

    /// Return endpoint-facing events
    #[must_use]
    pub fn poll_endpoint_events(&mut self) -> Option<EndpointEvent> {
        self.endpoint_events.pop_front().map(EndpointEvent)
    }

    /// Provide control over streams
    #[must_use]
    pub fn streams(&mut self) -> Streams<'_> {
        Streams {
            state: &mut self.streams,
            conn_state: &self.state,
        }
    }

    /// Provide control over streams
    #[must_use]
    pub fn recv_stream(&mut self, id: StreamId) -> RecvStream<'_> {
        assert!(id.dir() == Dir::Bi || id.initiator() != self.side.side());
        RecvStream {
            id,
            state: &mut self.streams,
            pending: &mut self.spaces[SpaceId::Data].pending,
        }
    }

    /// Provide control over streams
    #[must_use]
    pub fn send_stream(&mut self, id: StreamId) -> SendStream<'_> {
        assert!(id.dir() == Dir::Bi || id.initiator() == self.side.side());
        SendStream {
            id,
            state: &mut self.streams,
            pending: &mut self.spaces[SpaceId::Data].pending,
            conn_state: &self.state,
        }
    }

    /// Opens a new path only if no path to the remote address exists so far
    ///
    /// See [`open_path`]. Returns `(path_id, true)` if the path already existed. `(path_id,
    /// false)` if was opened.
    ///
    /// [`open_path`]: Connection::open_path
    pub fn open_path_ensure(
        &mut self,
        remote: SocketAddr,
        initial_status: PathStatus,
        now: Instant,
    ) -> Result<(PathId, bool), PathError> {
        match self
            .paths
            .iter()
            .find(|(_id, path)| path.data.remote == remote)
        {
            Some((path_id, _state)) => Ok((*path_id, true)),
            None => self
                .open_path(remote, initial_status, now)
                .map(|id| (id, false)),
        }
    }

    /// Opens a new path
    ///
    /// Further errors might occur and they will be emitted in [`PathEvent::LocallyClosed`] events.
    /// When the path is opened it will be reported as an [`PathEvent::Opened`].
    pub fn open_path(
        &mut self,
        remote: SocketAddr,
        initial_status: PathStatus,
        now: Instant,
    ) -> Result<PathId, PathError> {
        if !self.is_multipath_negotiated() {
            return Err(PathError::MultipathNotNegotiated);
        }
        if self.side().is_server() {
            return Err(PathError::ServerSideNotAllowed);
        }

        let max_abandoned = self.abandoned_paths.iter().max().copied();
        let max_used = self.paths.keys().last().copied();
        let path_id = max_abandoned
            .max(max_used)
            .unwrap_or(PathId::ZERO)
            .saturating_add(1u8);

        if Some(path_id) > self.max_path_id() {
            return Err(PathError::MaxPathIdReached);
        }
        if path_id > self.remote_max_path_id {
            self.spaces[SpaceId::Data].pending.paths_blocked = true;
            return Err(PathError::MaxPathIdReached);
        }
        if self.rem_cids.get(&path_id).map(CidQueue::active).is_none() {
            self.spaces[SpaceId::Data]
                .pending
                .path_cids_blocked
                .push(path_id);
            return Err(PathError::RemoteCidsExhausted);
        }

        let path = self.ensure_path(path_id, remote, now, None);
        path.status.local_update(initial_status);

        Ok(path_id)
    }

    /// Closes a path by sending a PATH_ABANDON frame
    ///
    /// This will not allow closing the last path. It does allow closing paths which have
    /// not yet been opened, as e.g. is the case when receiving a PATH_ABANDON from the peer
    /// for a path that was never opened locally.
    pub fn close_path(
        &mut self,
        now: Instant,
        path_id: PathId,
        error_code: VarInt,
    ) -> Result<(), ClosePathError> {
        if self.abandoned_paths.contains(&path_id) || Some(path_id) > self.max_path_id() {
            return Err(ClosePathError::ClosedPath);
        }
        if self
            .paths
            .keys()
            .filter(|&id| !self.abandoned_paths.contains(id))
            .count()
            < 2
        {
            return Err(ClosePathError::LastOpenPath);
        }

        // Send PATH_ABANDON
        self.spaces[SpaceId::Data]
            .pending
            .path_abandon
            .insert(path_id, error_code.into());

        // Consider remotely issued CIDs as retired.
        // Technically we don't have to do this just yet.  We only need to do this *after*
        // the ABANDON_PATH frame is sent, allowing us to still send it on the
        // to-be-abandoned path.  However it is recommended to send it on another path, and
        // we do not allow abandoning the last path anyway.
        self.rem_cids.remove(&path_id);
        self.endpoint_events
            .push_back(EndpointEventInner::RetireResetToken(path_id));

        self.abandoned_paths.insert(path_id);

        self.set_max_path_id(now, self.local_max_path_id.saturating_add(1u8));

        // The peer MUST respond with a corresponding PATH_ABANDON frame. If not, this timer
        // expires.
        self.timers.set(
            Timer::PathNotAbandoned(path_id),
            now + self.pto_max_path(SpaceId::Data),
        );

        Ok(())
    }

    /// Gets the [`PathData`] for a known [`PathId`].
    ///
    /// Will panic if the path_id does not reference any known path.
    #[track_caller]
    fn path_data(&self, path_id: PathId) -> &PathData {
        &self.paths.get(&path_id).expect("known path").data
    }

    /// Gets a reference to the [`PathData`] for a [`PathId`]
    fn path(&self, path_id: PathId) -> Option<&PathData> {
        self.paths.get(&path_id).map(|path_state| &path_state.data)
    }

    /// Gets a mutable reference to the [`PathData`] for a [`PathId`]
    fn path_mut(&mut self, path_id: PathId) -> Option<&mut PathData> {
        self.paths
            .get_mut(&path_id)
            .map(|path_state| &mut path_state.data)
    }

    /// Gets the local [`PathStatus`] for a known [`PathId`]
    pub fn path_status(&self, path_id: PathId) -> Result<PathStatus, ClosedPath> {
        self.path(path_id)
            .map(PathData::local_status)
            .ok_or(ClosedPath { _private: () })
    }

    /// Sets the [`PathStatus`] for a known [`PathId`]
    ///
    /// Returns the previous path status on success.
    pub fn set_path_status(
        &mut self,
        path_id: PathId,
        status: PathStatus,
    ) -> Result<PathStatus, ClosedPath> {
        let path = self.path_mut(path_id).ok_or(ClosedPath { _private: () })?;
        let prev = match path.status.local_update(status) {
            Some(prev) => {
                self.spaces[SpaceId::Data]
                    .pending
                    .path_status
                    .insert(path_id);
                prev
            }
            None => path.local_status(),
        };
        Ok(prev)
    }

    /// Returns the remote path status
    // TODO(flub): Probably should also be some kind of path event?  Not even sure if I like
    //    this as an API, but for now it allows me to write a test easily.
    // TODO(flub): Technically this should be a Result<Option<PathSTatus>>?
    pub fn remote_path_status(&self, path_id: PathId) -> Option<PathStatus> {
        self.path(path_id).and_then(|path| path.remote_status())
    }

    /// Sets the max_idle_timeout for a specific path
    ///
    /// See [`TransportConfig::default_path_max_idle_timeout`] for details.
    ///
    /// Returns the previous value of the setting.
    pub fn set_path_max_idle_timeout(
        &mut self,
        path_id: PathId,
        timeout: Option<Duration>,
    ) -> Result<Option<Duration>, ClosedPath> {
        let path = self
            .paths
            .get_mut(&path_id)
            .ok_or(ClosedPath { _private: () })?;
        Ok(std::mem::replace(&mut path.data.idle_timeout, timeout))
    }

    /// Sets the keep_alive_interval for a specific path
    ///
    /// See [`TransportConfig::default_path_keep_alive_interval`] for details.
    ///
    /// Returns the previous value of the setting.
    pub fn set_path_keep_alive_interval(
        &mut self,
        path_id: PathId,
        interval: Option<Duration>,
    ) -> Result<Option<Duration>, ClosedPath> {
        let path = self
            .paths
            .get_mut(&path_id)
            .ok_or(ClosedPath { _private: () })?;
        Ok(std::mem::replace(&mut path.data.keep_alive, interval))
    }

    /// Gets the [`PathData`] for a known [`PathId`].
    ///
    /// Will panic if the path_id does not reference any known path.
    #[track_caller]
    fn path_data_mut(&mut self, path_id: PathId) -> &mut PathData {
        &mut self.paths.get_mut(&path_id).expect("known path").data
    }

    /// Check if the remote has been validated in any active path
    fn is_remote_validated(&self, remote: SocketAddr) -> bool {
        self.paths
            .values()
            .any(|path_state| path_state.data.remote == remote && path_state.data.validated)
        // TODO(@divma): we might want to ensure the path has been recently active to consider the
        // address validated
    }

    fn ensure_path(
        &mut self,
        path_id: PathId,
        remote: SocketAddr,
        now: Instant,
        pn: Option<u64>,
    ) -> &mut PathData {
        let validated = self.is_remote_validated(remote);
        let vacant_entry = match self.paths.entry(path_id) {
            btree_map::Entry::Vacant(vacant_entry) => vacant_entry,
            btree_map::Entry::Occupied(occupied_entry) => {
                return &mut occupied_entry.into_mut().data;
            }
        };

        debug!(%validated, %path_id, "path added");
        let peer_max_udp_payload_size =
            u16::try_from(self.peer_params.max_udp_payload_size.into_inner()).unwrap_or(u16::MAX);
        let mut data = PathData::new(
            remote,
            self.allow_mtud,
            Some(peer_max_udp_payload_size),
            now,
            &self.config,
        );

        data.validated = validated;

        // for the path to be opened we need to send a packet on the path. Sending a challenge
        // guarantees this
        data.challenge = Some(self.rng.random());
        data.challenge_pending = true;

        let path = vacant_entry.insert(PathState { data, prev: None });

        let mut pn_space = spaces::PacketNumberSpace::new(now, SpaceId::Data, &mut self.rng);
        if let Some(pn) = pn {
            pn_space.dedup.insert(pn);
        }
        self.spaces[SpaceId::Data]
            .number_spaces
            .insert(path_id, pn_space);
        &mut path.data
    }
    /// Returns packets to transmit
    ///
    /// Connections should be polled for transmit after:
    /// - the application performed some I/O on the connection
    /// - a call was made to `handle_event`
    /// - a call was made to `handle_timeout`
    ///
    /// `max_datagrams` specifies how many datagrams can be returned inside a
    /// single Transmit using GSO. This must be at least 1.
    #[must_use]
    pub fn poll_transmit(
        &mut self,
        now: Instant,
        max_datagrams: usize,
        buf: &mut Vec<u8>,
    ) -> Option<Transmit> {
        assert!(max_datagrams != 0);
        let max_datagrams = match self.config.enable_segmentation_offload {
            false => 1,
            true => max_datagrams,
        };

        // Each call to poll_transmit can only send datagrams to one destination, because
        // all datagrams in a GSO batch are for the same destination.  Therefore only
        // datagrams for one Path ID are produced for each poll_transmit call.

        // First, if we have to send a close, select a path for that.
        // Next, all paths that have a PATH_CHALLENGE or PATH_RESPONSE pending.

        // For all AVAILABLE paths:
        // - Is the path congestion blocked or pacing blocked?
        // - call maybe_queue_ to ensure a tail-loss probe would be sent?
        // - do we need to send a close message?
        // - call can_send
        // Once there's nothing more to send on the AVAILABLE paths, do the same for BACKUP paths

        // What about PATH_CHALLENGE or PATH_RESPONSE?  We need to check if we need to send
        // any of those.

        // Check whether we need to send a close message
        let close = match self.state {
            State::Drained => {
                self.app_limited = true;
                return None;
            }
            State::Draining | State::Closed(_) => {
                // self.close is only reset once the associated packet had been
                // encoded successfully
                if !self.close {
                    self.app_limited = true;
                    return None;
                }
                true
            }
            _ => false,
        };

        // Check whether we need to send an ACK_FREQUENCY frame
        if let Some(config) = &self.config.ack_frequency_config {
            let rtt = self
                .paths
                .values()
                .map(|p| p.data.rtt.get())
                .min()
                .expect("one path exists");
            self.spaces[SpaceId::Data].pending.ack_frequency = self
                .ack_frequency
                .should_send_ack_frequency(rtt, config, &self.peer_params)
                && self.highest_space == SpaceId::Data
                && self.peer_supports_ack_frequency();
        }

        // Whether this packet can be coalesced with another one in the same datagram.
        let mut coalesce = true;

        // Whether the last packet in the datagram must be padded so the datagram takes up
        // to at least MIN_INITIAL_SIZE, or to the maximum segment size if this is smaller.
        let mut pad_datagram = PadDatagram::No;

        // Whether congestion control stopped the next packet from being sent. Further
        // packets could still be built, as e.g. tail-loss probes are not congestion
        // limited.
        let mut congestion_blocked = false;

        // The packet number of the last built packet.
        let mut last_packet_number = None;

        let mut path_id = *self.paths.first_key_value().expect("one path must exist").0;

        // If there is any available path we only want to send frames to any backup path
        // that must be sent on that backup path exclusively.
        let have_available_path = self
            .paths
            .values()
            .any(|path| path.data.local_status() == PathStatus::Available);

        // Setup for the first path_id
        let mut transmit = TransmitBuf::new(
            buf,
            max_datagrams,
            self.path_data(path_id).current_mtu().into(),
        );
        if let Some(challenge) = self.send_prev_path_challenge(now, &mut transmit, path_id) {
            return Some(challenge);
        }
        let mut space_id = match path_id {
            PathId(0) => SpaceId::Initial,
            _ => SpaceId::Data,
        };

        loop {
            // check if there is at least one active CID to use for sending
            let Some(remote_cid) = self.rem_cids.get(&path_id).map(CidQueue::active) else {
                let err = PathError::RemoteCidsExhausted;
                if !self.abandoned_paths.contains(&path_id) {
                    debug!(?err, %path_id, "no active CID for path");
                    self.events.push_back(Event::Path(PathEvent::LocallyClosed {
                        id: path_id,
                        error: err,
                    }));
                    // Locally we should have refused to open this path, the remote should
                    // have given us CIDs for this path before opening it.  So we can always
                    // abandon this here.
                    self.close_path(now, path_id, TransportErrorCode::NO_CID_AVAILABLE.into())
                        .ok();
                    self.spaces[SpaceId::Data]
                        .pending
                        .path_cids_blocked
                        .push(path_id);
                } else {
                    trace!(?path_id, "remote CIDs retired for abandoned path");
                }

                match self.paths.keys().find(|&&next| next > path_id) {
                    Some(next_path_id) => {
                        // See if this next path can send anything.
                        trace!(
                            ?space_id,
                            ?path_id,
                            ?next_path_id,
                            "no CIDs to send on path"
                        );
                        path_id = *next_path_id;
                        space_id = SpaceId::Data;

                        // update per path state
                        transmit.set_segment_size(self.path_data(path_id).current_mtu().into());
                        if let Some(challenge) =
                            self.send_prev_path_challenge(now, &mut transmit, path_id)
                        {
                            return Some(challenge);
                        }

                        continue;
                    }
                    None => {
                        // Nothing more to send.
                        trace!(
                            ?space_id,
                            ?path_id,
                            "no CIDs to send on path, no more paths"
                        );
                        break;
                    }
                }
            };

            // Determine if anything can be sent in this packet number space (SpaceId +
            // PathId).
            let max_packet_size = if transmit.datagram_remaining_mut() > 0 {
                // We are trying to coalesce another packet into this datagram.
                transmit.datagram_remaining_mut()
            } else {
                // A new datagram needs to be started.
                transmit.segment_size()
            };
            let can_send = self.space_can_send(space_id, path_id, max_packet_size, close);
            let path_should_send = {
                let path_exclusive_only = space_id == SpaceId::Data
                    && have_available_path
                    && self.path_data(path_id).local_status() == PathStatus::Backup;
                let path_should_send = if path_exclusive_only {
                    can_send.path_exclusive
                } else {
                    !can_send.is_empty()
                };
                let needs_loss_probe = self.spaces[space_id].for_path(path_id).loss_probes > 0;
                path_should_send || needs_loss_probe || can_send.close
            };

            if !path_should_send && space_id < SpaceId::Data {
                if self.spaces[space_id].crypto.is_some() {
                    trace!(?space_id, %path_id, "nothing to send in space");
                }
                space_id = space_id.next();
                continue;
            }

            let send_blocked = if path_should_send && transmit.datagram_remaining_mut() == 0 {
                // Only check congestion control if a new datagram is needed.
                self.path_congestion_check(space_id, path_id, &transmit, &can_send, now)
            } else {
                PathBlocked::No
            };
            if send_blocked != PathBlocked::No {
                trace!(?space_id, %path_id, ?send_blocked, "congestion blocked");
                congestion_blocked = true;
            }
            if send_blocked == PathBlocked::Congestion && space_id < SpaceId::Data {
                // Higher spaces might still have tail-loss probes to send, which are not
                // congestion blocked.
                space_id = space_id.next();
                continue;
            }
            if !path_should_send || send_blocked != PathBlocked::No {
                // Nothing more to send on this path, check the next path if possible.

                // If there are any datagrams in the transmit, packets for another path can
                // not be built.
                if transmit.num_datagrams() > 0 {
                    break;
                }

                match self.paths.keys().find(|&&next| next > path_id) {
                    Some(next_path_id) => {
                        // See if this next path can send anything.
                        trace!(
                            ?space_id,
                            ?path_id,
                            ?next_path_id,
                            "nothing to send on path"
                        );
                        path_id = *next_path_id;
                        space_id = SpaceId::Data;

                        // update per path state
                        transmit.set_segment_size(self.path_data(path_id).current_mtu().into());
                        if let Some(challenge) =
                            self.send_prev_path_challenge(now, &mut transmit, path_id)
                        {
                            return Some(challenge);
                        }

                        continue;
                    }
                    None => {
                        // Nothing more to send.
                        trace!(
                            ?space_id,
                            ?path_id,
                            "nothing to send on path, no more paths"
                        );
                        break;
                    }
                }
            }

            // If the datagram is full, we need to start a new one.
            if transmit.datagram_remaining_mut() == 0 {
                if transmit.num_datagrams() >= transmit.max_datagrams() {
                    // No more datagrams allowed
                    break;
                }

                match self.spaces[space_id].for_path(path_id).loss_probes {
                    0 => transmit.start_new_datagram(),
                    _ => {
                        // We need something to send for a tail-loss probe.
                        let request_immediate_ack =
                            space_id == SpaceId::Data && self.peer_supports_ack_frequency();
                        self.spaces[space_id].maybe_queue_probe(
                            path_id,
                            request_immediate_ack,
                            &self.streams,
                        );

                        self.spaces[space_id].for_path(path_id).loss_probes -= 1;

                        // Clamp the datagram to at most the minimum MTU to ensure that loss
                        // probes can get through and enable recovery even if the path MTU
                        // has shrank unexpectedly.
                        transmit.start_new_datagram_with_size(std::cmp::min(
                            usize::from(INITIAL_MTU),
                            transmit.segment_size(),
                        ));
                    }
                }
                trace!(count = transmit.num_datagrams(), "new datagram started");
                coalesce = true;
                pad_datagram = PadDatagram::No;
            }

            // If coalescing another packet into the existing datagram, there should
            // still be enough space for a whole packet.
            if transmit.datagram_start_offset() < transmit.len() {
                debug_assert!(transmit.datagram_remaining_mut() >= MIN_PACKET_SPACE);
            }

            //
            // From here on, we've determined that a packet will definitely be sent.
            //

            if self.spaces[SpaceId::Initial].crypto.is_some()
                && space_id == SpaceId::Handshake
                && self.side.is_client()
            {
                // A client stops both sending and processing Initial packets when it
                // sends its first Handshake packet.
                self.discard_space(now, SpaceId::Initial);
            }
            if let Some(ref mut prev) = self.prev_crypto {
                prev.update_unacked = false;
            }

            let mut builder = PacketBuilder::new(
                now,
                space_id,
                path_id,
                remote_cid,
                &mut transmit,
                can_send.other,
                self,
            )?;
            last_packet_number = Some(builder.exact_number);
            coalesce = coalesce && !builder.short_header;

            if space_id == SpaceId::Initial && (self.side.is_client() || can_send.other) {
                // https://www.rfc-editor.org/rfc/rfc9000.html#section-14.1
                pad_datagram |= PadDatagram::ToMinMtu;
            }
            if space_id == SpaceId::Data && self.config.pad_to_mtu {
                pad_datagram |= PadDatagram::ToSegmentSize;
            }

            if can_send.close {
                trace!("sending CONNECTION_CLOSE");
                // Encode ACKs before the ConnectionClose message, to give the receiver
                // a better approximate on what data has been processed. This is
                // especially important with ack delay, since the peer might not
                // have gotten any other ACK for the data earlier on.
                let mut sent_frames = SentFrames::default();
                let is_multipath_enabled = self.is_multipath_negotiated();
                for path_id in self.spaces[space_id]
                    .number_spaces
                    .iter()
                    .filter(|(_, pns)| !pns.pending_acks.ranges().is_empty())
                    .map(|(&path_id, _)| path_id)
                    .collect::<Vec<_>>()
                {
                    debug_assert!(
                        is_multipath_enabled || path_id == PathId::ZERO,
                        "Only PathId(0) allowed without multipath (have {path_id:?})"
                    );
                    Self::populate_acks(
                        now,
                        self.receiving_ecn,
                        &mut sent_frames,
                        path_id,
                        &mut self.spaces[space_id],
                        is_multipath_enabled,
                        &mut builder.frame_space_mut(),
                        &mut self.stats,
                    );
                }

                // Since there only 64 ACK frames there will always be enough space
                // to encode the ConnectionClose frame too. However we still have the
                // check here to prevent crashes if something changes.
                debug_assert!(
                    builder.frame_space_remaining() > frame::ConnectionClose::SIZE_BOUND,
                    "ACKs should leave space for ConnectionClose"
                );
                if frame::ConnectionClose::SIZE_BOUND < builder.frame_space_remaining() {
                    let max_frame_size = builder.frame_space_remaining();
                    match self.state {
                        State::Closed(state::Closed { ref reason }) => {
                            if space_id == SpaceId::Data || reason.is_transport_layer() {
                                reason.encode(&mut builder.frame_space_mut(), max_frame_size)
                            } else {
                                frame::ConnectionClose {
                                    error_code: TransportErrorCode::APPLICATION_ERROR,
                                    frame_type: None,
                                    reason: Bytes::new(),
                                }
                                .encode(&mut builder.frame_space_mut(), max_frame_size)
                            }
                        }
                        State::Draining => frame::ConnectionClose {
                            error_code: TransportErrorCode::NO_ERROR,
                            frame_type: None,
                            reason: Bytes::new(),
                        }
                        .encode(&mut builder.frame_space_mut(), max_frame_size),
                        _ => unreachable!(
                            "tried to make a close packet when the connection wasn't closed"
                        ),
                    }
                }
                builder.finish_and_track(now, self, path_id, sent_frames, pad_datagram);
                if space_id == self.highest_space {
                    // Don't send another close packet. Even with multipath we only send
                    // CONNECTION_CLOSE on a single path since we expect our paths to work.
                    self.close = false;
                    // `CONNECTION_CLOSE` is the final packet
                    break;
                } else {
                    // Send a close frame in every possible space for robustness, per
                    // RFC9000 "Immediate Close during the Handshake". Don't bother trying
                    // to send anything else.
                    space_id = space_id.next();
                    continue;
                }
            }

            // Send an off-path PATH_RESPONSE. Prioritized over on-path data to ensure that
            // path validation can occur while the link is saturated.
            if space_id == SpaceId::Data && builder.buf.num_datagrams() == 1 {
                let path = self.path_data_mut(path_id);
                if let Some((token, remote)) = path.path_responses.pop_off_path(path.remote) {
                    // TODO(flub): We need to use the right CID!  We shouldn't use the same
                    //    CID as the current active one for the path.  Though see also
                    //    https://github.com/quinn-rs/quinn/issues/2184
                    trace!("PATH_RESPONSE {:08x} (off-path)", token);
                    builder
                        .frame_space_mut()
                        .write(frame::FrameType::PATH_RESPONSE);
                    builder.frame_space_mut().write(token);
                    self.stats.frame_tx.path_response += 1;
                    builder.finish_and_track(
                        now,
                        self,
                        path_id,
                        SentFrames {
                            non_retransmits: true,
                            ..SentFrames::default()
                        },
                        PadDatagram::ToMinMtu,
                    );
                    self.stats.udp_tx.on_sent(1, transmit.len());
                    return Some(Transmit {
                        destination: remote,
                        size: transmit.len(),
                        ecn: None,
                        segment_size: None,
                        src_ip: self.local_ip,
                    });
                }
            }

            let sent_frames = {
                let path_exclusive_only = have_available_path
                    && self.path_data(path_id).local_status() == PathStatus::Backup;
                let pn = builder.exact_number;
                self.populate_packet(
                    now,
                    space_id,
                    path_id,
                    path_exclusive_only,
                    &mut builder.frame_space_mut(),
                    pn,
                )
            };

            // ACK-only packets should only be sent when explicitly allowed. If we write them due to
            // any other reason, there is a bug which leads to one component announcing write
            // readiness while not writing any data. This degrades performance. The condition is
            // only checked if the full MTU is available and when potentially large fixed-size
            // frames aren't queued, so that lack of space in the datagram isn't the reason for just
            // writing ACKs.
            debug_assert!(
                !(sent_frames.is_ack_only(&self.streams)
                    && !can_send.acks
                    && can_send.other
                    && builder.buf.segment_size()
                        == self.path_data(path_id).current_mtu() as usize
                    && self.datagrams.outgoing.is_empty()),
                "SendableFrames was {can_send:?}, but only ACKs have been written"
            );
            if sent_frames.requires_padding {
                pad_datagram |= PadDatagram::ToMinMtu;
            }

            for (path_id, _pn) in sent_frames.largest_acked.iter() {
                self.spaces[space_id]
                    .for_path(*path_id)
                    .pending_acks
                    .acks_sent();
                self.timers.stop(Timer::MaxAckDelay(*path_id));
            }

            // Now we need to finish the packet.  Before we do so we need to know if we will
            // be coalescing the next packet into this one, or will be ending the datagram
            // as well.  Because if this is the last packet in the datagram more padding
            // might be needed because of the packet type, or to fill the GSO segment size.

            // Are we allowed to coalesce AND is there enough space for another *packet* in
            // this datagram AND is there another packet to send in this or the next space?
            if coalesce
                && builder
                    .buf
                    .datagram_remaining_mut()
                    .saturating_sub(builder.predict_packet_end())
                    > MIN_PACKET_SPACE
                && self
                    .next_send_space(space_id, path_id, builder.buf, close)
                    .is_some()
            {
                // We can append/coalesce the next packet into the current
                // datagram. Finish the current packet without adding extra padding.
                builder.finish_and_track(now, self, path_id, sent_frames, PadDatagram::No);
            } else {
                // We need a new datagram for the next packet.  Finish the current
                // packet with padding.
                if builder.buf.num_datagrams() > 1 && matches!(pad_datagram, PadDatagram::No) {
                    // If too many padding bytes would be required to continue the
                    // GSO batch after this packet, end the GSO batch here. Ensures
                    // that fixed-size frames with heterogeneous sizes
                    // (e.g. application datagrams) won't inadvertently waste large
                    // amounts of bandwidth. The exact threshold is a bit arbitrary
                    // and might benefit from further tuning, though there's no
                    // universally optimal value.
                    const MAX_PADDING: usize = 16;
                    if builder.buf.datagram_remaining_mut()
                        > builder.predict_packet_end() + MAX_PADDING
                    {
                        trace!(
                            "GSO truncated by demand for {} padding bytes",
                            builder.buf.datagram_remaining_mut() - builder.predict_packet_end()
                        );
                        builder.finish_and_track(now, self, path_id, sent_frames, PadDatagram::No);
                        break;
                    }

                    // Pad the current datagram to GSO segment size so it can be
                    // included in the GSO batch.
                    builder.finish_and_track(
                        now,
                        self,
                        path_id,
                        sent_frames,
                        PadDatagram::ToSegmentSize,
                    );
                } else {
                    builder.finish_and_track(now, self, path_id, sent_frames, pad_datagram);
                }
                if transmit.num_datagrams() == 1 {
                    transmit.clip_datagram_size();
                }
            }
        }

        if let Some(last_packet_number) = last_packet_number {
            // Note that when sending in multiple packet spaces the last packet number will
            // be the one from the highest packet space.
            self.path_data_mut(path_id).congestion.on_sent(
                now,
                transmit.len() as u64,
                last_packet_number,
            );
        }

        self.config.qlog_sink.emit_recovery_metrics(
            self.path_data(path_id).pto_count,
            &mut self.paths.get_mut(&path_id).unwrap().data,
            now,
            self.orig_rem_cid,
        );

        self.app_limited = transmit.is_empty() && !congestion_blocked;

        // Send MTU probe if necessary
        if transmit.is_empty() && self.state.is_established() {
            let space_id = SpaceId::Data;
            let next_pn = self.spaces[space_id].for_path(path_id).peek_tx_number();
            let probe_size = self
                .path_data_mut(path_id)
                .mtud
                .poll_transmit(now, next_pn)?;

            debug_assert_eq!(transmit.num_datagrams(), 0);
            transmit.start_new_datagram_with_size(probe_size as usize);

            debug_assert_eq!(transmit.datagram_start_offset(), 0);
            // TODO(flub): I'm not particularly happy about this unwrap.  But let's leave it
            //    for now until more stuff is settled.  We probably should check earlier on
            //    in poll_transmit that we have a valid CID to use.
            let mut builder = PacketBuilder::new(
                now,
                space_id,
                path_id,
                self.rem_cids.get(&path_id).unwrap().active(),
                &mut transmit,
                true,
                self,
            )?;

            // We implement MTU probes as ping packets padded up to the probe size
            trace!(?probe_size, "writing MTUD probe");
            trace!("PING");
            builder.frame_space_mut().write(frame::FrameType::PING);
            self.stats.frame_tx.ping += 1;

            // If supported by the peer, we want no delays to the probe's ACK
            if self.peer_supports_ack_frequency() {
                trace!("IMMEDIATE_ACK");
                builder
                    .frame_space_mut()
                    .write(frame::FrameType::IMMEDIATE_ACK);
                self.stats.frame_tx.immediate_ack += 1;
            }

            let sent_frames = SentFrames {
                non_retransmits: true,
                ..Default::default()
            };
            builder.finish_and_track(
                now,
                self,
                path_id,
                sent_frames,
                PadDatagram::ToSize(probe_size),
            );

            self.stats
                .paths
                .entry(path_id)
                .or_default()
                .sent_plpmtud_probes += 1;
        }

        if transmit.is_empty() {
            return None;
        }

        trace!(
            segment_size = transmit.segment_size(),
            last_datagram_len = transmit.len() % transmit.segment_size(),
            "sending {} bytes in {} datagrams",
            transmit.len(),
            transmit.num_datagrams()
        );
        self.path_data_mut(path_id)
            .inc_total_sent(transmit.len() as u64);

        self.stats
            .udp_tx
            .on_sent(transmit.num_datagrams() as u64, transmit.len());

        Some(Transmit {
            destination: self.path_data(path_id).remote,
            size: transmit.len(),
            ecn: if self.path_data(path_id).sending_ecn {
                Some(EcnCodepoint::Ect0)
            } else {
                None
            },
            segment_size: match transmit.num_datagrams() {
                1 => None,
                _ => Some(transmit.segment_size()),
            },
            src_ip: self.local_ip,
        })
    }

    /// Returns the [`SpaceId`] of the next packet space which has data to send
    ///
    /// This takes into account the space available to frames in the next datagram.
    // TODO(flub): This duplication is not nice.
    fn next_send_space(
        &mut self,
        current_space_id: SpaceId,
        path_id: PathId,
        buf: &TransmitBuf<'_>,
        close: bool,
    ) -> Option<SpaceId> {
        // Number of bytes available for frames if this is a 1-RTT packet. We're guaranteed
        // to be able to send an individual frame at least this large in the next 1-RTT
        // packet. This could be generalized to support every space, but it's only needed to
        // handle large fixed-size frames, which only exist in 1-RTT (application
        // datagrams). We don't account for coalesced packets potentially occupying space
        // because frames can always spill into the next datagram.
        let mut space_id = current_space_id;
        loop {
            let can_send = self.space_can_send(space_id, path_id, buf.segment_size(), close);
            if !can_send.is_empty() || (close && self.spaces[space_id].crypto.is_some()) {
                return Some(space_id);
            }
            space_id = match space_id {
                SpaceId::Initial => SpaceId::Handshake,
                SpaceId::Handshake => SpaceId::Data,
                SpaceId::Data => break,
            }
        }
        None
    }

    /// Checks if creating a new datagram would be blocked by congestion control
    fn path_congestion_check(
        &mut self,
        space_id: SpaceId,
        path_id: PathId,
        transmit: &TransmitBuf<'_>,
        can_send: &SendableFrames,
        now: Instant,
    ) -> PathBlocked {
        // Anti-amplification is only based on `total_sent`, which gets updated after
        // the transmit is sent. Therefore we pass the amount of bytes for datagrams
        // that are already created, as well as 1 byte for starting another datagram. If
        // there is any anti-amplification budget left, we always allow a full MTU to be
        // sent (see https://github.com/quinn-rs/quinn/issues/1082).
        if self.side().is_server()
            && self
                .path_data(path_id)
                .anti_amplification_blocked(transmit.len() as u64 + 1)
        {
            trace!(?space_id, ?path_id, "blocked by anti-amplification");
            return PathBlocked::AntiAmplification;
        }

        // Congestion control check.
        // Tail loss probes must not be blocked by congestion, or a deadlock could arise.
        let bytes_to_send = transmit.segment_size() as u64;
        let need_loss_probe = self.spaces[space_id].for_path(path_id).loss_probes > 0;

        if can_send.other && !need_loss_probe && !can_send.close {
            let path = self.path_data(path_id);
            if path.in_flight.bytes + bytes_to_send >= path.congestion.window() {
                trace!(?space_id, %path_id, "blocked by congestion control");
                return PathBlocked::Congestion;
            }
        }

        // Pacing check.
        if let Some(delay) = self.path_data_mut(path_id).pacing_delay(bytes_to_send, now) {
            self.timers.set(Timer::Pacing(path_id), delay);
            // Loss probes and CONNECTION_CLOSE should be subject to pacing, even though
            // they are not congestion controlled.
            trace!(?space_id, ?path_id, "blocked by pacing");
            return PathBlocked::Pacing;
        }

        PathBlocked::No
    }

    /// Send PATH_CHALLENGE for a previous path if necessary
    ///
    /// QUIC-TRANSPORT section 9.3.3
    /// <https://www.rfc-editor.org/rfc/rfc9000.html#name-off-path-packet-forwarding>
    fn send_prev_path_challenge(
        &mut self,
        now: Instant,
        buf: &mut TransmitBuf<'_>,
        path_id: PathId,
    ) -> Option<Transmit> {
        let (prev_cid, prev_path) = self.paths.get_mut(&path_id)?.prev.as_mut()?;
        if !prev_path.challenge_pending {
            return None;
        }
        prev_path.challenge_pending = false;
        let token = prev_path
            .challenge
            .expect("previous path challenge pending without token");
        let destination = prev_path.remote;
        debug_assert_eq!(
            self.highest_space,
            SpaceId::Data,
            "PATH_CHALLENGE queued without 1-RTT keys"
        );
        buf.start_new_datagram_with_size(MIN_INITIAL_SIZE as usize);

        // Use the previous CID to avoid linking the new path with the previous path. We
        // don't bother accounting for possible retirement of that prev_cid because this is
        // sent once, immediately after migration, when the CID is known to be valid. Even
        // if a post-migration packet caused the CID to be retired, it's fair to pretend
        // this is sent first.
        debug_assert_eq!(buf.datagram_start_offset(), 0);
        let mut builder =
            PacketBuilder::new(now, SpaceId::Data, path_id, *prev_cid, buf, false, self)?;
        trace!("validating previous path with PATH_CHALLENGE {:08x}", token);
        builder
            .frame_space_mut()
            .write(frame::FrameType::PATH_CHALLENGE);
        builder.frame_space_mut().write(token);
        self.stats.frame_tx.path_challenge += 1;

        // An endpoint MUST expand datagrams that contain a PATH_CHALLENGE frame
        // to at least the smallest allowed maximum datagram size of 1200 bytes,
        // unless the anti-amplification limit for the path does not permit
        // sending a datagram of this size
        builder.pad_to(MIN_INITIAL_SIZE);

        builder.finish(self, now);
        self.stats.udp_tx.on_sent(1, buf.len());

        Some(Transmit {
            destination,
            size: buf.len(),
            ecn: None,
            segment_size: None,
            src_ip: self.local_ip,
        })
    }

    /// Indicate what types of frames are ready to send for the given space
    ///
    /// *packet_size* is the number of bytes available to build the next packet.  *close*
    /// *indicates whether a CONNECTION_CLOSE frame needs to be sent.
    fn space_can_send(
        &mut self,
        space_id: SpaceId,
        path_id: PathId,
        packet_size: usize,
        close: bool,
    ) -> SendableFrames {
        let pn = self.spaces[SpaceId::Data]
            .for_path(path_id)
            .peek_tx_number();
        let frame_space_1rtt = packet_size.saturating_sub(self.predict_1rtt_overhead(pn, path_id));
        if self.spaces[space_id].crypto.is_none()
            && (space_id != SpaceId::Data
                || self.zero_rtt_crypto.is_none()
                || self.side.is_server())
        {
            // No keys available for this space
            return SendableFrames::empty();
        }
        let mut can_send = self.spaces[space_id].can_send(path_id, &self.streams);
        if space_id == SpaceId::Data {
            can_send |= self.can_send_1rtt(path_id, frame_space_1rtt);
        }

        can_send.close = close && self.spaces[space_id].crypto.is_some();

        can_send
    }

    /// Process `ConnectionEvent`s generated by the associated `Endpoint`
    ///
    /// Will execute protocol logic upon receipt of a connection event, in turn preparing signals
    /// (including application `Event`s, `EndpointEvent`s and outgoing datagrams) that should be
    /// extracted through the relevant methods.
    pub fn handle_event(&mut self, event: ConnectionEvent) {
        use ConnectionEventInner::*;
        match event.0 {
            Datagram(DatagramConnectionEvent {
                now,
                remote,
                path_id,
                ecn,
                first_decode,
                remaining,
            }) => {
                // If this packet could initiate a migration and we're a client or a server that
                // forbids migration, drop the datagram. This could be relaxed to heuristically
                // permit NAT-rebinding-like migration.
                if let Some(known_remote) = self.path(path_id).map(|path| path.remote) {
                    if remote != known_remote && !self.side.remote_may_migrate() {
                        trace!("discarding packet from unrecognized peer {}", remote);
                        return;
                    }
                }

                let was_anti_amplification_blocked = self
                    .path(path_id)
                    .map(|path| path.anti_amplification_blocked(1))
                    .unwrap_or(true); // if we don't know about this path it's eagerly considered as unvalidated
                // TODO(@divma): revisit this

                self.stats.udp_rx.datagrams += 1;
                self.stats.udp_rx.bytes += first_decode.len() as u64;
                let data_len = first_decode.len();

                self.handle_decode(now, remote, path_id, ecn, first_decode);
                // The current `path` might have changed inside `handle_decode` since the packet
                // could have triggered a migration. The packet might also belong to an unknown
                // path and have been rejected. Make sure the data received is accounted for the
                // most recent path by accessing `path` after `handle_decode`.
                if let Some(path) = self.path_mut(path_id) {
                    path.inc_total_recvd(data_len as u64);
                }

                if let Some(data) = remaining {
                    self.stats.udp_rx.bytes += data.len() as u64;
                    self.handle_coalesced(now, remote, path_id, ecn, data);
                }

                self.config.qlog_sink.emit_recovery_metrics(
                    self.path_data(path_id).pto_count,
                    &mut self.paths.get_mut(&path_id).unwrap().data,
                    now,
                    self.orig_rem_cid,
                );

                if was_anti_amplification_blocked {
                    // A prior attempt to set the loss detection timer may have failed due to
                    // anti-amplification, so ensure it's set now. Prevents a handshake deadlock if
                    // the server's first flight is lost.
                    self.set_loss_detection_timer(now, path_id);
                }
            }
            NewIdentifiers(ids, now, cid_len, cid_lifetime) => {
                let path_id = ids.first().map(|issued| issued.path_id).unwrap_or_default();
                debug_assert!(ids.iter().all(|issued| issued.path_id == path_id));
                let cid_state = self
                    .local_cid_state
                    .entry(path_id)
                    .or_insert_with(|| CidState::new(cid_len, cid_lifetime, now, 0));
                cid_state.new_cids(&ids, now);

                ids.into_iter().rev().for_each(|frame| {
                    self.spaces[SpaceId::Data].pending.new_cids.push(frame);
                });
                // Always update Timer::PushNewCid
                self.reset_cid_retirement();
            }
        }
    }

    /// Process timer expirations
    ///
    /// Executes protocol logic, potentially preparing signals (including application `Event`s,
    /// `EndpointEvent`s and outgoing datagrams) that should be extracted through the relevant
    /// methods.
    ///
    /// It is most efficient to call this immediately after the system clock reaches the latest
    /// `Instant` that was output by `poll_timeout`; however spurious extra calls will simply
    /// no-op and therefore are safe.
    pub fn handle_timeout(&mut self, now: Instant) {
        while let Some(timer) = self.timers.expire_before(now) {
            // TODO(@divma): remove `at` when the unicorn is born
            trace!(?timer, at=?now, "timeout");
            match timer {
                Timer::Close => {
                    self.state = State::Drained;
                    self.endpoint_events.push_back(EndpointEventInner::Drained);
                }
                Timer::Idle => {
                    self.kill(ConnectionError::TimedOut);
                }
                Timer::PathIdle(path_id) => {
                    // TODO(flub): TransportErrorCode::NO_ERROR but where's the API to get
                    //    that into a VarInt?
                    self.close_path(now, path_id, TransportErrorCode::NO_ERROR.into())
                        .ok();
                }
                Timer::KeepAlive => {
                    trace!("sending keep-alive");
                    self.ping();
                }
                Timer::PathKeepAlive(path_id) => {
                    trace!(?path_id, "sending keep-alive on path");
                    self.ping_path(path_id).ok();
                }
                Timer::LossDetection(path_id) => {
                    self.on_loss_detection_timeout(now, path_id);
                    self.config.qlog_sink.emit_recovery_metrics(
                        self.path_data(path_id).pto_count,
                        &mut self.paths.get_mut(&path_id).unwrap().data,
                        now,
                        self.orig_rem_cid,
                    );
                }
                Timer::KeyDiscard => {
                    self.zero_rtt_crypto = None;
                    self.prev_crypto = None;
                }
                Timer::PathValidation(path_id) => {
                    let Some(path) = self.paths.get_mut(&path_id) else {
                        continue;
                    };
                    debug!("path validation failed");
                    if let Some((_, prev)) = path.prev.take() {
                        path.data = prev;
                    }
                    path.data.challenge = None;
                    path.data.challenge_pending = false;
                }
                Timer::PathOpen(path_id) => {
                    let Some(path) = self.path_mut(path_id) else {
                        continue;
                    };
                    path.challenge = None;
                    path.challenge_pending = false;
                    debug!("new path validation failed");
                    if let Err(err) =
                        self.close_path(now, path_id, TransportErrorCode::UNSTABLE_INTERFACE.into())
                    {
                        warn!(?err, "failed closing path");
                    }

                    self.events.push_back(Event::Path(PathEvent::LocallyClosed {
                        id: path_id,
                        error: PathError::ValidationFailed,
                    }));
                }
                Timer::Pacing(path_id) => trace!(?path_id, "pacing timer expired"),
                Timer::PushNewCid => {
                    while let Some((path_id, when)) = self.next_cid_retirement() {
                        if when > now {
                            break;
                        }
                        match self.local_cid_state.get_mut(&path_id) {
                            None => error!(?path_id, "No local CID state for path"),
                            Some(cid_state) => {
                                // Update `retire_prior_to` field in NEW_CONNECTION_ID frame
                                let num_new_cid = cid_state.on_cid_timeout().into();
                                if !self.state.is_closed() {
                                    trace!(
                                        "push a new CID to peer RETIRE_PRIOR_TO field {}",
                                        cid_state.retire_prior_to()
                                    );
                                    self.endpoint_events.push_back(
                                        EndpointEventInner::NeedIdentifiers(
                                            path_id,
                                            now,
                                            num_new_cid,
                                        ),
                                    );
                                }
                            }
                        }
                    }
                }
                Timer::MaxAckDelay(path_id) => {
                    trace!("max ack delay reached");
                    // This timer is only armed in the Data space
                    self.spaces[SpaceId::Data]
                        .for_path(path_id)
                        .pending_acks
                        .on_max_ack_delay_timeout()
                }
                Timer::PathAbandoned(path_id) => {
                    // The path was abandoned and 3*PTO has expired since.  Clean up all
                    // remaining state and install stateless reset token.
                    if let Some(loc_cid_state) = self.local_cid_state.remove(&path_id) {
                        let (min_seq, max_seq) = loc_cid_state.active_seq();
                        for seq in min_seq..=max_seq {
                            self.endpoint_events
                                .push_back(EndpointEventInner::RetireConnectionId(
                                    now, path_id, seq, false,
                                ));
                        }
                    }
                    self.drop_path_state(path_id, now);
                }
                Timer::PathNotAbandoned(path_id) => {
                    // The peer failed to respond with a PATH_ABANDON when we sent such a
                    // frame.
                    warn!(?path_id, "missing PATH_ABANDON from peer");
                    // TODO(flub): What should the error code be?
                    self.close(now, 0u8.into(), "peer ignored PATH_ABANDON frame".into());
                }
            }
        }
    }

    /// Close a connection immediately
    ///
    /// This does not ensure delivery of outstanding data. It is the application's responsibility to
    /// call this only when all important communications have been completed, e.g. by calling
    /// [`SendStream::finish`] on outstanding streams and waiting for the corresponding
    /// [`StreamEvent::Finished`] event.
    ///
    /// If [`Streams::send_streams`] returns 0, all outstanding stream data has been
    /// delivered. There may still be data from the peer that has not been received.
    ///
    /// [`StreamEvent::Finished`]: crate::StreamEvent::Finished
    pub fn close(&mut self, now: Instant, error_code: VarInt, reason: Bytes) {
        self.close_inner(
            now,
            Close::Application(frame::ApplicationClose { error_code, reason }),
        )
    }

    fn close_inner(&mut self, now: Instant, reason: Close) {
        let was_closed = self.state.is_closed();
        if !was_closed {
            self.close_common();
            self.set_close_timer(now);
            self.close = true;
            self.state = State::Closed(state::Closed { reason });
        }
    }

    /// Control datagrams
    pub fn datagrams(&mut self) -> Datagrams<'_> {
        Datagrams { conn: self }
    }

    /// Returns connection statistics
    pub fn stats(&mut self) -> ConnectionStats {
        for (path_id, path) in self.paths.iter() {
            let stats = self.stats.paths.entry(*path_id).or_default();
            stats.rtt = path.data.rtt.get();
            stats.cwnd = path.data.congestion.window();
            stats.current_mtu = path.data.mtud.current_mtu();
        }
        self.stats.clone()
    }

    /// Ping the remote endpoint
    ///
    /// Causes an ACK-eliciting packet to be transmitted on the connection.
    pub fn ping(&mut self) {
        // TODO(flub): This is very brute-force: it pings *all* the paths.  Instead it would
        //    be nice if we could only send a single packet for this.
        for path_data in self.spaces[self.highest_space].number_spaces.values_mut() {
            path_data.ping_pending = true;
        }
    }

    /// Ping the remote endpoint over a specific path
    ///
    /// Causes an ACK-eliciting packet to be transmitted on the path.
    pub fn ping_path(&mut self, path: PathId) -> Result<(), ClosedPath> {
        let path_data = self.spaces[self.highest_space]
            .number_spaces
            .get_mut(&path)
            .ok_or(ClosedPath { _private: () })?;
        path_data.ping_pending = true;
        Ok(())
    }

    /// Update traffic keys spontaneously
    ///
    /// This can be useful for testing key updates, as they otherwise only happen infrequently.
    pub fn force_key_update(&mut self) {
        if !self.state.is_established() {
            debug!("ignoring forced key update in illegal state");
            return;
        }
        if self.prev_crypto.is_some() {
            // We already just updated, or are currently updating, the keys. Concurrent key updates
            // are illegal.
            debug!("ignoring redundant forced key update");
            return;
        }
        self.update_keys(None, false);
    }

    // Compatibility wrapper for quinn < 0.11.7. Remove for 0.12.
    #[doc(hidden)]
    #[deprecated]
    pub fn initiate_key_update(&mut self) {
        self.force_key_update();
    }

    /// Get a session reference
    pub fn crypto_session(&self) -> &dyn crypto::Session {
        &*self.crypto
    }

    /// Whether the connection is in the process of being established
    ///
    /// If this returns `false`, the connection may be either established or closed, signaled by the
    /// emission of a `Connected` or `ConnectionLost` message respectively.
    pub fn is_handshaking(&self) -> bool {
        self.state.is_handshake()
    }

    /// Whether the connection is closed
    ///
    /// Closed connections cannot transport any further data. A connection becomes closed when
    /// either peer application intentionally closes it, or when either transport layer detects an
    /// error such as a time-out or certificate validation failure.
    ///
    /// A `ConnectionLost` event is emitted with details when the connection becomes closed.
    pub fn is_closed(&self) -> bool {
        self.state.is_closed()
    }

    /// Whether there is no longer any need to keep the connection around
    ///
    /// Closed connections become drained after a brief timeout to absorb any remaining in-flight
    /// packets from the peer. All drained connections have been closed.
    pub fn is_drained(&self) -> bool {
        self.state.is_drained()
    }

    /// For clients, if the peer accepted the 0-RTT data packets
    ///
    /// The value is meaningless until after the handshake completes.
    pub fn accepted_0rtt(&self) -> bool {
        self.accepted_0rtt
    }

    /// Whether 0-RTT is/was possible during the handshake
    pub fn has_0rtt(&self) -> bool {
        self.zero_rtt_enabled
    }

    /// Whether there are any pending retransmits
    pub fn has_pending_retransmits(&self) -> bool {
        !self.spaces[SpaceId::Data].pending.is_empty(&self.streams)
    }

    /// Look up whether we're the client or server of this Connection
    pub fn side(&self) -> Side {
        self.side.side()
    }

    /// The latest socket address for this connection's peer
    pub fn remote_address(&self) -> SocketAddr {
        // say we keep this, this should return at worst the same that the poll_transmit logic
        // would use
        // so basically completely wrong as well
        // TODO(@divma): halp
        self.path_data(PathId(0)).remote
    }

    /// The local IP address which was used when the peer established
    /// the connection
    ///
    /// This can be different from the address the endpoint is bound to, in case
    /// the endpoint is bound to a wildcard address like `0.0.0.0` or `::`.
    ///
    /// This will return `None` for clients, or when no `local_ip` was passed to
    /// [`Endpoint::handle()`](crate::Endpoint::handle) for the datagrams establishing this
    /// connection.
    pub fn local_ip(&self) -> Option<IpAddr> {
        self.local_ip
    }

    /// Current best estimate of this connection's latency (round-trip-time)
    pub fn rtt(&self) -> Duration {
        // this should return at worst the same that the poll_transmit logic would use
        // TODO(@divma): wrong
        self.path_data(PathId(0)).rtt.get()
    }

    /// Current state of this connection's congestion controller, for debugging purposes
    pub fn congestion_state(&self) -> &dyn Controller {
        // TODO(@divma): same as everything, wrong
        self.path_data(PathId(0)).congestion.as_ref()
    }

    /// Resets path-specific settings.
    ///
    /// This will force-reset several subsystems related to a specific network path.
    /// Currently this is the congestion controller, round-trip estimator, and the MTU
    /// discovery.
    ///
    /// This is useful when it is known the underlying network path has changed and the old
    /// state of these subsystems is no longer valid or optimal. In this case it might be
    /// faster or reduce loss to settle on optimal values by restarting from the initial
    /// configuration in the [`TransportConfig`].
    pub fn path_changed(&mut self, now: Instant) {
        // TODO(@divma): evaluate how this is used
        // wrong call in the multipath case anyhow
        self.paths
            .get_mut(&PathId(0))
            .expect("this might fail")
            .data
            .reset(now, &self.config);
    }

    /// Modify the number of remotely initiated streams that may be concurrently open
    ///
    /// No streams may be opened by the peer unless fewer than `count` are already open. Large
    /// `count`s increase both minimum and worst-case memory consumption.
    pub fn set_max_concurrent_streams(&mut self, dir: Dir, count: VarInt) {
        self.streams.set_max_concurrent(dir, count);
        // If the limit was reduced, then a flow control update previously deemed insignificant may
        // now be significant.
        let pending = &mut self.spaces[SpaceId::Data].pending;
        self.streams.queue_max_stream_id(pending);
    }

    /// Modify the number of open paths allowed when multipath is enabled
    ///
    /// When reducing the number of concurrent paths this will only affect delaying sending
    /// new MAX_PATH_ID frames until fewer than this number of paths are possible.  To
    /// actively reduce paths they must be closed using [`Connection::close_path`], which
    /// can also be used to close not-yet-opened paths.
    ///
    /// If multipath is not negotiated (see the [`TransportConfig`]) this can not enable
    /// multipath and will fail.
    pub fn set_max_concurrent_paths(
        &mut self,
        now: Instant,
        count: NonZeroU32,
    ) -> Result<(), MultipathNotNegotiated> {
        if !self.is_multipath_negotiated() {
            return Err(MultipathNotNegotiated { _private: () });
        }
        self.max_concurrent_paths = count;

        let in_use_count =
            (self.local_max_path_id.0 + 1).saturating_sub(self.abandoned_paths.len() as u32);
        let extra_needed = count.get().saturating_sub(in_use_count);
        let new_max_path_id = self.local_max_path_id.saturating_add(extra_needed);

        self.set_max_path_id(now, new_max_path_id);

        Ok(())
    }

    /// If needed, issues a new MAX_PATH_ID frame and new CIDs for any newly allowed paths
    fn set_max_path_id(&mut self, now: Instant, max_path_id: PathId) {
        if max_path_id <= self.local_max_path_id {
            return;
        }

        self.local_max_path_id = max_path_id;
        self.spaces[SpaceId::Data].pending.max_path_id = true;

        self.issue_first_path_cids(now);
    }

    /// Current number of remotely initiated streams that may be concurrently open
    ///
    /// If the target for this limit is reduced using [`set_max_concurrent_streams`](Self::set_max_concurrent_streams),
    /// it will not change immediately, even if fewer streams are open. Instead, it will
    /// decrement by one for each time a remotely initiated stream of matching directionality is closed.
    pub fn max_concurrent_streams(&self, dir: Dir) -> u64 {
        self.streams.max_concurrent(dir)
    }

    /// See [`TransportConfig::receive_window()`]
    pub fn set_receive_window(&mut self, receive_window: VarInt) {
        if self.streams.set_receive_window(receive_window) {
            self.spaces[SpaceId::Data].pending.max_data = true;
        }
    }

    /// Whether the Multipath for QUIC extension is enabled.
    ///
    /// Multipath is only enabled after the handshake is completed and if it was enabled by both
    /// peers.
    pub fn is_multipath_negotiated(&self) -> bool {
        !self.is_handshaking()
            && self.config.max_concurrent_multipath_paths.is_some()
            && self.peer_params.initial_max_path_id.is_some()
    }

    fn on_ack_received(
        &mut self,
        now: Instant,
        space: SpaceId,
        ack: frame::Ack,
    ) -> Result<(), TransportError> {
        // All ACKs are referencing path 0
        let path = PathId::ZERO;
        self.inner_on_ack_received(now, space, path, ack)
    }

    fn on_path_ack_received(
        &mut self,
        now: Instant,
        space: SpaceId,
        path_ack: frame::PathAck,
    ) -> Result<(), TransportError> {
        let (ack, path) = path_ack.into_ack();
        self.inner_on_ack_received(now, space, path, ack)
    }

    /// Handles an ACK frame acknowledging packets sent on *path*.
    fn inner_on_ack_received(
        &mut self,
        now: Instant,
        space: SpaceId,
        path: PathId,
        ack: frame::Ack,
    ) -> Result<(), TransportError> {
        if ack.largest >= self.spaces[space].for_path(path).next_packet_number {
            return Err(TransportError::PROTOCOL_VIOLATION("unsent packet acked"));
        }
        let new_largest = {
            let space = &mut self.spaces[space].for_path(path);
            if space
                .largest_acked_packet
                .map_or(true, |pn| ack.largest > pn)
            {
                space.largest_acked_packet = Some(ack.largest);
                if let Some(info) = space.sent_packets.get(&ack.largest) {
                    // This should always succeed, but a misbehaving peer might ACK a packet we
                    // haven't sent. At worst, that will result in us spuriously reducing the
                    // congestion window.
                    space.largest_acked_packet_sent = info.time_sent;
                }
                true
            } else {
                false
            }
        };

        // Avoid DoS from unreasonably huge ack ranges by filtering out just the new acks.
        let mut newly_acked = ArrayRangeSet::new();
        for range in ack.iter() {
            self.spaces[space].for_path(path).check_ack(range.clone())?;
            for (&pn, _) in self.spaces[space].for_path(path).sent_packets.range(range) {
                newly_acked.insert_one(pn);
            }
        }

        if newly_acked.is_empty() {
            return Ok(());
        }

        let mut ack_eliciting_acked = false;
        for packet in newly_acked.elts() {
            if let Some(info) = self.spaces[space].for_path(path).take(packet) {
                for (acked_path_id, acked_pn) in info.largest_acked.iter() {
                    // Assume ACKs for all packets below the largest acknowledged in
                    // `packet` have been received. This can cause the peer to spuriously
                    // retransmit if some of our earlier ACKs were lost, but allows for
                    // simpler state tracking. See discussion at
                    // https://www.rfc-editor.org/rfc/rfc9000.html#name-limiting-ranges-by-tracking
                    self.spaces[space]
                        .for_path(*acked_path_id)
                        .pending_acks
                        .subtract_below(*acked_pn);
                }
                ack_eliciting_acked |= info.ack_eliciting;

                // Notify MTU discovery that a packet was acked, because it might be an MTU probe
                let path_data = self.path_data_mut(path);
                let mtu_updated = path_data.mtud.on_acked(space, packet, info.size);
                if mtu_updated {
                    path_data
                        .congestion
                        .on_mtu_update(path_data.mtud.current_mtu());
                }

                // Notify ack frequency that a packet was acked, because it might contain an ACK_FREQUENCY frame
                self.ack_frequency.on_acked(path, packet);

                self.on_packet_acked(now, path, packet, info);
            }
        }

        let largest_ackd = self.spaces[space].for_path(path).largest_acked_packet;
        let app_limited = self.app_limited;
        let path_data = self.path_data_mut(path);
        let in_flight = path_data.in_flight.bytes;

        path_data
            .congestion
            .on_end_acks(now, in_flight, app_limited, largest_ackd);

        if new_largest && ack_eliciting_acked {
            let ack_delay = if space != SpaceId::Data {
                Duration::from_micros(0)
            } else {
                cmp::min(
                    self.ack_frequency.peer_max_ack_delay,
                    Duration::from_micros(ack.delay << self.peer_params.ack_delay_exponent.0),
                )
            };
            let rtt = instant_saturating_sub(
                now,
                self.spaces[space].for_path(path).largest_acked_packet_sent,
            );

            let next_pn = self.spaces[space].for_path(path).next_packet_number;
            let path_data = self.path_data_mut(path);
            // TODO(@divma): should be a method of path, should be contained in a single place
            path_data.rtt.update(ack_delay, rtt);
            if path_data.first_packet_after_rtt_sample.is_none() {
                path_data.first_packet_after_rtt_sample = Some((space, next_pn));
            }
        }

        // Must be called before crypto/pto_count are clobbered
        self.detect_lost_packets(now, space, path, true);

        if self.peer_completed_address_validation(path) {
            self.path_data_mut(path).pto_count = 0;
        }

        // Explicit congestion notification
        // TODO(@divma): this code is a good example of logic that should be contained in a single
        // place but it's split between the path data and the packet number space data, we should
        // find a way to make this work without two lookups
        if self.path_data(path).sending_ecn {
            if let Some(ecn) = ack.ecn {
                // We only examine ECN counters from ACKs that we are certain we received in transmit
                // order, allowing us to compute an increase in ECN counts to compare against the number
                // of newly acked packets that remains well-defined in the presence of arbitrary packet
                // reordering.
                if new_largest {
                    let sent = self.spaces[space].for_path(path).largest_acked_packet_sent;
                    self.process_ecn(now, space, path, newly_acked.len() as u64, ecn, sent);
                }
            } else {
                // We always start out sending ECN, so any ack that doesn't acknowledge it disables it.
                debug!("ECN not acknowledged by peer");
                self.path_data_mut(path).sending_ecn = false;
            }
        }

        self.set_loss_detection_timer(now, path);
        Ok(())
    }

    /// Process a new ECN block from an in-order ACK
    fn process_ecn(
        &mut self,
        now: Instant,
        space: SpaceId,
        path: PathId,
        newly_acked: u64,
        ecn: frame::EcnCounts,
        largest_sent_time: Instant,
    ) {
        match self.spaces[space]
            .for_path(path)
            .detect_ecn(newly_acked, ecn)
        {
            Err(e) => {
                debug!("halting ECN due to verification failure: {}", e);

                self.path_data_mut(path).sending_ecn = false;
                // Wipe out the existing value because it might be garbage and could interfere with
                // future attempts to use ECN on new paths.
                self.spaces[space].for_path(path).ecn_feedback = frame::EcnCounts::ZERO;
            }
            Ok(false) => {}
            Ok(true) => {
                self.stats.paths.entry(path).or_default().congestion_events += 1;
                self.path_data_mut(path).congestion.on_congestion_event(
                    now,
                    largest_sent_time,
                    false,
                    0,
                );
            }
        }
    }

    // Not timing-aware, so it's safe to call this for inferred acks, such as arise from
    // high-latency handshakes
    fn on_packet_acked(&mut self, now: Instant, path_id: PathId, pn: u64, info: SentPacket) {
        self.paths
            .get_mut(&path_id)
            .expect("known path")
            .remove_in_flight(pn, &info);
        let app_limited = self.app_limited;
        let path = self.path_data_mut(path_id);
        if info.ack_eliciting && path.challenge.is_none() {
            // Only pass ACKs to the congestion controller if we are not validating the current
            // path, so as to ignore any ACKs from older paths still coming in.
            let rtt = path.rtt;
            path.congestion
                .on_ack(now, info.time_sent, info.size.into(), app_limited, &rtt);
        }

        // Update state for confirmed delivery of frames
        if let Some(retransmits) = info.retransmits.get() {
            for (id, _) in retransmits.reset_stream.iter() {
                self.streams.reset_acked(*id);
            }
        }

        for frame in info.stream_frames {
            self.streams.received_ack_of(frame);
        }
    }

    fn set_key_discard_timer(&mut self, now: Instant, space: SpaceId) {
        let start = if self.zero_rtt_crypto.is_some() {
            now
        } else {
            self.prev_crypto
                .as_ref()
                .expect("no previous keys")
                .end_packet
                .as_ref()
                .expect("update not acknowledged yet")
                .1
        };

        // QUIC-MULTIPATH § 2.5 Key Phase Update Process: use largest PTO off all paths.
        self.timers
            .set(Timer::KeyDiscard, start + self.pto_max_path(space) * 3);
    }

    /// Handle a [`Timer::LossDetection`] timeout.
    ///
    /// This timer expires for two reasons:
    /// - An ACK-eliciting packet we sent should be considered lost.
    /// - The PTO may have expired and a tail-loss probe needs to be scheduled.
    ///
    /// The former needs us to schedule re-transmission of the lost data.
    ///
    /// The latter means we have not received an ACK for an ack-eliciting packet we sent
    /// within the PTO time-window. We need to schedule a tail-loss probe, an ack-eliciting
    /// packet, to try and elicit new acknowledgements. These new acknowledgements will
    /// indicate whether the previously sent packets were lost or not.
    fn on_loss_detection_timeout(&mut self, now: Instant, path_id: PathId) {
        if let Some((_, pn_space)) = self.loss_time_and_space(path_id) {
            // Time threshold loss Detection
            self.detect_lost_packets(now, pn_space, path_id, false);
            self.set_loss_detection_timer(now, path_id);
            return;
        }

        let (_, space) = match self.pto_time_and_space(now, path_id) {
            Some(x) => x,
            None => {
                error!("PTO expired while unset");
                return;
            }
        };
        trace!(
            in_flight = self.path_data(path_id).in_flight.bytes,
            count = self.path_data(path_id).pto_count,
            ?space,
            ?path_id,
            "PTO fired"
        );

        let count = match self.path_data(path_id).in_flight.ack_eliciting {
            // A PTO when we're not expecting any ACKs must be due to handshake anti-amplification
            // deadlock preventions
            0 => {
                debug_assert!(!self.peer_completed_address_validation(path_id));
                1
            }
            // Conventional loss probe
            _ => 2,
        };
        let pns = self.spaces[space].for_path(path_id);
        pns.loss_probes = pns.loss_probes.saturating_add(count);
        let path_data = self.path_data_mut(path_id);
        path_data.pto_count = path_data.pto_count.saturating_add(1);
        self.set_loss_detection_timer(now, path_id);
    }

    /// Detect any lost packets
    ///
    /// There are two cases in which we detects lost packets:
    ///
    /// - We received an ACK packet.
    /// - The [`Timer::LossDetection`] timer expired. So there is an un-acknowledged packet
    ///   that was followed by an acknowleged packet. The loss timer for this
    ///   un-acknowledged packet expired and we need to detect that packet as lost.
    ///
    /// Packets are lost if they are both (See RFC9002 §6.1):
    ///
    /// - Unacknowledged, in flight and sent prior to an acknowledged packet.
    /// - Old enough by either:
    ///   - Having a packet number [`TransportConfig::packet_threshold`] lower then the last
    ///     acknowledged packet.
    ///   - Being sent [`TransportConfig::time_threshold`] * RTT in the past.
    fn detect_lost_packets(
        &mut self,
        now: Instant,
        pn_space: SpaceId,
        path_id: PathId,
        due_to_ack: bool,
    ) {
        let mut lost_packets = Vec::<u64>::new();
        let mut lost_mtu_probe = None;
        let mut in_persistent_congestion = false;
        let mut size_of_lost_packets = 0u64;
        self.spaces[pn_space].for_path(path_id).loss_time = None;

        // Find all the lost packets, populating all variables initialised above.
        {
            let path = self.path_data(path_id);
            let in_flight_mtu_probe = path.mtud.in_flight_mtu_probe();
            let loss_delay = path
                .rtt
                .conservative()
                .mul_f32(self.config.time_threshold)
                .max(TIMER_GRANULARITY);
            let first_packet_after_rtt_sample = path.first_packet_after_rtt_sample;

            // Packets sent before this time are deemed lost.
            let lost_send_time = now.checked_sub(loss_delay).unwrap();
            let largest_acked_packet = self.spaces[pn_space]
                .for_path(path_id)
                .largest_acked_packet
                .expect("detect_lost_packets only to be called if path received at least one ACK");
            let packet_threshold = self.config.packet_threshold as u64;

            // InPersistentCongestion: Determine if all packets in the time period before the newest
            // lost packet, including the edges, are marked lost. PTO computation must always
            // include max ACK delay, i.e. operate as if in Data space (see RFC9001 §7.6.1).
            let congestion_period =
                self.pto(SpaceId::Data, path_id) * self.config.persistent_congestion_threshold;
            let mut persistent_congestion_start: Option<Instant> = None;
            let mut prev_packet = None;
            let space = self.spaces[pn_space].for_path(path_id);

            for (&packet, info) in space.sent_packets.range(0..largest_acked_packet) {
                if prev_packet != Some(packet.wrapping_sub(1)) {
                    // An intervening packet was acknowledged
                    persistent_congestion_start = None;
                }

                if info.time_sent <= lost_send_time
                    || largest_acked_packet >= packet + packet_threshold
                {
                    // The packet should be declared lost.
                    if Some(packet) == in_flight_mtu_probe {
                        // Lost MTU probes are not included in `lost_packets`, because they
                        // should not trigger a congestion control response
                        lost_mtu_probe = in_flight_mtu_probe;
                    } else {
                        lost_packets.push(packet);
                        size_of_lost_packets += info.size as u64;
                        if info.ack_eliciting && due_to_ack {
                            match persistent_congestion_start {
                                // Two ACK-eliciting packets lost more than
                                // congestion_period apart, with no ACKed packets in between
                                Some(start) if info.time_sent - start > congestion_period => {
                                    in_persistent_congestion = true;
                                }
                                // Persistent congestion must start after the first RTT sample
                                None if first_packet_after_rtt_sample
                                    .is_some_and(|x| x < (pn_space, packet)) =>
                                {
                                    persistent_congestion_start = Some(info.time_sent);
                                }
                                _ => {}
                            }
                        }
                    }
                } else {
                    // The packet should not yet be declared lost.
                    if space.loss_time.is_none() {
                        // Since we iterate in order the lowest packet number's loss time will
                        // always be the earliest.
                        space.loss_time = Some(info.time_sent + loss_delay);
                    }
                    persistent_congestion_start = None;
                }

                prev_packet = Some(packet);
            }
        }

        self.handle_lost_packets(
            pn_space,
            path_id,
            now,
            lost_packets,
            lost_mtu_probe,
            in_persistent_congestion,
            size_of_lost_packets,
        );
    }

    /// Drops the path state, declaring any remaining in-flight packets as lost
    fn drop_path_state(&mut self, path_id: PathId, now: Instant) {
        let path = self.path_data(path_id);
        let in_flight_mtu_probe = path.mtud.in_flight_mtu_probe();

        let mut size_of_lost_packets = 0u64; // add to path_stats.lost_bytes;
        let lost_pns: Vec<_> = self.spaces[SpaceId::Data]
            .for_path(path_id)
            .sent_packets
            .iter()
            .filter(|(&pn, _info)| Some(pn) != in_flight_mtu_probe)
            .map(|(pn, info)| {
                size_of_lost_packets += info.size as u64;
                *pn
            })
            .collect();

        if !lost_pns.is_empty() {
            trace!(
                ?path_id,
                count = lost_pns.len(),
                lost_bytes = size_of_lost_packets,
                "packets lost on path abandon"
            );
            self.handle_lost_packets(
                SpaceId::Data,
                path_id,
                now,
                lost_pns,
                in_flight_mtu_probe,
                false,
                size_of_lost_packets,
            );
        }
        self.paths.remove(&path_id);
        self.spaces[SpaceId::Data].number_spaces.remove(&path_id);

        let path_stats = self.stats.paths.remove(&path_id).unwrap_or_default();
        self.events.push_back(
            PathEvent::Abandoned {
                id: path_id,
                path_stats,
            }
            .into(),
        );
    }

    fn handle_lost_packets(
        &mut self,
        pn_space: SpaceId,
        path_id: PathId,
        now: Instant,
        lost_packets: Vec<u64>,
        lost_mtu_probe: Option<u64>,
        in_persistent_congestion: bool,
        size_of_lost_packets: u64,
    ) {
        debug_assert!(
            {
                let mut sorted = lost_packets.clone();
                sorted.sort();
                sorted == lost_packets
            },
            "lost_packets must be sorted"
        );
        // OnPacketsLost
        if let Some(largest_lost) = lost_packets.last().cloned() {
            let old_bytes_in_flight = self.path_data_mut(path_id).in_flight.bytes;
            let largest_lost_sent =
                self.spaces[pn_space].for_path(path_id).sent_packets[&largest_lost].time_sent;
<<<<<<< HEAD
=======
            self.lost_packets += lost_packets.len() as u64; // TODO(flub): remove this field
>>>>>>> 140fdf97
            let path_stats = self.stats.paths.entry(path_id).or_default();
            path_stats.lost_packets += lost_packets.len() as u64;
            path_stats.lost_bytes += size_of_lost_packets;
            trace!(
                ?path_id,
                count = lost_packets.len(),
                lost_bytes = size_of_lost_packets,
                "packets lost",
            );

            for &packet in &lost_packets {
<<<<<<< HEAD
                let info = self.spaces[pn_space]
                    .for_path(path_id)
                    .take(packet)
                    .unwrap(); // safe: lost_packets is populated just above
                self.config.qlog_sink.emit_packet_lost(
                    packet,
                    &info,
                    lost_send_time,
                    pn_space,
                    now,
                    self.orig_rem_cid,
                );
                self.remove_in_flight(path_id, packet, &info);
=======
                let Some(info) = self.spaces[pn_space].for_path(path_id).take(packet) else {
                    continue;
                };
                self.paths
                    .get_mut(&path_id)
                    .unwrap()
                    .remove_in_flight(packet, &info);
>>>>>>> 140fdf97
                for frame in info.stream_frames {
                    self.streams.retransmit(frame);
                }
                self.spaces[pn_space].pending |= info.retransmits;
                self.path_data_mut(path_id)
                    .mtud
                    .on_non_probe_lost(packet, info.size);
            }

            let path = self.path_data_mut(path_id);
            if path.mtud.black_hole_detected(now) {
                path.congestion.on_mtu_update(path.mtud.current_mtu());
                if let Some(max_datagram_size) = self.datagrams().max_size() {
                    self.datagrams.drop_oversized(max_datagram_size);
                }
                self.stats
                    .paths
                    .entry(path_id)
                    .or_default()
                    .black_holes_detected += 1;
            }

            // Don't apply congestion penalty for lost ack-only packets
            let lost_ack_eliciting =
                old_bytes_in_flight != self.path_data_mut(path_id).in_flight.bytes;

            if lost_ack_eliciting {
                self.stats
                    .paths
                    .entry(path_id)
                    .or_default()
                    .congestion_events += 1;
                self.path_data_mut(path_id).congestion.on_congestion_event(
                    now,
                    largest_lost_sent,
                    in_persistent_congestion,
                    size_of_lost_packets,
                );
            }
        }

        // Handle a lost MTU probe
        if let Some(packet) = lost_mtu_probe {
            let info = self.spaces[SpaceId::Data]
                .for_path(path_id)
                .take(packet)
                .unwrap(); // safe: lost_mtu_probe is omitted from lost_packets, and
            // therefore must not have been removed yet
            self.paths
                .get_mut(&path_id)
                .unwrap()
                .remove_in_flight(packet, &info);
            self.path_data_mut(path_id).mtud.on_probe_lost();
            self.stats
                .paths
                .entry(path_id)
                .or_default()
                .lost_plpmtud_probes += 1;
        }
    }

    /// Returns the earliest time packets should be declared lost for all spaces on a path.
    ///
    /// If a path has an acknowledged packet with any prior un-acknowledged packets, the
    /// earliest un-acknowledged packet can be declared lost after a timeout has elapsed.
    /// The time returned is when this packet should be declared lost.
    fn loss_time_and_space(&self, path_id: PathId) -> Option<(Instant, SpaceId)> {
        SpaceId::iter()
            .filter_map(|id| {
                self.spaces[id]
                    .number_spaces
                    .get(&path_id)
                    .and_then(|pns| pns.loss_time)
                    .map(|time| (time, id))
            })
            .min_by_key(|&(time, _)| time)
    }

    /// Returns the earliest next PTO should fire for all spaces on a path.
    fn pto_time_and_space(&mut self, now: Instant, path_id: PathId) -> Option<(Instant, SpaceId)> {
        let path = self.path(path_id)?;
        let pto_count = path.pto_count;
        let backoff = 2u32.pow(pto_count.min(MAX_BACKOFF_EXPONENT));
        let mut duration = path.rtt.pto_base() * backoff;

        if path_id == PathId::ZERO
            && path.in_flight.ack_eliciting == 0
            && !self.peer_completed_address_validation(PathId::ZERO)
        {
            // Address Validation during Connection Establishment:
            // https://www.rfc-editor.org/rfc/rfc9000.html#section-8.1. To prevent a
            // deadlock if an Initial or Handshake packet from the server is lost and the
            // server can not send more due to its anti-amplification limit the client must
            // send another packet on PTO.
            let space = match self.highest_space {
                SpaceId::Handshake => SpaceId::Handshake,
                _ => SpaceId::Initial,
            };

            return Some((now + duration, space));
        }

        let mut result = None;
        for space in SpaceId::iter() {
            let Some(pns) = self.spaces[space].number_spaces.get(&path_id) else {
                continue;
            };

            if pns.in_flight == 0 {
                continue;
            }
            if space == SpaceId::Data {
                // Skip ApplicationData until handshake completes.
                if self.is_handshaking() {
                    return result;
                }
                // Include max_ack_delay and backoff for ApplicationData.
                duration += self.ack_frequency.max_ack_delay_for_pto() * backoff;
            }
            let Some(last_ack_eliciting) = pns.time_of_last_ack_eliciting_packet else {
                continue;
            };
            let pto = last_ack_eliciting + duration;
            if result.map_or(true, |(earliest_pto, _)| pto < earliest_pto) {
                if path.anti_amplification_blocked(1) {
                    // Nothing would be able to be sent.
                    continue;
                }
                if path.in_flight.ack_eliciting == 0 {
                    // Nothing ack-eliciting, no PTO to arm/fire.
                    continue;
                }
                result = Some((pto, space));
            }
        }
        result
    }

    fn peer_completed_address_validation(&self, path: PathId) -> bool {
        // TODO(flub): This logic needs updating for multipath
        if self.side.is_server() || self.state.is_closed() {
            return true;
        }
        // The server is guaranteed to have validated our address if any of our handshake or 1-RTT
        // packets are acknowledged or we've seen HANDSHAKE_DONE and discarded handshake keys.
        self.spaces[SpaceId::Handshake]
            .path_space(PathId::ZERO)
            .and_then(|pns| pns.largest_acked_packet)
            .is_some()
            || self.spaces[SpaceId::Data]
                .path_space(path)
                .and_then(|pns| pns.largest_acked_packet)
                .is_some()
            || (self.spaces[SpaceId::Data].crypto.is_some()
                && self.spaces[SpaceId::Handshake].crypto.is_none())
    }

    /// Resets the the [`Timer::LossDetection`] timer to the next instant it may be needed
    ///
    /// The timer must fire if either:
    /// - An ack-eliciting packet we sent needs to be declared lost.
    /// - A tail-loss probe needs to be sent.
    ///
    /// See [`Connection::on_loss_detection_timeout`] for details.
    fn set_loss_detection_timer(&mut self, now: Instant, path_id: PathId) {
        if self.state.is_closed() {
            // No loss detection takes place on closed connections, and `close_common` already
            // stopped time timer. Ensure we don't restart it inadvertently, e.g. in response to a
            // reordered packet being handled by state-insensitive code.
            return;
        }

        if let Some((loss_time, _)) = self.loss_time_and_space(path_id) {
            // Time threshold loss detection.
            self.timers.set(Timer::LossDetection(path_id), loss_time);
            return;
        }

        // Determine which PN space to arm PTO for.
        // Calculate PTO duration
        if let Some((timeout, _)) = self.pto_time_and_space(now, path_id) {
            self.timers.set(Timer::LossDetection(path_id), timeout);
        } else {
            self.timers.stop(Timer::LossDetection(path_id));
        }
    }

    /// The maximum probe timeout across all paths
    ///
    /// See [`Connection::pto`]
    fn pto_max_path(&self, space: SpaceId) -> Duration {
        match space {
            SpaceId::Initial | SpaceId::Handshake => self.pto(space, PathId::ZERO),
            SpaceId::Data => self
                .paths
                .keys()
                .map(|path_id| self.pto(space, *path_id))
                .max()
                .expect("there should be one at least path"),
        }
    }

    /// Probe Timeout
    ///
    /// The PTO is logically the time in which you'd expect to receive an acknowledgement
    /// for a packet. So approximately RTT + max_ack_delay.
    fn pto(&self, space: SpaceId, path_id: PathId) -> Duration {
        let max_ack_delay = match space {
            SpaceId::Initial | SpaceId::Handshake => Duration::ZERO,
            SpaceId::Data => self.ack_frequency.max_ack_delay_for_pto(),
        };
        self.path_data(path_id).rtt.pto_base() + max_ack_delay
    }

    fn on_packet_authenticated(
        &mut self,
        now: Instant,
        space_id: SpaceId,
        path_id: PathId,
        ecn: Option<EcnCodepoint>,
        packet: Option<u64>,
        spin: bool,
        is_1rtt: bool,
    ) {
        self.total_authed_packets += 1;
        self.reset_keep_alive(path_id, now);
        self.reset_idle_timeout(now, space_id, path_id);
        self.permit_idle_reset = true;
        self.receiving_ecn |= ecn.is_some();
        if let Some(x) = ecn {
            let space = &mut self.spaces[space_id];
            space.for_path(path_id).ecn_counters += x;

            if x.is_ce() {
                space
                    .for_path(path_id)
                    .pending_acks
                    .set_immediate_ack_required();
            }
        }

        let packet = match packet {
            Some(x) => x,
            None => return,
        };
        if self.side.is_server() {
            if self.spaces[SpaceId::Initial].crypto.is_some() && space_id == SpaceId::Handshake {
                // A server stops sending and processing Initial packets when it receives its first Handshake packet.
                self.discard_space(now, SpaceId::Initial);
            }
            if self.zero_rtt_crypto.is_some() && is_1rtt {
                // Discard 0-RTT keys soon after receiving a 1-RTT packet
                self.set_key_discard_timer(now, space_id)
            }
        }
        let space = self.spaces[space_id].for_path(path_id);
        space.pending_acks.insert_one(packet, now);
        if packet >= space.rx_packet {
            space.rx_packet = packet;
            // Update outgoing spin bit, inverting iff we're the client
            self.spin = self.side.is_client() ^ spin;
        }

        self.config.qlog_sink.emit_packet_received(
            packet,
            space_id,
            !is_1rtt,
            now,
            self.orig_rem_cid,
        );
    }

    /// Resets the idle timeout timers
    ///
    /// Without multipath there is only the connection-wide idle timeout. When multipath is
    /// enabled there is an additional per-path idle timeout.
    fn reset_idle_timeout(&mut self, now: Instant, space: SpaceId, path_id: PathId) {
        // First reset the global idle timeout.
        if let Some(timeout) = self.idle_timeout {
            if self.state.is_closed() {
                self.timers.stop(Timer::Idle);
            } else {
                let dt = cmp::max(timeout, 3 * self.pto_max_path(space));
                self.timers.set(Timer::Idle, now + dt);
            }
        }

        // Now handle the per-path state
        if let Some(timeout) = self.path_data(path_id).idle_timeout {
            if self.state.is_closed() {
                self.timers.stop(Timer::PathIdle(path_id));
            } else {
                let dt = cmp::max(timeout, 3 * self.pto(space, path_id));
                self.timers.set(Timer::PathIdle(path_id), now + dt);
            }
        }
    }

    /// Resets both the [`Timer::KeepAlive`] and [`Timer::PathKeepAlive`] timers
    fn reset_keep_alive(&mut self, path_id: PathId, now: Instant) {
        if !self.state.is_established() {
            return;
        }

        if let Some(interval) = self.config.keep_alive_interval {
            self.timers.set(Timer::KeepAlive, now + interval);
        }

        if let Some(interval) = self.path_data(path_id).keep_alive {
            self.timers
                .set(Timer::PathKeepAlive(path_id), now + interval);
        }
    }

    /// Sets the timer for when a previously issued CID should be retired next
    fn reset_cid_retirement(&mut self) {
        if let Some((_path, t)) = self.next_cid_retirement() {
            self.timers.set(Timer::PushNewCid, t);
        }
    }

    /// The next time when a previously issued CID should be retired
    fn next_cid_retirement(&self) -> Option<(PathId, Instant)> {
        self.local_cid_state
            .iter()
            .filter_map(|(path_id, cid_state)| cid_state.next_timeout().map(|t| (*path_id, t)))
            .min_by_key(|(_path_id, timeout)| *timeout)
    }

    /// Handle the already-decrypted first packet from the client
    ///
    /// Decrypting the first packet in the `Endpoint` allows stateless packet handling to be more
    /// efficient.
    pub(crate) fn handle_first_packet(
        &mut self,
        now: Instant,
        remote: SocketAddr,
        ecn: Option<EcnCodepoint>,
        packet_number: u64,
        packet: InitialPacket,
        remaining: Option<BytesMut>,
    ) -> Result<(), ConnectionError> {
        let span = trace_span!("first recv");
        let _guard = span.enter();
        debug_assert!(self.side.is_server());
        let len = packet.header_data.len() + packet.payload.len();
        let path_id = PathId(0);
        self.path_data_mut(path_id).total_recvd = len as u64;

        match self.state {
            State::Handshake(ref mut state) => {
                state.expected_token = packet.header.token.clone();
            }
            _ => unreachable!("first packet must be delivered in Handshake state"),
        }

        // The first packet is always on PathId(0)
        self.on_packet_authenticated(
            now,
            SpaceId::Initial,
            path_id,
            ecn,
            Some(packet_number),
            false,
            false,
        );

        self.process_decrypted_packet(now, remote, path_id, Some(packet_number), packet.into())?;
        if let Some(data) = remaining {
            self.handle_coalesced(now, remote, path_id, ecn, data);
        }

        self.config.qlog_sink.emit_recovery_metrics(
            self.path_data(path_id).pto_count,
            &mut self.paths.get_mut(&path_id).unwrap().data,
            now,
            self.orig_rem_cid,
        );

        Ok(())
    }

    fn init_0rtt(&mut self) {
        let (header, packet) = match self.crypto.early_crypto() {
            Some(x) => x,
            None => return,
        };
        if self.side.is_client() {
            match self.crypto.transport_parameters() {
                Ok(params) => {
                    let params = params
                        .expect("crypto layer didn't supply transport parameters with ticket");
                    // Certain values must not be cached
                    let params = TransportParameters {
                        initial_src_cid: None,
                        original_dst_cid: None,
                        preferred_address: None,
                        retry_src_cid: None,
                        stateless_reset_token: None,
                        min_ack_delay: None,
                        ack_delay_exponent: TransportParameters::default().ack_delay_exponent,
                        max_ack_delay: TransportParameters::default().max_ack_delay,
                        ..params
                    };
                    self.set_peer_params(params);
                }
                Err(e) => {
                    error!("session ticket has malformed transport parameters: {}", e);
                    return;
                }
            }
        }
        trace!("0-RTT enabled");
        self.zero_rtt_enabled = true;
        self.zero_rtt_crypto = Some(ZeroRttCrypto { header, packet });
    }

    fn read_crypto(
        &mut self,
        space: SpaceId,
        crypto: &frame::Crypto,
        payload_len: usize,
    ) -> Result<(), TransportError> {
        let expected = if !self.state.is_handshake() {
            SpaceId::Data
        } else if self.highest_space == SpaceId::Initial {
            SpaceId::Initial
        } else {
            // On the server, self.highest_space can be Data after receiving the client's first
            // flight, but we expect Handshake CRYPTO until the handshake is complete.
            SpaceId::Handshake
        };
        // We can't decrypt Handshake packets when highest_space is Initial, CRYPTO frames in 0-RTT
        // packets are illegal, and we don't process 1-RTT packets until the handshake is
        // complete. Therefore, we will never see CRYPTO data from a later-than-expected space.
        debug_assert!(space <= expected, "received out-of-order CRYPTO data");

        let end = crypto.offset + crypto.data.len() as u64;
        if space < expected && end > self.spaces[space].crypto_stream.bytes_read() {
            warn!(
                "received new {:?} CRYPTO data when expecting {:?}",
                space, expected
            );
            return Err(TransportError::PROTOCOL_VIOLATION(
                "new data at unexpected encryption level",
            ));
        }

        let space = &mut self.spaces[space];
        let max = end.saturating_sub(space.crypto_stream.bytes_read());
        if max > self.config.crypto_buffer_size as u64 {
            return Err(TransportError::CRYPTO_BUFFER_EXCEEDED(""));
        }

        space
            .crypto_stream
            .insert(crypto.offset, crypto.data.clone(), payload_len);
        while let Some(chunk) = space.crypto_stream.read(usize::MAX, true) {
            trace!("consumed {} CRYPTO bytes", chunk.bytes.len());
            if self.crypto.read_handshake(&chunk.bytes)? {
                self.events.push_back(Event::HandshakeDataReady);
            }
        }

        Ok(())
    }

    fn write_crypto(&mut self) {
        loop {
            let space = self.highest_space;
            let mut outgoing = Vec::new();
            if let Some(crypto) = self.crypto.write_handshake(&mut outgoing) {
                match space {
                    SpaceId::Initial => {
                        self.upgrade_crypto(SpaceId::Handshake, crypto);
                    }
                    SpaceId::Handshake => {
                        self.upgrade_crypto(SpaceId::Data, crypto);
                    }
                    _ => unreachable!("got updated secrets during 1-RTT"),
                }
            }
            if outgoing.is_empty() {
                if space == self.highest_space {
                    break;
                } else {
                    // Keys updated, check for more data to send
                    continue;
                }
            }
            let offset = self.spaces[space].crypto_offset;
            let outgoing = Bytes::from(outgoing);
            if let State::Handshake(ref mut state) = self.state {
                if space == SpaceId::Initial && offset == 0 && self.side.is_client() {
                    state.client_hello = Some(outgoing.clone());
                }
            }
            self.spaces[space].crypto_offset += outgoing.len() as u64;
            trace!("wrote {} {:?} CRYPTO bytes", outgoing.len(), space);
            self.spaces[space].pending.crypto.push_back(frame::Crypto {
                offset,
                data: outgoing,
            });
        }
    }

    /// Switch to stronger cryptography during handshake
    fn upgrade_crypto(&mut self, space: SpaceId, crypto: Keys) {
        debug_assert!(
            self.spaces[space].crypto.is_none(),
            "already reached packet space {space:?}"
        );
        trace!("{:?} keys ready", space);
        if space == SpaceId::Data {
            // Precompute the first key update
            self.next_crypto = Some(
                self.crypto
                    .next_1rtt_keys()
                    .expect("handshake should be complete"),
            );
        }

        self.spaces[space].crypto = Some(crypto);
        debug_assert!(space as usize > self.highest_space as usize);
        self.highest_space = space;
        if space == SpaceId::Data && self.side.is_client() {
            // Discard 0-RTT keys because 1-RTT keys are available.
            self.zero_rtt_crypto = None;
        }
    }

    fn discard_space(&mut self, now: Instant, space_id: SpaceId) {
        debug_assert!(space_id != SpaceId::Data);
        trace!("discarding {:?} keys", space_id);
        if space_id == SpaceId::Initial {
            // No longer needed
            if let ConnectionSide::Client { token, .. } = &mut self.side {
                *token = Bytes::new();
            }
        }
        let space = &mut self.spaces[space_id];
        space.crypto = None;
        let pns = space.for_path(PathId::ZERO);
        pns.time_of_last_ack_eliciting_packet = None;
        pns.loss_time = None;
        pns.in_flight = 0;
        let sent_packets = mem::take(&mut pns.sent_packets);
        for (pn, packet) in sent_packets.into_iter() {
            self.paths
                .get_mut(&PathId::ZERO)
                .unwrap()
                .remove_in_flight(pn, &packet);
        }

        self.set_loss_detection_timer(now, PathId::ZERO)
    }

    fn handle_coalesced(
        &mut self,
        now: Instant,
        remote: SocketAddr,
        path_id: PathId,
        ecn: Option<EcnCodepoint>,
        data: BytesMut,
    ) {
        self.path_data_mut(path_id)
            .inc_total_recvd(data.len() as u64);
        let mut remaining = Some(data);
        let cid_len = self
            .local_cid_state
            .values()
            .map(|cid_state| cid_state.cid_len())
            .next()
            .expect("one cid_state must exist");
        while let Some(data) = remaining {
            match PartialDecode::new(
                data,
                &FixedLengthConnectionIdParser::new(cid_len),
                &[self.version],
                self.endpoint_config.grease_quic_bit,
            ) {
                Ok((partial_decode, rest)) => {
                    remaining = rest;
                    self.handle_decode(now, remote, path_id, ecn, partial_decode);
                }
                Err(e) => {
                    trace!("malformed header: {}", e);
                    return;
                }
            }
        }
    }

    fn handle_decode(
        &mut self,
        now: Instant,
        remote: SocketAddr,
        path_id: PathId,
        ecn: Option<EcnCodepoint>,
        partial_decode: PartialDecode,
    ) {
        if let Some(decoded) = packet_crypto::unprotect_header(
            partial_decode,
            &self.spaces,
            self.zero_rtt_crypto.as_ref(),
            self.peer_params.stateless_reset_token,
        ) {
            self.handle_packet(
                now,
                remote,
                path_id,
                ecn,
                decoded.packet,
                decoded.stateless_reset,
            );
        }
    }

    fn handle_packet(
        &mut self,
        now: Instant,
        remote: SocketAddr,
        path_id: PathId,
        ecn: Option<EcnCodepoint>,
        packet: Option<Packet>,
        stateless_reset: bool,
    ) {
        self.stats.udp_rx.ios += 1;
        if let Some(ref packet) = packet {
            trace!(
                "got {:?} packet ({} bytes) from {} using id {}",
                packet.header.space(),
                packet.payload.len() + packet.header_data.len(),
                remote,
                packet.header.dst_cid(),
            );
        }

        if self.is_handshaking() {
            if path_id != PathId::ZERO {
                debug!(%remote, %path_id, "discarding multipath packet during handshake");
                return;
            }
            if remote != self.path_data(path_id).remote {
                debug!("discarding packet with unexpected remote during handshake");
                return;
            }
        }

        let was_closed = self.state.is_closed();
        let was_drained = self.state.is_drained();

        let decrypted = match packet {
            None => Err(None),
            Some(mut packet) => self
                .decrypt_packet(now, path_id, &mut packet)
                .map(move |number| (packet, number)),
        };
        let result = match decrypted {
            _ if stateless_reset => {
                debug!("got stateless reset");
                Err(ConnectionError::Reset)
            }
            Err(Some(e)) => {
                warn!("illegal packet: {}", e);
                Err(e.into())
            }
            Err(None) => {
                debug!("failed to authenticate packet");
                self.authentication_failures += 1;
                let integrity_limit = self.spaces[self.highest_space]
                    .crypto
                    .as_ref()
                    .unwrap()
                    .packet
                    .local
                    .integrity_limit();
                if self.authentication_failures > integrity_limit {
                    Err(TransportError::AEAD_LIMIT_REACHED("integrity limit violated").into())
                } else {
                    return;
                }
            }
            Ok((packet, number)) => {
                let span = match number {
                    Some(pn) => trace_span!("recv", space = ?packet.header.space(), pn, %path_id),
                    None => trace_span!("recv", space = ?packet.header.space(), %path_id),
                };
                let _guard = span.enter();

                let dedup = self.spaces[packet.header.space()]
                    .path_space_mut(path_id)
                    .map(|pns| &mut pns.dedup);
                if number.zip(dedup).is_some_and(|(n, d)| d.insert(n)) {
                    debug!("discarding possible duplicate packet");
                    return;
                } else if self.state.is_handshake() && packet.header.is_short() {
                    // TODO: SHOULD buffer these to improve reordering tolerance.
                    trace!("dropping short packet during handshake");
                    return;
                } else {
                    if let Header::Initial(InitialHeader { ref token, .. }) = packet.header {
                        if let State::Handshake(ref hs) = self.state {
                            if self.side.is_server() && token != &hs.expected_token {
                                // Clients must send the same retry token in every Initial. Initial
                                // packets can be spoofed, so we discard rather than killing the
                                // connection.
                                warn!("discarding Initial with invalid retry token");
                                return;
                            }
                        }
                    }

                    if !self.state.is_closed() {
                        let spin = match packet.header {
                            Header::Short { spin, .. } => spin,
                            _ => false,
                        };

                        self.ensure_path(path_id, remote, now, number);
                        self.on_packet_authenticated(
                            now,
                            packet.header.space(),
                            path_id,
                            ecn,
                            number,
                            spin,
                            packet.header.is_1rtt(),
                        );
                    }
                    self.process_decrypted_packet(now, remote, path_id, number, packet)
                }
            }
        };

        // State transitions for error cases
        if let Err(conn_err) = result {
            self.error = Some(conn_err.clone());
            self.state = match conn_err {
                ConnectionError::ApplicationClosed(reason) => State::closed(reason),
                ConnectionError::ConnectionClosed(reason) => State::closed(reason),
                ConnectionError::Reset
                | ConnectionError::TransportError(TransportError {
                    code: TransportErrorCode::AEAD_LIMIT_REACHED,
                    ..
                }) => State::Drained,
                ConnectionError::TimedOut => {
                    unreachable!("timeouts aren't generated by packet processing");
                }
                ConnectionError::TransportError(err) => {
                    debug!("closing connection due to transport error: {}", err);
                    State::closed(err)
                }
                ConnectionError::VersionMismatch => State::Draining,
                ConnectionError::LocallyClosed => {
                    unreachable!("LocallyClosed isn't generated by packet processing");
                }
                ConnectionError::CidsExhausted => {
                    unreachable!("CidsExhausted isn't generated by packet processing");
                }
            };
        }

        if !was_closed && self.state.is_closed() {
            self.close_common();
            if !self.state.is_drained() {
                self.set_close_timer(now);
            }
        }
        if !was_drained && self.state.is_drained() {
            self.endpoint_events.push_back(EndpointEventInner::Drained);
            // Close timer may have been started previously, e.g. if we sent a close and got a
            // stateless reset in response
            self.timers.stop(Timer::Close);
        }

        // Transmit CONNECTION_CLOSE if necessary
        if let State::Closed(_) = self.state {
            self.close = remote == self.path_data(path_id).remote;
        }
    }

    fn process_decrypted_packet(
        &mut self,
        now: Instant,
        remote: SocketAddr,
        path_id: PathId,
        number: Option<u64>,
        packet: Packet,
    ) -> Result<(), ConnectionError> {
        let state = match self.state {
            State::Established => {
                match packet.header.space() {
                    SpaceId::Data => {
                        self.process_payload(now, remote, path_id, number.unwrap(), packet)?
                    }
                    _ if packet.header.has_frames() => {
                        self.process_early_payload(now, path_id, packet)?
                    }
                    _ => {
                        trace!("discarding unexpected pre-handshake packet");
                    }
                }
                return Ok(());
            }
            State::Closed(_) => {
                for result in frame::Iter::new(packet.payload.freeze())? {
                    let frame = match result {
                        Ok(frame) => frame,
                        Err(err) => {
                            debug!("frame decoding error: {err:?}");
                            continue;
                        }
                    };

                    if let Frame::Padding = frame {
                        continue;
                    };

                    self.stats.frame_rx.record(&frame);

                    if let Frame::Close(_) = frame {
                        trace!("draining");
                        self.state = State::Draining;
                        break;
                    }
                }
                return Ok(());
            }
            State::Draining | State::Drained => return Ok(()),
            State::Handshake(ref mut state) => state,
        };

        match packet.header {
            Header::Retry {
                src_cid: rem_cid, ..
            } => {
                debug_assert_eq!(path_id, PathId(0));
                if self.side.is_server() {
                    return Err(TransportError::PROTOCOL_VIOLATION("client sent Retry").into());
                }

                let is_valid_retry = self
                    .rem_cids
                    .get(&path_id)
                    .map(|cids| cids.active())
                    .map(|orig_dst_cid| {
                        self.crypto.is_valid_retry(
                            &orig_dst_cid,
                            &packet.header_data,
                            &packet.payload,
                        )
                    })
                    .unwrap_or_default();
                if self.total_authed_packets > 1
                            || packet.payload.len() <= 16 // token + 16 byte tag
                            || !is_valid_retry
                {
                    trace!("discarding invalid Retry");
                    // - After the client has received and processed an Initial or Retry
                    //   packet from the server, it MUST discard any subsequent Retry
                    //   packets that it receives.
                    // - A client MUST discard a Retry packet with a zero-length Retry Token
                    //   field.
                    // - Clients MUST discard Retry packets that have a Retry Integrity Tag
                    //   that cannot be validated
                    return Ok(());
                }

                trace!("retrying with CID {}", rem_cid);
                let client_hello = state.client_hello.take().unwrap();
                self.retry_src_cid = Some(rem_cid);
                self.rem_cids
                    .get_mut(&path_id)
                    .expect("PathId(0) not yet abandoned, is_valid_retry would have been false")
                    .update_initial_cid(rem_cid);
                self.rem_handshake_cid = rem_cid;

                let space = &mut self.spaces[SpaceId::Initial];
                if let Some(info) = space.for_path(PathId(0)).take(0) {
                    self.on_packet_acked(now, PathId(0), 0, info);
                };

                self.discard_space(now, SpaceId::Initial); // Make sure we clean up after
                // any retransmitted Initials
                self.spaces[SpaceId::Initial] = {
                    let mut space = PacketSpace::new(now, SpaceId::Initial, &mut self.rng);
                    space.crypto = Some(self.crypto.initial_keys(&rem_cid, self.side.side()));
                    space.crypto_offset = client_hello.len() as u64;
                    space.for_path(path_id).next_packet_number = self.spaces[SpaceId::Initial]
                        .for_path(path_id)
                        .next_packet_number;
                    space.pending.crypto.push_back(frame::Crypto {
                        offset: 0,
                        data: client_hello,
                    });
                    space
                };

                // Retransmit all 0-RTT data
                let zero_rtt =
                    mem::take(&mut self.spaces[SpaceId::Data].for_path(PathId(0)).sent_packets);
                for (pn, info) in zero_rtt {
                    self.paths
                        .get_mut(&PathId::ZERO)
                        .unwrap()
                        .remove_in_flight(pn, &info);
                    self.spaces[SpaceId::Data].pending |= info.retransmits;
                }
                self.streams.retransmit_all_for_0rtt();

                let token_len = packet.payload.len() - 16;
                let ConnectionSide::Client { ref mut token, .. } = self.side else {
                    unreachable!("we already short-circuited if we're server");
                };
                *token = packet.payload.freeze().split_to(token_len);
                self.state = State::Handshake(state::Handshake {
                    expected_token: Bytes::new(),
                    rem_cid_set: false,
                    client_hello: None,
                });
                Ok(())
            }
            Header::Long {
                ty: LongType::Handshake,
                src_cid: rem_cid,
                dst_cid: loc_cid,
                ..
            } => {
                debug_assert_eq!(path_id, PathId(0));
                if rem_cid != self.rem_handshake_cid {
                    debug!(
                        "discarding packet with mismatched remote CID: {} != {}",
                        self.rem_handshake_cid, rem_cid
                    );
                    return Ok(());
                }
                self.on_path_validated(path_id);

                self.process_early_payload(now, path_id, packet)?;
                if self.state.is_closed() {
                    return Ok(());
                }

                if self.crypto.is_handshaking() {
                    trace!("handshake ongoing");
                    return Ok(());
                }

                if self.side.is_client() {
                    // Client-only because server params were set from the client's Initial
                    let params =
                        self.crypto
                            .transport_parameters()?
                            .ok_or_else(|| TransportError {
                                code: TransportErrorCode::crypto(0x6d),
                                frame: None,
                                reason: "transport parameters missing".into(),
                            })?;

                    if self.has_0rtt() {
                        if !self.crypto.early_data_accepted().unwrap() {
                            debug_assert!(self.side.is_client());
                            debug!("0-RTT rejected");
                            self.accepted_0rtt = false;
                            self.streams.zero_rtt_rejected();

                            // Discard already-queued frames
                            self.spaces[SpaceId::Data].pending = Retransmits::default();

                            // Discard 0-RTT packets
                            let sent_packets = mem::take(
                                &mut self.spaces[SpaceId::Data].for_path(path_id).sent_packets,
                            );
                            for (pn, packet) in sent_packets {
                                self.paths
                                    .get_mut(&path_id)
                                    .unwrap()
                                    .remove_in_flight(pn, &packet);
                            }
                        } else {
                            self.accepted_0rtt = true;
                            params.validate_resumption_from(&self.peer_params)?;
                        }
                    }
                    if let Some(token) = params.stateless_reset_token {
                        let remote = self.path_data(path_id).remote;
                        self.endpoint_events
                            .push_back(EndpointEventInner::ResetToken(path_id, remote, token));
                    }
                    self.handle_peer_params(params, loc_cid, rem_cid)?;
                    self.issue_first_cids(now);
                } else {
                    // Server-only
                    self.spaces[SpaceId::Data].pending.handshake_done = true;
                    self.discard_space(now, SpaceId::Handshake);
                }

                self.events.push_back(Event::Connected);
                self.state = State::Established;
                trace!("established");

                // Multipath can only be enabled after the state has reached Established.
                // So this can not happen any earlier.
                self.issue_first_path_cids(now);
                Ok(())
            }
            Header::Initial(InitialHeader {
                src_cid: rem_cid,
                dst_cid: loc_cid,
                ..
            }) => {
                debug_assert_eq!(path_id, PathId(0));
                if !state.rem_cid_set {
                    trace!("switching remote CID to {}", rem_cid);
                    let mut state = state.clone();
                    self.rem_cids
                        .get_mut(&path_id)
                        .expect("PathId(0) not yet abandoned")
                        .update_initial_cid(rem_cid);
                    self.rem_handshake_cid = rem_cid;
                    self.orig_rem_cid = rem_cid;
                    state.rem_cid_set = true;
                    self.state = State::Handshake(state);
                } else if rem_cid != self.rem_handshake_cid {
                    debug!(
                        "discarding packet with mismatched remote CID: {} != {}",
                        self.rem_handshake_cid, rem_cid
                    );
                    return Ok(());
                }

                let starting_space = self.highest_space;
                self.process_early_payload(now, path_id, packet)?;

                if self.side.is_server()
                    && starting_space == SpaceId::Initial
                    && self.highest_space != SpaceId::Initial
                {
                    let params =
                        self.crypto
                            .transport_parameters()?
                            .ok_or_else(|| TransportError {
                                code: TransportErrorCode::crypto(0x6d),
                                frame: None,
                                reason: "transport parameters missing".into(),
                            })?;
                    self.handle_peer_params(params, loc_cid, rem_cid)?;
                    self.issue_first_cids(now);
                    self.init_0rtt();
                }
                Ok(())
            }
            Header::Long {
                ty: LongType::ZeroRtt,
                ..
            } => {
                self.process_payload(now, remote, path_id, number.unwrap(), packet)?;
                Ok(())
            }
            Header::VersionNegotiate { .. } => {
                if self.total_authed_packets > 1 {
                    return Ok(());
                }
                let supported = packet
                    .payload
                    .chunks(4)
                    .any(|x| match <[u8; 4]>::try_from(x) {
                        Ok(version) => self.version == u32::from_be_bytes(version),
                        Err(_) => false,
                    });
                if supported {
                    return Ok(());
                }
                debug!("remote doesn't support our version");
                Err(ConnectionError::VersionMismatch)
            }
            Header::Short { .. } => unreachable!(
                "short packets received during handshake are discarded in handle_packet"
            ),
        }
    }

    /// Process an Initial or Handshake packet payload
    fn process_early_payload(
        &mut self,
        now: Instant,
        path_id: PathId,
        packet: Packet,
    ) -> Result<(), TransportError> {
        debug_assert_ne!(packet.header.space(), SpaceId::Data);
        debug_assert_eq!(path_id, PathId(0));
        let payload_len = packet.payload.len();
        let mut ack_eliciting = false;
        for result in frame::Iter::new(packet.payload.freeze())? {
            let frame = result?;
            let span = match frame {
                Frame::Padding => continue,
                _ => Some(trace_span!("frame", ty = %frame.ty())),
            };

            self.stats.frame_rx.record(&frame);

            let _guard = span.as_ref().map(|x| x.enter());
            ack_eliciting |= frame.is_ack_eliciting();

            // Process frames
            match frame {
                Frame::Padding | Frame::Ping => {}
                Frame::Crypto(frame) => {
                    self.read_crypto(packet.header.space(), &frame, payload_len)?;
                }
                Frame::Ack(ack) => {
                    self.on_ack_received(now, packet.header.space(), ack)?;
                }
                Frame::PathAck(ack) => {
                    self.on_path_ack_received(now, packet.header.space(), ack)?;
                }
                Frame::Close(reason) => {
                    self.error = Some(reason.into());
                    self.state = State::Draining;
                    return Ok(());
                }
                _ => {
                    dbg!(&frame);
                    let mut err =
                        TransportError::PROTOCOL_VIOLATION("illegal frame type in handshake");
                    err.frame = Some(frame.ty());
                    return Err(err);
                }
            }
        }

        if ack_eliciting {
            // In the initial and handshake spaces, ACKs must be sent immediately
            self.spaces[packet.header.space()]
                .for_path(path_id)
                .pending_acks
                .set_immediate_ack_required();
        }

        self.write_crypto();
        Ok(())
    }

    /// Processes the packet payload, always in the data space.
    fn process_payload(
        &mut self,
        now: Instant,
        remote: SocketAddr,
        path_id: PathId,
        number: u64,
        packet: Packet,
    ) -> Result<(), TransportError> {
        let payload = packet.payload.freeze();
        let mut is_probing_packet = true;
        let mut close = None;
        let payload_len = payload.len();
        let mut ack_eliciting = false;
        // if this packet triggers a path migration and includes a observed address frame, it's
        // stored here
        let mut migration_observed_addr = None;
        for result in frame::Iter::new(payload)? {
            let frame = result?;
            let span = match frame {
                Frame::Padding => continue,
                _ => trace_span!("frame", ty = %frame.ty()),
            };

            self.stats.frame_rx.record(&frame);
            // Crypto, Stream and Datagram frames are special cased in order no pollute
            // the log with payload data
            match &frame {
                Frame::Crypto(f) => {
                    trace!(offset = f.offset, len = f.data.len(), "got crypto frame");
                }
                Frame::Stream(f) => {
                    trace!(id = %f.id, offset = f.offset, len = f.data.len(), fin = f.fin, "got stream frame");
                }
                Frame::Datagram(f) => {
                    trace!(len = f.data.len(), "got datagram frame");
                }
                f => {
                    trace!("got frame {:?}", f);
                }
            }

            let _guard = span.enter();
            if packet.header.is_0rtt() {
                match frame {
                    Frame::Crypto(_) | Frame::Close(Close::Application(_)) => {
                        return Err(TransportError::PROTOCOL_VIOLATION(
                            "illegal frame type in 0-RTT",
                        ));
                    }
                    _ => {}
                }
            }
            ack_eliciting |= frame.is_ack_eliciting();

            // Check whether this could be a probing packet
            match frame {
                Frame::Padding
                | Frame::PathChallenge(_)
                | Frame::PathResponse(_)
                | Frame::NewConnectionId(_)
                | Frame::ObservedAddr(_) => {}
                _ => {
                    is_probing_packet = false;
                }
            }
            match frame {
                Frame::Crypto(frame) => {
                    self.read_crypto(SpaceId::Data, &frame, payload_len)?;
                }
                Frame::Stream(frame) => {
                    if self.streams.received(frame, payload_len)?.should_transmit() {
                        self.spaces[SpaceId::Data].pending.max_data = true;
                    }
                }
                Frame::Ack(ack) => {
                    self.on_ack_received(now, SpaceId::Data, ack)?;
                }
                Frame::PathAck(ack) => {
                    self.on_path_ack_received(now, SpaceId::Data, ack)?;
                }
                Frame::Padding | Frame::Ping => {}
                Frame::Close(reason) => {
                    close = Some(reason);
                }
                Frame::PathChallenge(token) => {
                    let path = &mut self
                        .path_mut(path_id)
                        .expect("payload is processed only after the path becomes known");
                    path.path_responses.push(number, token, remote);
                    if remote == path.remote {
                        // PATH_CHALLENGE on active path, possible off-path packet forwarding
                        // attack. Send a non-probing packet to recover the active path.
                        match self.peer_supports_ack_frequency() {
                            true => self.immediate_ack(path_id),
                            false => {
                                self.ping_path(path_id).ok();
                            }
                        }
                    }
                }
                Frame::PathResponse(token) => {
                    let path = self
                        .paths
                        .get_mut(&path_id)
                        .expect("payload is processed only after the path becomes known");
                    if path.data.challenge == Some(token) && remote == path.data.remote {
                        trace!("new path validated");
                        self.timers.stop(Timer::PathValidation(path_id));
                        path.data.challenge = None;
                        path.data.validated = true;
                        self.events
                            .push_back(Event::Path(PathEvent::Opened { id: path_id }));
                        if let Some((_, ref mut prev)) = path.prev {
                            prev.challenge = None;
                            prev.challenge_pending = false;
                        }
                    } else {
                        debug!(token, "ignoring invalid PATH_RESPONSE");
                    }
                }
                Frame::MaxData(bytes) => {
                    self.streams.received_max_data(bytes);
                }
                Frame::MaxStreamData { id, offset } => {
                    self.streams.received_max_stream_data(id, offset)?;
                }
                Frame::MaxStreams { dir, count } => {
                    self.streams.received_max_streams(dir, count)?;
                }
                Frame::ResetStream(frame) => {
                    if self.streams.received_reset(frame)?.should_transmit() {
                        self.spaces[SpaceId::Data].pending.max_data = true;
                    }
                }
                Frame::DataBlocked { offset } => {
                    debug!(offset, "peer claims to be blocked at connection level");
                }
                Frame::StreamDataBlocked { id, offset } => {
                    if id.initiator() == self.side.side() && id.dir() == Dir::Uni {
                        debug!("got STREAM_DATA_BLOCKED on send-only {}", id);
                        return Err(TransportError::STREAM_STATE_ERROR(
                            "STREAM_DATA_BLOCKED on send-only stream",
                        ));
                    }
                    debug!(
                        stream = %id,
                        offset, "peer claims to be blocked at stream level"
                    );
                }
                Frame::StreamsBlocked { dir, limit } => {
                    if limit > MAX_STREAM_COUNT {
                        return Err(TransportError::FRAME_ENCODING_ERROR(
                            "unrepresentable stream limit",
                        ));
                    }
                    debug!(
                        "peer claims to be blocked opening more than {} {} streams",
                        limit, dir
                    );
                }
                Frame::StopSending(frame::StopSending { id, error_code }) => {
                    if id.initiator() != self.side.side() {
                        if id.dir() == Dir::Uni {
                            debug!("got STOP_SENDING on recv-only {}", id);
                            return Err(TransportError::STREAM_STATE_ERROR(
                                "STOP_SENDING on recv-only stream",
                            ));
                        }
                    } else if self.streams.is_local_unopened(id) {
                        return Err(TransportError::STREAM_STATE_ERROR(
                            "STOP_SENDING on unopened stream",
                        ));
                    }
                    self.streams.received_stop_sending(id, error_code);
                }
                Frame::RetireConnectionId(frame::RetireConnectionId { path_id, sequence }) => {
                    match self.local_cid_state.get_mut(&path_id.unwrap_or_default()) {
                        None => error!(?path_id, "RETIRE_CONNECTION_ID for unknown path"),
                        Some(cid_state) => {
                            let allow_more_cids = cid_state
                                .on_cid_retirement(sequence, self.peer_params.issue_cids_limit())?;
                            self.endpoint_events
                                .push_back(EndpointEventInner::RetireConnectionId(
                                    now,
                                    path_id.unwrap_or_default(),
                                    sequence,
                                    allow_more_cids,
                                ));
                        }
                    }
                }
                Frame::NewConnectionId(frame) => {
                    trace!(
                        path_id = ?frame.path_id,
                        sequence = frame.sequence,
                        id = %frame.id,
                        retire_prior_to = frame.retire_prior_to,
                    );
                    let path_id = frame.path_id.unwrap_or_default();
                    // TODO(flub): We should only accept CIDs if path_id < self.max_path_id()
                    //    because otherwise someone could attack us by sending us lots of
                    //    CIDs.
                    let rem_cids = self
                        .rem_cids
                        .entry(path_id)
                        .or_insert_with(|| CidQueue::new(frame.id));
                    if rem_cids.active().is_empty() {
                        return Err(TransportError::PROTOCOL_VIOLATION(
                            "NEW_CONNECTION_ID when CIDs aren't in use",
                        ));
                    }
                    if frame.retire_prior_to > frame.sequence {
                        return Err(TransportError::PROTOCOL_VIOLATION(
                            "NEW_CONNECTION_ID retiring unissued CIDs",
                        ));
                    }

                    use crate::cid_queue::InsertError;
                    match rem_cids.insert(frame) {
                        Ok(None) => {}
                        Ok(Some((retired, reset_token))) => {
                            let pending_retired =
                                &mut self.spaces[SpaceId::Data].pending.retire_cids;
                            /// Ensure `pending_retired` cannot grow without bound. Limit is
                            /// somewhat arbitrary but very permissive.
                            const MAX_PENDING_RETIRED_CIDS: u64 = CidQueue::LEN as u64 * 10;
                            // We don't bother counting in-flight frames because those are bounded
                            // by congestion control.
                            if (pending_retired.len() as u64)
                                .saturating_add(retired.end.saturating_sub(retired.start))
                                > MAX_PENDING_RETIRED_CIDS
                            {
                                return Err(TransportError::CONNECTION_ID_LIMIT_ERROR(
                                    "queued too many retired CIDs",
                                ));
                            }
                            pending_retired.extend(retired.map(|seq| (path_id, seq)));
                            self.set_reset_token(path_id, remote, reset_token);
                        }
                        Err(InsertError::ExceedsLimit) => {
                            return Err(TransportError::CONNECTION_ID_LIMIT_ERROR(""));
                        }
                        Err(InsertError::Retired) => {
                            trace!("discarding already-retired");
                            // RETIRE_CONNECTION_ID might not have been previously sent if e.g. a
                            // range of connection IDs larger than the active connection ID limit
                            // was retired all at once via retire_prior_to.
                            self.spaces[SpaceId::Data]
                                .pending
                                .retire_cids
                                .push((path_id, frame.sequence));
                            continue;
                        }
                    };

                    if self.side.is_server()
                        && path_id == PathId::ZERO
                        && self
                            .rem_cids
                            .get(&PathId::ZERO)
                            .map(|cids| cids.active_seq() == 0)
                            .unwrap_or_default()
                    {
                        // We're a server still using the initial remote CID for the client, so
                        // let's switch immediately to enable clientside stateless resets.
                        self.update_rem_cid(PathId::ZERO);
                    }
                }
                Frame::NewToken(NewToken { token }) => {
                    let ConnectionSide::Client {
                        token_store,
                        server_name,
                        ..
                    } = &self.side
                    else {
                        return Err(TransportError::PROTOCOL_VIOLATION("client sent NEW_TOKEN"));
                    };
                    if token.is_empty() {
                        return Err(TransportError::FRAME_ENCODING_ERROR("empty token"));
                    }
                    trace!("got new token");
                    token_store.insert(server_name, token);
                }
                Frame::Datagram(datagram) => {
                    if self
                        .datagrams
                        .received(datagram, &self.config.datagram_receive_buffer_size)?
                    {
                        self.events.push_back(Event::DatagramReceived);
                    }
                }
                Frame::AckFrequency(ack_frequency) => {
                    // This frame can only be sent in the Data space

                    if !self.ack_frequency.ack_frequency_received(&ack_frequency)? {
                        // The AckFrequency frame is stale (we have already received a more
                        // recent one)
                        continue;
                    }

                    // Update the params for all of our paths
                    for (path_id, space) in self.spaces[SpaceId::Data].number_spaces.iter_mut() {
                        space.pending_acks.set_ack_frequency_params(&ack_frequency);

                        // Our `max_ack_delay` has been updated, so we may need to adjust
                        // its associated timeout
                        if let Some(timeout) = space
                            .pending_acks
                            .max_ack_delay_timeout(self.ack_frequency.max_ack_delay)
                        {
                            self.timers.set(Timer::MaxAckDelay(*path_id), timeout);
                        }
                    }
                }
                Frame::ImmediateAck => {
                    // This frame can only be sent in the Data space
                    for pns in self.spaces[SpaceId::Data].iter_paths_mut() {
                        pns.pending_acks.set_immediate_ack_required();
                    }
                }
                Frame::HandshakeDone => {
                    if self.side.is_server() {
                        return Err(TransportError::PROTOCOL_VIOLATION(
                            "client sent HANDSHAKE_DONE",
                        ));
                    }
                    if self.spaces[SpaceId::Handshake].crypto.is_some() {
                        self.discard_space(now, SpaceId::Handshake);
                    }
                }
                Frame::ObservedAddr(observed) => {
                    // check if params allows the peer to send report and this node to receive it
                    if !self
                        .peer_params
                        .address_discovery_role
                        .should_report(&self.config.address_discovery_role)
                    {
                        return Err(TransportError::PROTOCOL_VIOLATION(
                            "received OBSERVED_ADDRESS frame when not negotiated",
                        ));
                    }
                    // must only be sent in data space
                    if packet.header.space() != SpaceId::Data {
                        return Err(TransportError::PROTOCOL_VIOLATION(
                            "OBSERVED_ADDRESS frame outside data space",
                        ));
                    }

                    let path = self.path_data_mut(path_id);
                    if remote == path.remote {
                        if let Some(updated) = path.update_observed_addr_report(observed) {
                            self.events.push_back(Event::ObservedAddr(updated));
                        }
                    } else {
                        // include in migration
                        migration_observed_addr = Some(observed)
                    }
                }
                Frame::PathAbandon(frame::PathAbandon {
                    path_id,
                    error_code,
                }) => {
                    // TODO(flub): don't really know which error code to use here.
                    match self.close_path(now, path_id, error_code.into()) {
                        Ok(()) => {
                            trace!(?path_id, "peer abandoned path");
                        }
                        Err(ClosePathError::LastOpenPath) => {
                            trace!("peer abandoned last path, closing connection");
                            // TODO(flub): which error code?
                            self.close(
                                now,
                                0u8.into(),
                                Bytes::from_static(b"last path abandoned by peer"),
                            );
                        }
                        Err(ClosePathError::ClosedPath) => {
                            trace!(?path_id, "peer abandoned already closed path");
                        }
                    }
                    let delay = self.pto(SpaceId::Data, path_id) * 3;
                    self.timers.set(Timer::PathAbandoned(path_id), now + delay);
                    self.timers.stop(Timer::PathNotAbandoned(path_id));
                }
                Frame::PathAvailable(info) => {
                    if self.is_multipath_negotiated() {
                        self.on_path_status(
                            info.path_id,
                            PathStatus::Available,
                            info.status_seq_no,
                        );
                    } else {
                        return Err(TransportError::PROTOCOL_VIOLATION(
                            "received PATH_AVAILABLE frame when multipath was not negotiated",
                        ));
                    }
                }
                Frame::PathBackup(info) => {
                    if self.is_multipath_negotiated() {
                        self.on_path_status(info.path_id, PathStatus::Backup, info.status_seq_no);
                    } else {
                        return Err(TransportError::PROTOCOL_VIOLATION(
                            "received PATH_BACKUP frame when multipath was not negotiated",
                        ));
                    }
                }
                Frame::MaxPathId(frame::MaxPathId(path_id)) => {
                    if let Some(current_max) = self.max_path_id() {
                        // frames that do not increase the path id are ignored
                        self.remote_max_path_id = self.remote_max_path_id.max(path_id);
                        if self.max_path_id() != Some(current_max) {
                            self.issue_first_path_cids(now);
                        }
                    } else {
                        return Err(TransportError::PROTOCOL_VIOLATION(
                            "received MAX_PATH_ID frame when multipath was not negotiated",
                        ));
                    }
                }
                Frame::PathsBlocked(frame::PathsBlocked(max_path_id)) => {
                    // Receipt of a value of Maximum Path Identifier or Path Identifier that is higher than the local maximum value MUST
                    // be treated as a connection error of type PROTOCOL_VIOLATION.
                    // Ref <https://www.ietf.org/archive/id/draft-ietf-quic-multipath-14.html#name-paths_blocked-and-path_cids>
                    if self.is_multipath_negotiated() {
                        if self.local_max_path_id > max_path_id {
                            return Err(TransportError::PROTOCOL_VIOLATION(
                                "PATHS_BLOCKED maximum path identifier was larger than local maximum",
                            ));
                        }
                        debug!("received PATHS_BLOCKED({:?})", max_path_id);
                        // TODO(@divma): ensure max concurrent paths
                    } else {
                        return Err(TransportError::PROTOCOL_VIOLATION(
                            "received PATHS_BLOCKED frame when not multipath was not negotiated",
                        ));
                    }
                }
                Frame::PathCidsBlocked(frame::PathCidsBlocked { path_id, next_seq }) => {
                    // Nothing to do.  This is recorded in the frame stats, but otherwise we
                    // always issue all CIDs we're allowed to issue, so either this is an
                    // impatient peer or a bug on our side.

                    // Receipt of a value of Maximum Path Identifier or Path Identifier that is higher than the local maximum value MUST
                    // be treated as a connection error of type PROTOCOL_VIOLATION.
                    // Ref <https://www.ietf.org/archive/id/draft-ietf-quic-multipath-14.html#name-paths_blocked-and-path_cids>
                    if self.is_multipath_negotiated() {
                        if self.local_max_path_id > path_id {
                            return Err(TransportError::PROTOCOL_VIOLATION(
                                "PATH_CIDS_BLOCKED path identifier was larger than local maximum",
                            ));
                        }
                        if next_seq.0
                            > self
                                .local_cid_state
                                .get(&path_id)
                                .map(|cid_state| cid_state.active_seq().1 + 1)
                                .unwrap_or_default()
                        {
                            return Err(TransportError::PROTOCOL_VIOLATION(
                                "PATH_CIDS_BLOCKED next sequence number larger than in local state",
                            ));
                        }
                        debug!(?path_id, %next_seq, "received PATH_CIDS_BLOCKED");
                    } else {
                        return Err(TransportError::PROTOCOL_VIOLATION(
                            "received PATH_CIDS_BLOCKED frame when not multipath was not negotiated",
                        ));
                    }
                }
            }
        }

        let space = self.spaces[SpaceId::Data].for_path(path_id);
        if space
            .pending_acks
            .packet_received(now, number, ack_eliciting, &space.dedup)
        {
            if self.abandoned_paths.contains(&path_id) {
                // § 3.4.3 QUIC-MULTIPATH: promptly send ACKs for packets received from
                // abandoned paths.
                space.pending_acks.set_immediate_ack_required();
            } else {
                self.timers.set(
                    Timer::MaxAckDelay(path_id),
                    now + self.ack_frequency.max_ack_delay,
                );
            }
        }

        // Issue stream ID credit due to ACKs of outgoing finish/resets and incoming finish/resets
        // on stopped streams. Incoming finishes/resets on open streams are not handled here as they
        // are only freed, and hence only issue credit, once the application has been notified
        // during a read on the stream.
        let pending = &mut self.spaces[SpaceId::Data].pending;
        self.streams.queue_max_stream_id(pending);

        if let Some(reason) = close {
            self.error = Some(reason.into());
            self.state = State::Draining;
            self.close = true;
        }

        if number == self.spaces[SpaceId::Data].for_path(path_id).rx_packet
            && !is_probing_packet
            && remote != self.path_data(path_id).remote
        {
            let ConnectionSide::Server { ref server_config } = self.side else {
                panic!("packets from unknown remote should be dropped by clients");
            };
            debug_assert!(
                server_config.migration,
                "migration-initiating packets should have been dropped immediately"
            );
            self.migrate(path_id, now, remote, migration_observed_addr);
            // Break linkability, if possible
            self.update_rem_cid(path_id);
            self.spin = false;
        }

        Ok(())
    }

    fn migrate(
        &mut self,
        path_id: PathId,
        now: Instant,
        remote: SocketAddr,
        observed_addr: Option<ObservedAddr>,
    ) {
        trace!(%remote, ?path_id, "migration initiated");
        // TODO(@divma): conditions for path migration in multipath are very specific, check them
        // again to prevent path migrations that should actually create a new path

        // Reset rtt/congestion state for new path unless it looks like a NAT rebinding.
        // Note that the congestion window will not grow until validation terminates. Helps mitigate
        // amplification attacks performed by spoofing source addresses.
        let prev_pto = self.pto(SpaceId::Data, path_id);
        let known_path = self.paths.get_mut(&path_id).expect("known path");
        let path = &mut known_path.data;
        let mut new_path = if remote.is_ipv4() && remote.ip() == path.remote.ip() {
            PathData::from_previous(remote, path, now)
        } else {
            let peer_max_udp_payload_size =
                u16::try_from(self.peer_params.max_udp_payload_size.into_inner())
                    .unwrap_or(u16::MAX);
            PathData::new(
                remote,
                self.allow_mtud,
                Some(peer_max_udp_payload_size),
                now,
                &self.config,
            )
        };
        new_path.last_observed_addr_report = path.last_observed_addr_report.clone();
        if let Some(report) = observed_addr {
            if let Some(updated) = new_path.update_observed_addr_report(report) {
                self.events.push_back(Event::ObservedAddr(updated));
            }
        }
        new_path.challenge = Some(self.rng.random());
        new_path.challenge_pending = true;

        let mut prev = mem::replace(path, new_path);
        // Don't clobber the original path if the previous one hasn't been validated yet
        if prev.challenge.is_none() {
            prev.challenge = Some(self.rng.random());
            prev.challenge_pending = true;
            // We haven't updated the remote CID yet, this captures the remote CID we were using on
            // the previous path.

            known_path.prev = Some((self.rem_cids.get(&path_id).unwrap().active(), prev));
        }

        self.timers.set(
            Timer::PathValidation(path_id),
            now + 3 * cmp::max(self.pto(SpaceId::Data, path_id), prev_pto),
        );
    }

    /// Handle a change in the local address, i.e. an active migration
    pub fn local_address_changed(&mut self) {
        // TODO(flub): if multipath is enabled this needs to create a new path entirely.
        self.update_rem_cid(PathId(0));
        self.ping();
    }

    /// Switch to a previously unused remote connection ID, if possible
    fn update_rem_cid(&mut self, path_id: PathId) {
        let Some((reset_token, retired)) =
            self.rem_cids.get_mut(&path_id).and_then(|cids| cids.next())
        else {
            return;
        };

        // Retire the current remote CID and any CIDs we had to skip.
        self.spaces[SpaceId::Data]
            .pending
            .retire_cids
            .extend(retired.map(|seq| (path_id, seq)));
        let remote = self.path_data(path_id).remote;
        self.set_reset_token(path_id, remote, reset_token);
    }

    /// Sends this reset token to the endpoint
    ///
    /// The endpoint needs to know the reset tokens issued by the peer, so that if the peer
    /// sends a reset token it knows to route it to this connection. See RFC 9000 section
    /// 10.3. Stateless Reset.
    ///
    /// Reset tokens are different for each path, the endpoint identifies paths by peer
    /// socket address however, not by path ID.
    fn set_reset_token(&mut self, path_id: PathId, remote: SocketAddr, reset_token: ResetToken) {
        self.endpoint_events
            .push_back(EndpointEventInner::ResetToken(path_id, remote, reset_token));

        // During the handshake the server sends a reset token in the transport
        // parameters. When we are the client and we receive the reset token during the
        // handshake we want this to affect our peer transport parameters.
        // TODO(flub): Pretty sure this is pointless, the entire params is overwritten
        //    shortly after this was called.  And then the params don't have this anymore.
        if path_id == PathId::ZERO {
            self.peer_params.stateless_reset_token = Some(reset_token);
        }
    }

    /// Issue an initial set of connection IDs to the peer upon connection
    fn issue_first_cids(&mut self, now: Instant) {
        if self
            .local_cid_state
            .get(&PathId(0))
            .expect("PathId(0) exists when the connection is created")
            .cid_len()
            == 0
        {
            return;
        }

        // Subtract 1 to account for the CID we supplied while handshaking
        let mut n = self.peer_params.issue_cids_limit() - 1;
        if let ConnectionSide::Server { server_config } = &self.side {
            if server_config.has_preferred_address() {
                // We also sent a CID in the transport parameters
                n -= 1;
            }
        }
        self.endpoint_events
            .push_back(EndpointEventInner::NeedIdentifiers(PathId(0), now, n));
    }

    /// Issues an initial set of CIDs for paths that have not yet had any CIDs issued
    ///
    /// Later CIDs are issued when CIDs expire or are retired by the peer.
    fn issue_first_path_cids(&mut self, now: Instant) {
        if let Some(PathId(max_path_id)) = self.max_path_id() {
            let start_path_id = self.max_path_id_with_cids.0 + 1;
            for n in start_path_id..=max_path_id {
                self.endpoint_events
                    .push_back(EndpointEventInner::NeedIdentifiers(
                        PathId(n),
                        now,
                        self.peer_params.issue_cids_limit(),
                    ));
            }
            self.max_path_id_with_cids = PathId(max_path_id);
        }
    }

    /// Populates a packet with frames
    ///
    /// This tries to fit as many frames as possible into the packet.
    ///
    /// *path_exclusive_only* means to only build frames which can only be sent on this
    /// *path.  This is used in multipath for backup paths while there is still an active
    /// *path.
    fn populate_packet(
        &mut self,
        now: Instant,
        space_id: SpaceId,
        path_id: PathId,
        path_exclusive_only: bool,
        buf: &mut impl BufMut,
        pn: u64,
    ) -> SentFrames {
        let mut sent = SentFrames::default();
        let is_multipath_negotiated = self.is_multipath_negotiated();
        let space = &mut self.spaces[space_id];
        let path = &mut self.paths.get_mut(&path_id).expect("known path").data;
        let is_0rtt = space_id == SpaceId::Data && space.crypto.is_none();
        space
            .for_path(path_id)
            .pending_acks
            .maybe_ack_non_eliciting();

        // HANDSHAKE_DONE
        if !is_0rtt && mem::replace(&mut space.pending.handshake_done, false) {
            trace!("HANDSHAKE_DONE");
            buf.write(frame::FrameType::HANDSHAKE_DONE);
            sent.retransmits.get_or_create().handshake_done = true;
            // This is just a u8 counter and the frame is typically just sent once
            self.stats.frame_tx.handshake_done =
                self.stats.frame_tx.handshake_done.saturating_add(1);
        }

        // OBSERVED_ADDR
        if !path_exclusive_only
            && space_id == SpaceId::Data
            && self
                .config
                .address_discovery_role
                .should_report(&self.peer_params.address_discovery_role)
            && (!path.observed_addr_sent || space.pending.observed_addr)
        {
            let frame = frame::ObservedAddr::new(path.remote, self.next_observed_addr_seq_no);
            if buf.remaining_mut() > frame.size() {
                trace!(seq = %frame.seq_no, ip = %frame.ip, port = frame.port, "OBSERVED_ADDRESS");
                frame.write(buf);

                self.next_observed_addr_seq_no = self.next_observed_addr_seq_no.saturating_add(1u8);
                path.observed_addr_sent = true;

                self.stats.frame_tx.observed_addr += 1;
                sent.retransmits.get_or_create().observed_addr = true;
                space.pending.observed_addr = false;
            }
        }

        // PING
        if mem::replace(&mut space.for_path(path_id).ping_pending, false) {
            trace!("PING");
            buf.write(frame::FrameType::PING);
            sent.non_retransmits = true;
            self.stats.frame_tx.ping += 1;
        }

        // IMMEDIATE_ACK
        if mem::replace(&mut space.for_path(path_id).immediate_ack_pending, false) {
            trace!("IMMEDIATE_ACK");
            buf.write(frame::FrameType::IMMEDIATE_ACK);
            sent.non_retransmits = true;
            self.stats.frame_tx.immediate_ack += 1;
        }

        // ACK
        // TODO(flub): Should this sends acks for this path anyway?
        if !path_exclusive_only {
            for path_id in space
                .number_spaces
                .iter_mut()
                .filter(|(_, pns)| pns.pending_acks.can_send())
                .map(|(&path_id, _)| path_id)
                .collect::<Vec<_>>()
            {
                debug_assert!(
                    is_multipath_negotiated || path_id == PathId::ZERO,
                    "Only PathId(0) allowed without multipath (have {path_id:?})"
                );
                Self::populate_acks(
                    now,
                    self.receiving_ecn,
                    &mut sent,
                    path_id,
                    space,
                    is_multipath_negotiated,
                    buf,
                    &mut self.stats,
                );
            }
        }

        // ACK_FREQUENCY
        if !path_exclusive_only && mem::replace(&mut space.pending.ack_frequency, false) {
            let sequence_number = self.ack_frequency.next_sequence_number();

            // Safe to unwrap because this is always provided when ACK frequency is enabled
            let config = self.config.ack_frequency_config.as_ref().unwrap();

            // Ensure the delay is within bounds to avoid a PROTOCOL_VIOLATION error
            let max_ack_delay = self.ack_frequency.candidate_max_ack_delay(
                path.rtt.get(),
                config,
                &self.peer_params,
            );

            trace!(?max_ack_delay, "ACK_FREQUENCY");

            frame::AckFrequency {
                sequence: sequence_number,
                ack_eliciting_threshold: config.ack_eliciting_threshold,
                request_max_ack_delay: max_ack_delay.as_micros().try_into().unwrap_or(VarInt::MAX),
                reordering_threshold: config.reordering_threshold,
            }
            .encode(buf);

            sent.retransmits.get_or_create().ack_frequency = true;

            self.ack_frequency
                .ack_frequency_sent(path_id, pn, max_ack_delay);
            self.stats.frame_tx.ack_frequency += 1;
        }

        // PATH_CHALLENGE
        if buf.remaining_mut() > 9 && space_id == SpaceId::Data {
            // Transmit challenges with every outgoing packet on an unvalidated path
            if let Some(token) = path.challenge {
                sent.non_retransmits = true;
                sent.requires_padding = true;
                trace!("PATH_CHALLENGE {:08x}", token);
                buf.write(frame::FrameType::PATH_CHALLENGE);
                buf.write(token);

                if is_multipath_negotiated && !path.validated && path.challenge_pending {
                    let pto = self.ack_frequency.max_ack_delay_for_pto() + path.rtt.pto_base();
                    self.timers.set(Timer::PathOpen(path_id), now + 3 * pto);

                    // queue informing the path status along with the challenge
                    space.pending.path_status.insert(path_id);
                }

                // But only send a packet solely for that purpose at most once
                path.challenge_pending = false;

                // Always include an OBSERVED_ADDR frame with a PATH_CHALLENGE, regardless
                // of whether one has already been sent on this path.
                if space_id == SpaceId::Data
                    && self
                        .config
                        .address_discovery_role
                        .should_report(&self.peer_params.address_discovery_role)
                {
                    let frame =
                        frame::ObservedAddr::new(path.remote, self.next_observed_addr_seq_no);
                    if buf.remaining_mut() > frame.size() {
                        frame.write(buf);

                        self.next_observed_addr_seq_no =
                            self.next_observed_addr_seq_no.saturating_add(1u8);
                        path.observed_addr_sent = true;

                        self.stats.frame_tx.observed_addr += 1;
                        sent.retransmits.get_or_create().observed_addr = true;
                        space.pending.observed_addr = false;
                    }
                }
            }
        }

        // PATH_RESPONSE
        if buf.remaining_mut() > 9 && space_id == SpaceId::Data {
            if let Some(token) = path.path_responses.pop_on_path(path.remote) {
                sent.non_retransmits = true;
                sent.requires_padding = true;
                trace!("PATH_RESPONSE {:08x}", token);
                buf.write(frame::FrameType::PATH_RESPONSE);
                buf.write(token);
                self.stats.frame_tx.path_response += 1;

                // NOTE: this is technically not required but might be useful to ride the
                // request/response nature of path challenges to refresh an observation
                // Since PATH_RESPONSE is a probing frame, this is allowed by the spec.
                if space_id == SpaceId::Data
                    && self
                        .config
                        .address_discovery_role
                        .should_report(&self.peer_params.address_discovery_role)
                {
                    let frame =
                        frame::ObservedAddr::new(path.remote, self.next_observed_addr_seq_no);
                    if buf.remaining_mut() > frame.size() {
                        frame.write(buf);

                        self.next_observed_addr_seq_no =
                            self.next_observed_addr_seq_no.saturating_add(1u8);
                        path.observed_addr_sent = true;

                        self.stats.frame_tx.observed_addr += 1;
                        sent.retransmits.get_or_create().observed_addr = true;
                        space.pending.observed_addr = false;
                    }
                }
            }
        }

        // CRYPTO
        while !path_exclusive_only && buf.remaining_mut() > frame::Crypto::SIZE_BOUND && !is_0rtt {
            let mut frame = match space.pending.crypto.pop_front() {
                Some(x) => x,
                None => break,
            };

            // Calculate the maximum amount of crypto data we can store in the buffer.
            // Since the offset is known, we can reserve the exact size required to encode it.
            // For length we reserve 2bytes which allows to encode up to 2^14,
            // which is more than what fits into normally sized QUIC frames.
            let max_crypto_data_size = buf.remaining_mut()
                - 1 // Frame Type
                - VarInt::size(unsafe { VarInt::from_u64_unchecked(frame.offset) })
                - 2; // Maximum encoded length for frame size, given we send less than 2^14 bytes

            let len = frame
                .data
                .len()
                .min(2usize.pow(14) - 1)
                .min(max_crypto_data_size);

            let data = frame.data.split_to(len);
            let truncated = frame::Crypto {
                offset: frame.offset,
                data,
            };
            trace!(
                "CRYPTO: off {} len {}",
                truncated.offset,
                truncated.data.len()
            );
            truncated.encode(buf);
            self.stats.frame_tx.crypto += 1;
            sent.retransmits.get_or_create().crypto.push_back(truncated);
            if !frame.data.is_empty() {
                frame.offset += len as u64;
                space.pending.crypto.push_front(frame);
            }
        }

        // TODO(flub): maybe this is much higher priority?
        // PATH_ABANDON
        while !path_exclusive_only
            && space_id == SpaceId::Data
            && frame::PathAbandon::SIZE_BOUND <= buf.remaining_mut()
        {
            let Some((path_id, error_code)) = space.pending.path_abandon.pop_first() else {
                break;
            };
            frame::PathAbandon {
                path_id,
                error_code,
            }
            .encode(buf);
            self.stats.frame_tx.path_abandon += 1;
            trace!(?path_id, "PATH_ABANDON");
            sent.retransmits
                .get_or_create()
                .path_abandon
                .entry(path_id)
                .or_insert(error_code);
        }

        // PATH_AVAILABLE & PATH_BACKUP
        while !path_exclusive_only
            && space_id == SpaceId::Data
            && frame::PathAvailable::SIZE_BOUND <= buf.remaining_mut()
        {
            let Some(path_id) = space.pending.path_status.pop_first() else {
                break;
            };
            let Some(path) = self.paths.get(&path_id).map(|path_state| &path_state.data) else {
                trace!(%path_id, "discarding queued path status for unknown path");
                continue;
            };

            let seq = path.status.seq();
            sent.retransmits.get_or_create().path_status.insert(path_id);
            match path.local_status() {
                PathStatus::Available => {
                    frame::PathAvailable {
                        path_id,
                        status_seq_no: seq,
                    }
                    .encode(buf);
                    self.stats.frame_tx.path_available += 1;
                    trace!(?path_id, %seq, "PATH_AVAILABLE")
                }
                PathStatus::Backup => {
                    frame::PathBackup {
                        path_id,
                        status_seq_no: seq,
                    }
                    .encode(buf);
                    self.stats.frame_tx.path_backup += 1;
                    trace!(?path_id, %seq, "PATH_BACKUP")
                }
            }
        }

        // MAX_PATH_ID
        if space_id == SpaceId::Data
            && space.pending.max_path_id
            && frame::MaxPathId::SIZE_BOUND <= buf.remaining_mut()
        {
            frame::MaxPathId(self.local_max_path_id).encode(buf);
            space.pending.max_path_id = false;
            sent.retransmits.get_or_create().max_path_id = true;
            trace!(val = %self.local_max_path_id, "MAX_PATH_ID");
            self.stats.frame_tx.max_path_id += 1;
        }

        // PATHS_BLOCKED
        if space_id == SpaceId::Data
            && space.pending.paths_blocked
            && frame::PathsBlocked::SIZE_BOUND <= buf.remaining_mut()
        {
            frame::PathsBlocked(self.remote_max_path_id).encode(buf);
            space.pending.paths_blocked = false;
            sent.retransmits.get_or_create().paths_blocked = true;
            trace!(max_path_id = ?self.remote_max_path_id, "PATHS_BLOCKED");
            self.stats.frame_tx.paths_blocked += 1;
        }

        // PATH_CIDS_BLOCKED
        while space_id == SpaceId::Data && frame::PathCidsBlocked::SIZE_BOUND <= buf.remaining_mut()
        {
            let Some(path_id) = space.pending.path_cids_blocked.pop() else {
                break;
            };
            let next_seq = match self.rem_cids.get(&path_id) {
                Some(cid_queue) => cid_queue.active_seq() + 1,
                None => 0,
            };
            frame::PathCidsBlocked {
                path_id,
                next_seq: VarInt(next_seq),
            }
            .encode(buf);
            sent.retransmits
                .get_or_create()
                .path_cids_blocked
                .push(path_id);
            trace!(?path_id, next_seq, "PATH_CIDS_BLOCKED");
            self.stats.frame_tx.path_cids_blocked += 1;
        }

        // RESET_STREAM, STOP_SENDING, MAX_DATA, MAX_STREAM_DATA, MAX_STREAMS
        if space_id == SpaceId::Data {
            self.streams.write_control_frames(
                buf,
                &mut space.pending,
                &mut sent.retransmits,
                &mut self.stats.frame_tx,
            );
        }

        // NEW_CONNECTION_ID
        let cid_len = self
            .local_cid_state
            .values()
            .map(|cid_state| cid_state.cid_len())
            .max()
            .expect("some local CID state must exist");
        let new_cid_size_bound =
            frame::NewConnectionId::size_bound(is_multipath_negotiated, cid_len);
        while !path_exclusive_only && buf.remaining_mut() > new_cid_size_bound {
            let issued = match space.pending.new_cids.pop() {
                Some(x) => x,
                None => break,
            };
            let retire_prior_to = self
                .local_cid_state
                .get(&issued.path_id)
                .map(|cid_state| cid_state.retire_prior_to())
                .unwrap_or_else(|| {
                    error!(path_id = ?issued.path_id, "Missing local CID state");
                    0
                });
            let cid_path_id = match is_multipath_negotiated {
                true => {
                    trace!(
                        path_id = ?issued.path_id,
                        sequence = issued.sequence,
                        id = %issued.id,
                        "PATH_NEW_CONNECTION_ID",
                    );
                    self.stats.frame_tx.path_new_connection_id += 1;
                    Some(issued.path_id)
                }
                false => {
                    trace!(
                        sequence = issued.sequence,
                        id = %issued.id,
                        "NEW_CONNECTION_ID"
                    );
                    debug_assert_eq!(issued.path_id, PathId(0));
                    self.stats.frame_tx.new_connection_id += 1;
                    None
                }
            };
            frame::NewConnectionId {
                path_id: cid_path_id,
                sequence: issued.sequence,
                retire_prior_to,
                id: issued.id,
                reset_token: issued.reset_token,
            }
            .encode(buf);
            sent.retransmits.get_or_create().new_cids.push(issued);
        }

        // RETIRE_CONNECTION_ID
        let retire_cid_bound = frame::RetireConnectionId::size_bound(is_multipath_negotiated);
        while !path_exclusive_only && buf.remaining_mut() > retire_cid_bound {
            let (path_id, sequence) = match space.pending.retire_cids.pop() {
                Some((PathId(0), seq)) if !is_multipath_negotiated => {
                    trace!(sequence = seq, "RETIRE_CONNECTION_ID");
                    self.stats.frame_tx.retire_connection_id += 1;
                    (None, seq)
                }
                Some((path_id, seq)) => {
                    trace!(?path_id, sequence = seq, "PATH_RETIRE_CONNECTION_ID");
                    self.stats.frame_tx.path_retire_connection_id += 1;
                    (Some(path_id), seq)
                }
                None => break,
            };
            frame::RetireConnectionId { path_id, sequence }.encode(buf);
            sent.retransmits
                .get_or_create()
                .retire_cids
                .push((path_id.unwrap_or_default(), sequence));
        }

        // DATAGRAM
        let mut sent_datagrams = false;
        while !path_exclusive_only
            && buf.remaining_mut() > Datagram::SIZE_BOUND
            && space_id == SpaceId::Data
        {
            match self.datagrams.write(buf) {
                true => {
                    sent_datagrams = true;
                    sent.non_retransmits = true;
                    self.stats.frame_tx.datagram += 1;
                }
                false => break,
            }
        }
        if self.datagrams.send_blocked && sent_datagrams {
            self.events.push_back(Event::DatagramsUnblocked);
            self.datagrams.send_blocked = false;
        }

        let path = &mut self.paths.get_mut(&path_id).expect("known path").data;

        // NEW_TOKEN
        while let Some(remote_addr) = space.pending.new_tokens.pop() {
            if path_exclusive_only {
                break;
            }
            debug_assert_eq!(space_id, SpaceId::Data);
            let ConnectionSide::Server { server_config } = &self.side else {
                panic!("NEW_TOKEN frames should not be enqueued by clients");
            };

            if remote_addr != path.remote {
                // NEW_TOKEN frames contain tokens bound to a client's IP address, and are only
                // useful if used from the same IP address.  Thus, we abandon enqueued NEW_TOKEN
                // frames upon an path change. Instead, when the new path becomes validated,
                // NEW_TOKEN frames may be enqueued for the new path instead.
                continue;
            }

            let token = Token::new(
                TokenPayload::Validation {
                    ip: remote_addr.ip(),
                    issued: server_config.time_source.now(),
                },
                &mut self.rng,
            );
            let new_token = NewToken {
                token: token.encode(&*server_config.token_key).into(),
            };

            if buf.remaining_mut() < new_token.size() {
                space.pending.new_tokens.push(remote_addr);
                break;
            }

            trace!("NEW_TOKEN");
            new_token.encode(buf);
            sent.retransmits
                .get_or_create()
                .new_tokens
                .push(remote_addr);
            self.stats.frame_tx.new_token += 1;
        }

        // STREAM
        if !path_exclusive_only && space_id == SpaceId::Data {
            sent.stream_frames = self
                .streams
                .write_stream_frames(buf, self.config.send_fairness);
            self.stats.frame_tx.stream += sent.stream_frames.len() as u64;
        }

        sent
    }

    /// Write pending ACKs into a buffer
    fn populate_acks(
        now: Instant,
        receiving_ecn: bool,
        sent: &mut SentFrames,
        path_id: PathId,
        space: &mut PacketSpace,
        send_path_acks: bool,
        buf: &mut impl BufMut,
        stats: &mut ConnectionStats,
    ) {
        // 0-RTT packets must never carry acks (which would have to be of handshake packets)
        debug_assert!(space.crypto.is_some(), "tried to send ACK in 0-RTT");

        let pns = space.for_path(path_id);
        let ranges = pns.pending_acks.ranges();
        debug_assert!(!ranges.is_empty(), "can not send empty ACK range");
        let ecn = if receiving_ecn {
            Some(&pns.ecn_counters)
        } else {
            None
        };
        if let Some(max) = ranges.max() {
            sent.largest_acked.insert(path_id, max);
        }

        let delay_micros = pns.pending_acks.ack_delay(now).as_micros() as u64;
        // TODO: This should come from `TransportConfig` if that gets configurable.
        let ack_delay_exp = TransportParameters::default().ack_delay_exponent;
        let delay = delay_micros >> ack_delay_exp.into_inner();

        if send_path_acks {
            trace!("PATH_ACK {path_id:?} {ranges:?}, Delay = {delay_micros}us");
            frame::PathAck::encode(path_id, delay as _, ranges, ecn, buf);
            stats.frame_tx.path_acks += 1;
        } else {
            trace!("ACK {ranges:?}, Delay = {delay_micros}us");
            frame::Ack::encode(delay as _, ranges, ecn, buf);
            stats.frame_tx.acks += 1;
        }
    }

    fn close_common(&mut self) {
        trace!("connection closed");
        self.timers.reset();
    }

    fn set_close_timer(&mut self, now: Instant) {
        // QUIC-MULTIPATH § 2.6 Connection Closure: draining for 3*PTO with PTO the max of
        // the PTO for all paths.
        self.timers.set(
            Timer::Close,
            now + 3 * self.pto_max_path(self.highest_space),
        );
    }

    /// Handle transport parameters received from the peer
    ///
    /// *rem_cid* and *loc_cid* are the source and destination CIDs respectively of the
    /// *packet into which the transport parameters arrived.
    fn handle_peer_params(
        &mut self,
        params: TransportParameters,
        loc_cid: ConnectionId,
        rem_cid: ConnectionId,
    ) -> Result<(), TransportError> {
        if Some(self.orig_rem_cid) != params.initial_src_cid
            || (self.side.is_client()
                && (Some(self.initial_dst_cid) != params.original_dst_cid
                    || self.retry_src_cid != params.retry_src_cid))
        {
            return Err(TransportError::TRANSPORT_PARAMETER_ERROR(
                "CID authentication failure",
            ));
        }
        if params.initial_max_path_id.is_some() && (loc_cid.is_empty() || rem_cid.is_empty()) {
            return Err(TransportError::PROTOCOL_VIOLATION(
                "multipath must not use zero-length CIDs",
            ));
        }

        self.set_peer_params(params);

        Ok(())
    }

    fn set_peer_params(&mut self, params: TransportParameters) {
        self.streams.set_params(&params);
        self.idle_timeout =
            negotiate_max_idle_timeout(self.config.max_idle_timeout, Some(params.max_idle_timeout));
        trace!("negotiated max idle timeout {:?}", self.idle_timeout);

        if let Some(ref info) = params.preferred_address {
            // During the handshake PathId(0) exists.
            self.rem_cids.get_mut(&PathId::ZERO).expect("not yet abandoned").insert(frame::NewConnectionId {
                path_id: None,
                sequence: 1,
                id: info.connection_id,
                reset_token: info.stateless_reset_token,
                retire_prior_to: 0,
            })
            .expect(
                "preferred address CID is the first received, and hence is guaranteed to be legal",
            );
            let remote = self.path_data(PathId::ZERO).remote;
            self.set_reset_token(PathId::ZERO, remote, info.stateless_reset_token);
        }
        self.ack_frequency.peer_max_ack_delay = get_max_ack_delay(&params);

        if let (Some(local_max_path_id), Some(remote_max_path_id)) = (
            self.config.get_initial_max_path_id(),
            params.initial_max_path_id,
        ) {
            // multipath is enabled, register the local and remote maximums
            self.local_max_path_id = local_max_path_id;
            self.remote_max_path_id = remote_max_path_id;
            debug!(initial_max_path_id=%local_max_path_id.min(remote_max_path_id), "multipath negotiated");
        }

        self.peer_params = params;
        let peer_max_udp_payload_size =
            u16::try_from(self.peer_params.max_udp_payload_size.into_inner()).unwrap_or(u16::MAX);
        self.path_data_mut(PathId::ZERO)
            .mtud
            .on_peer_max_udp_payload_size_received(peer_max_udp_payload_size);
    }

    /// Decrypts a packet, returning the packet number on success
    fn decrypt_packet(
        &mut self,
        now: Instant,
        path_id: PathId,
        packet: &mut Packet,
    ) -> Result<Option<u64>, Option<TransportError>> {
        let result = packet_crypto::decrypt_packet_body(
            packet,
            path_id,
            &self.spaces,
            self.zero_rtt_crypto.as_ref(),
            self.key_phase,
            self.prev_crypto.as_ref(),
            self.next_crypto.as_ref(),
        )?;

        let result = match result {
            Some(r) => r,
            None => return Ok(None),
        };

        if result.outgoing_key_update_acked {
            if let Some(prev) = self.prev_crypto.as_mut() {
                prev.end_packet = Some((result.number, now));
                self.set_key_discard_timer(now, packet.header.space());
            }
        }

        if result.incoming_key_update {
            trace!("key update authenticated");
            self.update_keys(Some((result.number, now)), true);
            self.set_key_discard_timer(now, packet.header.space());
        }

        Ok(Some(result.number))
    }

    fn update_keys(&mut self, end_packet: Option<(u64, Instant)>, remote: bool) {
        trace!("executing key update");
        // Generate keys for the key phase after the one we're switching to, store them in
        // `next_crypto`, make the contents of `next_crypto` current, and move the current keys into
        // `prev_crypto`.
        let new = self
            .crypto
            .next_1rtt_keys()
            .expect("only called for `Data` packets");
        self.key_phase_size = new
            .local
            .confidentiality_limit()
            .saturating_sub(KEY_UPDATE_MARGIN);
        let old = mem::replace(
            &mut self.spaces[SpaceId::Data]
                .crypto
                .as_mut()
                .unwrap() // safe because update_keys() can only be triggered by short packets
                .packet,
            mem::replace(self.next_crypto.as_mut().unwrap(), new),
        );
        self.spaces[SpaceId::Data]
            .iter_paths_mut()
            .for_each(|s| s.sent_with_keys = 0);
        self.prev_crypto = Some(PrevCrypto {
            crypto: old,
            end_packet,
            update_unacked: remote,
        });
        self.key_phase = !self.key_phase;
    }

    fn peer_supports_ack_frequency(&self) -> bool {
        self.peer_params.min_ack_delay.is_some()
    }

    /// Send an IMMEDIATE_ACK frame to the remote endpoint
    ///
    /// According to the spec, this will result in an error if the remote endpoint does not support
    /// the Acknowledgement Frequency extension
    pub(crate) fn immediate_ack(&mut self, path_id: PathId) {
        self.spaces[self.highest_space]
            .for_path(path_id)
            .immediate_ack_pending = true;
    }

    /// Decodes a packet, returning its decrypted payload, so it can be inspected in tests
    #[cfg(test)]
    pub(crate) fn decode_packet(&self, event: &ConnectionEvent) -> Option<Vec<u8>> {
        let (path_id, first_decode, remaining) = match &event.0 {
            ConnectionEventInner::Datagram(DatagramConnectionEvent {
                path_id,
                first_decode,
                remaining,
                ..
            }) => (path_id, first_decode, remaining),
            _ => return None,
        };

        if remaining.is_some() {
            panic!("Packets should never be coalesced in tests");
        }

        let decrypted_header = packet_crypto::unprotect_header(
            first_decode.clone(),
            &self.spaces,
            self.zero_rtt_crypto.as_ref(),
            self.peer_params.stateless_reset_token,
        )?;

        let mut packet = decrypted_header.packet?;
        packet_crypto::decrypt_packet_body(
            &mut packet,
            *path_id,
            &self.spaces,
            self.zero_rtt_crypto.as_ref(),
            self.key_phase,
            self.prev_crypto.as_ref(),
            self.next_crypto.as_ref(),
        )
        .ok()?;

        Some(packet.payload.to_vec())
    }

    /// The number of bytes of packets containing retransmittable frames that have not been
    /// acknowledged or declared lost.
    #[cfg(test)]
    pub(crate) fn bytes_in_flight(&self) -> u64 {
        // TODO(@divma): consider including for multipath?
        self.path_data(PathId(0)).in_flight.bytes
    }

    /// Number of bytes worth of non-ack-only packets that may be sent
    #[cfg(test)]
    pub(crate) fn congestion_window(&self) -> u64 {
        let path = self.path_data(PathId(0));
        path.congestion
            .window()
            .saturating_sub(path.in_flight.bytes)
    }

    /// Whether no timers but keepalive, idle, rtt, pushnewcid, and key discard are running
    #[cfg(test)]
    pub(crate) fn is_idle(&self) -> bool {
        let current_timers = self.timers.values();
        current_timers
            .into_iter()
            .filter(|entry| {
                !matches!(
                    entry.timer,
                    Timer::KeepAlive
                        | Timer::PathKeepAlive(_)
                        | Timer::PushNewCid
                        | Timer::KeyDiscard
                )
            })
            .min_by_key(|entry| entry.time)
            .map_or(true, |entry| entry.timer == Timer::Idle)
    }

    /// Whether explicit congestion notification is in use on outgoing packets.
    #[cfg(test)]
    pub(crate) fn using_ecn(&self) -> bool {
        self.path_data(PathId(0)).sending_ecn
    }

    /// The number of received bytes in the current path
    #[cfg(test)]
    pub(crate) fn total_recvd(&self) -> u64 {
        self.path_data(PathId(0)).total_recvd
    }

    #[cfg(test)]
    pub(crate) fn active_local_cid_seq(&self) -> (u64, u64) {
        self.local_cid_state.get(&PathId(0)).unwrap().active_seq()
    }

    #[cfg(test)]
    #[track_caller]
    pub(crate) fn active_local_path_cid_seq(&self, path_id: u32) -> (u64, u64) {
        self.local_cid_state
            .get(&PathId(path_id))
            .unwrap()
            .active_seq()
    }

    /// Instruct the peer to replace previously issued CIDs by sending a NEW_CONNECTION_ID frame
    /// with updated `retire_prior_to` field set to `v`
    #[cfg(test)]
    pub(crate) fn rotate_local_cid(&mut self, v: u64, now: Instant) {
        let n = self
            .local_cid_state
            .get_mut(&PathId(0))
            .unwrap()
            .assign_retire_seq(v);
        self.endpoint_events
            .push_back(EndpointEventInner::NeedIdentifiers(PathId(0), now, n));
    }

    /// Check the current active remote CID sequence for `PathId(0)`
    #[cfg(test)]
    pub(crate) fn active_rem_cid_seq(&self) -> u64 {
        self.rem_cids.get(&PathId(0)).unwrap().active_seq()
    }

    /// Returns the detected maximum udp payload size for the current path
    #[cfg(test)]
    pub(crate) fn path_mtu(&self) -> u16 {
        self.path_data(PathId(0)).current_mtu()
    }

    /// Whether we have 1-RTT data to send
    ///
    /// This checks for frames that can only be sent in the data space (1-RTT):
    /// - Pending PATH_CHALLENGE frames on the active and previous path if just migrated.
    /// - Pending PATH_RESPONSE frames.
    /// - Pending data to send in STREAM frames.
    /// - Pending DATAGRAM frames to send.
    ///
    /// See also [`PacketSpace::can_send`] which keeps track of all other frame types that
    /// may need to be sent.
    fn can_send_1rtt(&self, path_id: PathId, max_size: usize) -> SendableFrames {
        let path_exclusive = self.paths.get(&path_id).is_some_and(|path| {
            path.data.challenge_pending
                || path
                    .prev
                    .as_ref()
                    .is_some_and(|(_, path)| path.challenge_pending)
                || !path.data.path_responses.is_empty()
        });
        let other = self.streams.can_send_stream_data()
            || self
                .datagrams
                .outgoing
                .front()
                .is_some_and(|x| x.size(true) <= max_size);
        SendableFrames {
            acks: false,
            other,
            close: false,
            path_exclusive,
        }
    }

    /// Terminate the connection instantly, without sending a close packet
    fn kill(&mut self, reason: ConnectionError) {
        self.close_common();
        self.error = Some(reason);
        self.state = State::Drained;
        self.endpoint_events.push_back(EndpointEventInner::Drained);
    }

    /// Storage size required for the largest packet known to be supported by the current path
    ///
    /// Buffers passed to [`Connection::poll_transmit`] should be at least this large.
    pub fn current_mtu(&self) -> u16 {
        // TODO(@divma): fix
        self.path_data(PathId(0)).current_mtu()
    }

    /// Size of non-frame data for a 1-RTT packet
    ///
    /// Quantifies space consumed by the QUIC header and AEAD tag. All other bytes in a packet are
    /// frames. Changes if the length of the remote connection ID changes, which is expected to be
    /// rare. If `pn` is specified, may additionally change unpredictably due to variations in
    /// latency and packet loss.
    fn predict_1rtt_overhead(&mut self, pn: u64, path: PathId) -> usize {
        let pn_len = PacketNumber::new(
            pn,
            self.spaces[SpaceId::Data]
                .for_path(path)
                .largest_acked_packet
                .unwrap_or(0),
        )
        .len();

        // 1 byte for flags
        1 + self
            .rem_cids
            .get(&path)
            .map(|cids| cids.active().len())
            .unwrap_or(20)      // Max CID len in QUIC v1
            + pn_len
            + self.tag_len_1rtt()
    }

    fn predict_1rtt_overhead_no_pn(&self) -> usize {
        let pn_len = 4;

        let cid_len = self
            .rem_cids
            .values()
            .map(|cids| cids.active().len())
            .max()
            .unwrap_or(20); // Max CID len in QUIC v1

        // 1 byte for flags
        1 + cid_len + pn_len + self.tag_len_1rtt()
    }

    fn tag_len_1rtt(&self) -> usize {
        let key = match self.spaces[SpaceId::Data].crypto.as_ref() {
            Some(crypto) => Some(&*crypto.packet.local),
            None => self.zero_rtt_crypto.as_ref().map(|x| &*x.packet),
        };
        // If neither Data nor 0-RTT keys are available, make a reasonable tag length guess. As of
        // this writing, all QUIC cipher suites use 16-byte tags. We could return `None` instead,
        // but that would needlessly prevent sending datagrams during 0-RTT.
        key.map_or(16, |x| x.tag_len())
    }

    /// Mark the path as validated, and enqueue NEW_TOKEN frames to be sent as appropriate
    fn on_path_validated(&mut self, path_id: PathId) {
        self.path_data_mut(path_id).validated = true;
        let ConnectionSide::Server { server_config } = &self.side else {
            return;
        };
        let remote_addr = self.path_data(path_id).remote;
        let new_tokens = &mut self.spaces[SpaceId::Data as usize].pending.new_tokens;
        new_tokens.clear();
        for _ in 0..server_config.validation_token.sent {
            new_tokens.push(remote_addr);
        }
    }

    /// Handle new path status information: PATH_AVAILABLE, PATH_BACKUP
    fn on_path_status(&mut self, path_id: PathId, status: PathStatus, status_seq_no: VarInt) {
        if let Some(path) = self.paths.get_mut(&path_id) {
            path.data.status.remote_update(status, status_seq_no);
        } else {
            debug!("PATH_AVAILABLE received unknown path {:?}", path_id);
        }
        self.events.push_back(
            PathEvent::RemoteStatus {
                id: path_id,
                status,
            }
            .into(),
        );
    }

    /// Returns the maximum [`PathId`] to be used in this connection.
    ///
    /// This is calculated as minimum between the local and remote's maximums when multipath is
    /// enabled, or `None` when disabled.
    fn max_path_id(&self) -> Option<PathId> {
        if self.is_multipath_negotiated() {
            Some(self.remote_max_path_id.min(self.local_max_path_id))
        } else {
            None
        }
    }
}

impl fmt::Debug for Connection {
    fn fmt(&self, f: &mut fmt::Formatter) -> fmt::Result {
        f.debug_struct("Connection")
            .field("handshake_cid", &self.handshake_cid)
            .finish()
    }
}

#[derive(Debug, Copy, Clone, PartialEq, Eq)]
enum PathBlocked {
    No,
    AntiAmplification,
    Congestion,
    Pacing,
}

/// Fields of `Connection` specific to it being client-side or server-side
enum ConnectionSide {
    Client {
        /// Sent in every outgoing Initial packet. Always empty after Initial keys are discarded
        token: Bytes,
        token_store: Arc<dyn TokenStore>,
        server_name: String,
    },
    Server {
        server_config: Arc<ServerConfig>,
    },
}

impl ConnectionSide {
    fn remote_may_migrate(&self) -> bool {
        match self {
            Self::Server { server_config } => server_config.migration,
            Self::Client { .. } => false,
        }
    }

    fn is_client(&self) -> bool {
        self.side().is_client()
    }

    fn is_server(&self) -> bool {
        self.side().is_server()
    }

    fn side(&self) -> Side {
        match *self {
            Self::Client { .. } => Side::Client,
            Self::Server { .. } => Side::Server,
        }
    }
}

impl From<SideArgs> for ConnectionSide {
    fn from(side: SideArgs) -> Self {
        match side {
            SideArgs::Client {
                token_store,
                server_name,
            } => Self::Client {
                token: token_store.take(&server_name).unwrap_or_default(),
                token_store,
                server_name,
            },
            SideArgs::Server {
                server_config,
                pref_addr_cid: _,
                path_validated: _,
            } => Self::Server { server_config },
        }
    }
}

/// Parameters to `Connection::new` specific to it being client-side or server-side
pub(crate) enum SideArgs {
    Client {
        token_store: Arc<dyn TokenStore>,
        server_name: String,
    },
    Server {
        server_config: Arc<ServerConfig>,
        pref_addr_cid: Option<ConnectionId>,
        path_validated: bool,
    },
}

impl SideArgs {
    pub(crate) fn pref_addr_cid(&self) -> Option<ConnectionId> {
        match *self {
            Self::Client { .. } => None,
            Self::Server { pref_addr_cid, .. } => pref_addr_cid,
        }
    }

    pub(crate) fn path_validated(&self) -> bool {
        match *self {
            Self::Client { .. } => true,
            Self::Server { path_validated, .. } => path_validated,
        }
    }

    pub(crate) fn side(&self) -> Side {
        match *self {
            Self::Client { .. } => Side::Client,
            Self::Server { .. } => Side::Server,
        }
    }
}

/// Reasons why a connection might be lost
#[derive(Debug, Error, Clone, PartialEq, Eq)]
pub enum ConnectionError {
    /// The peer doesn't implement any supported version
    #[error("peer doesn't implement any supported version")]
    VersionMismatch,
    /// The peer violated the QUIC specification as understood by this implementation
    #[error(transparent)]
    TransportError(#[from] TransportError),
    /// The peer's QUIC stack aborted the connection automatically
    #[error("aborted by peer: {0}")]
    ConnectionClosed(frame::ConnectionClose),
    /// The peer closed the connection
    #[error("closed by peer: {0}")]
    ApplicationClosed(frame::ApplicationClose),
    /// The peer is unable to continue processing this connection, usually due to having restarted
    #[error("reset by peer")]
    Reset,
    /// Communication with the peer has lapsed for longer than the negotiated idle timeout
    ///
    /// If neither side is sending keep-alives, a connection will time out after a long enough idle
    /// period even if the peer is still reachable. See also [`TransportConfig::max_idle_timeout()`]
    /// and [`TransportConfig::keep_alive_interval()`].
    #[error("timed out")]
    TimedOut,
    /// The local application closed the connection
    #[error("closed")]
    LocallyClosed,
    /// The connection could not be created because not enough of the CID space is available
    ///
    /// Try using longer connection IDs.
    #[error("CIDs exhausted")]
    CidsExhausted,
}

impl From<Close> for ConnectionError {
    fn from(x: Close) -> Self {
        match x {
            Close::Connection(reason) => Self::ConnectionClosed(reason),
            Close::Application(reason) => Self::ApplicationClosed(reason),
        }
    }
}

// For compatibility with API consumers
impl From<ConnectionError> for io::Error {
    fn from(x: ConnectionError) -> Self {
        use ConnectionError::*;
        let kind = match x {
            TimedOut => io::ErrorKind::TimedOut,
            Reset => io::ErrorKind::ConnectionReset,
            ApplicationClosed(_) | ConnectionClosed(_) => io::ErrorKind::ConnectionAborted,
            TransportError(_) | VersionMismatch | LocallyClosed | CidsExhausted => {
                io::ErrorKind::Other
            }
        };
        Self::new(kind, x)
    }
}

/// Errors that might trigger a path being closed
// TODO(@divma): maybe needs to be reworked based on what we want to do with the public API
#[derive(Debug, PartialEq, Eq, Clone, Copy)]
pub enum PathError {
    /// The extension was not negotiated with the peer
    MultipathNotNegotiated,
    /// Paths can only be opened client-side
    ServerSideNotAllowed,
    /// Current limits do not allow us to open more paths
    MaxPathIdReached,
    /// No remote CIDs avaiable to open a new path
    RemoteCidsExhausted,
    /// Path could not be validated and will be abandoned
    ValidationFailed,
}

/// Errors triggered when abandoning a path
#[derive(Debug, Error, Clone, Eq, PartialEq)]
pub enum ClosePathError {
    /// The path is already closed or was never opened
    #[error("closed path")]
    ClosedPath,
    /// This is the last path, which can not be abandoned
    #[error("last open path")]
    LastOpenPath,
}

#[derive(Debug, Error, Clone, Copy)]
#[error("Multipath extension not negotiated")]
pub struct MultipathNotNegotiated {
    _private: (),
}

#[allow(unreachable_pub)] // fuzzing only
#[derive(Clone)]
pub enum State {
    Handshake(state::Handshake),
    Established,
    Closed(state::Closed),
    Draining,
    /// Waiting for application to call close so we can dispose of the resources
    Drained,
}

impl State {
    fn closed<R: Into<Close>>(reason: R) -> Self {
        Self::Closed(state::Closed {
            reason: reason.into(),
        })
    }

    fn is_handshake(&self) -> bool {
        matches!(*self, Self::Handshake(_))
    }

    fn is_established(&self) -> bool {
        matches!(*self, Self::Established)
    }

    fn is_closed(&self) -> bool {
        matches!(*self, Self::Closed(_) | Self::Draining | Self::Drained)
    }

    fn is_drained(&self) -> bool {
        matches!(*self, Self::Drained)
    }
}

mod state {
    use super::*;

    #[allow(unreachable_pub)] // fuzzing only
    #[derive(Clone)]
    pub struct Handshake {
        /// Whether the remote CID has been set by the peer yet
        ///
        /// Always set for servers
        pub(super) rem_cid_set: bool,
        /// Stateless retry token received in the first Initial by a server.
        ///
        /// Must be present in every Initial. Always empty for clients.
        pub(super) expected_token: Bytes,
        /// First cryptographic message
        ///
        /// Only set for clients
        pub(super) client_hello: Option<Bytes>,
    }

    #[allow(unreachable_pub)] // fuzzing only
    #[derive(Clone)]
    pub struct Closed {
        pub(super) reason: Close,
    }
}

/// Events of interest to the application
#[derive(Debug)]
pub enum Event {
    /// The connection's handshake data is ready
    HandshakeDataReady,
    /// The connection was successfully established
    Connected,
    /// The connection was lost
    ///
    /// Emitted if the peer closes the connection or an error is encountered.
    ConnectionLost {
        /// Reason that the connection was closed
        reason: ConnectionError,
    },
    /// Stream events
    Stream(StreamEvent),
    /// One or more application datagrams have been received
    DatagramReceived,
    /// One or more application datagrams have been sent after blocking
    DatagramsUnblocked,
    /// Received an observation of our external address from the peer.
    ObservedAddr(SocketAddr),
    /// (Multi)Path events
    Path(PathEvent),
}

impl From<PathEvent> for Event {
    fn from(source: PathEvent) -> Self {
        Self::Path(source)
    }
}

fn instant_saturating_sub(x: Instant, y: Instant) -> Duration {
    if x > y { x - y } else { Duration::ZERO }
}

fn get_max_ack_delay(params: &TransportParameters) -> Duration {
    Duration::from_micros(params.max_ack_delay.0 * 1000)
}

// Prevents overflow and improves behavior in extreme circumstances
const MAX_BACKOFF_EXPONENT: u32 = 16;

/// Minimal remaining size to allow packet coalescing, excluding cryptographic tag
///
/// This must be at least as large as the header for a well-formed empty packet to be coalesced,
/// plus some space for frames. We only care about handshake headers because short header packets
/// necessarily have smaller headers, and initial packets are only ever the first packet in a
/// datagram (because we coalesce in ascending packet space order and the only reason to split a
/// packet is when packet space changes).
const MIN_PACKET_SPACE: usize = MAX_HANDSHAKE_OR_0RTT_HEADER_SIZE + 32;

/// Largest amount of space that could be occupied by a Handshake or 0-RTT packet's header
///
/// Excludes packet-type-specific fields such as packet number or Initial token
// https://www.rfc-editor.org/rfc/rfc9000.html#name-0-rtt: flags + version + dcid len + dcid +
// scid len + scid + length + pn
const MAX_HANDSHAKE_OR_0RTT_HEADER_SIZE: usize =
    1 + 4 + 1 + MAX_CID_SIZE + 1 + MAX_CID_SIZE + VarInt::from_u32(u16::MAX as u32).size() + 4;

/// Perform key updates this many packets before the AEAD confidentiality limit.
///
/// Chosen arbitrarily, intended to be large enough to prevent spurious connection loss.
const KEY_UPDATE_MARGIN: u64 = 10_000;

#[derive(Default)]
struct SentFrames {
    retransmits: ThinRetransmits,
    /// The packet number of the largest acknowledged packet for each path
    largest_acked: FxHashMap<PathId, u64>,
    stream_frames: StreamMetaVec,
    /// Whether the packet contains non-retransmittable frames (like datagrams)
    non_retransmits: bool,
    /// If the datagram containing these frames should be padded to the min MTU
    requires_padding: bool,
}

impl SentFrames {
    /// Returns whether the packet contains only ACKs
    fn is_ack_only(&self, streams: &StreamsState) -> bool {
        !self.largest_acked.is_empty()
            && !self.non_retransmits
            && self.stream_frames.is_empty()
            && self.retransmits.is_empty(streams)
    }
}

/// Compute the negotiated idle timeout based on local and remote max_idle_timeout transport parameters.
///
/// According to the definition of max_idle_timeout, a value of `0` means the timeout is disabled; see <https://www.rfc-editor.org/rfc/rfc9000#section-18.2-4.4.1.>
///
/// According to the negotiation procedure, either the minimum of the timeouts or one specified is used as the negotiated value; see <https://www.rfc-editor.org/rfc/rfc9000#section-10.1-2.>
///
/// Returns the negotiated idle timeout as a `Duration`, or `None` when both endpoints have opted out of idle timeout.
fn negotiate_max_idle_timeout(x: Option<VarInt>, y: Option<VarInt>) -> Option<Duration> {
    match (x, y) {
        (Some(VarInt(0)) | None, Some(VarInt(0)) | None) => None,
        (Some(VarInt(0)) | None, Some(y)) => Some(Duration::from_millis(y.0)),
        (Some(x), Some(VarInt(0)) | None) => Some(Duration::from_millis(x.0)),
        (Some(x), Some(y)) => Some(Duration::from_millis(cmp::min(x, y).0)),
    }
}

#[cfg(test)]
mod tests {
    use super::*;

    #[test]
    fn negotiate_max_idle_timeout_commutative() {
        let test_params = [
            (None, None, None),
            (None, Some(VarInt(0)), None),
            (None, Some(VarInt(2)), Some(Duration::from_millis(2))),
            (Some(VarInt(0)), Some(VarInt(0)), None),
            (
                Some(VarInt(2)),
                Some(VarInt(0)),
                Some(Duration::from_millis(2)),
            ),
            (
                Some(VarInt(1)),
                Some(VarInt(4)),
                Some(Duration::from_millis(1)),
            ),
        ];

        for (left, right, result) in test_params {
            assert_eq!(negotiate_max_idle_timeout(left, right), result);
            assert_eq!(negotiate_max_idle_timeout(right, left), result);
        }
    }
}<|MERGE_RESOLUTION|>--- conflicted
+++ resolved
@@ -173,12 +173,7 @@
     /// The value that the server included in the Source Connection ID field of a Retry packet, if
     /// one was received
     retry_src_cid: Option<ConnectionId>,
-<<<<<<< HEAD
-=======
-    /// Total number of outgoing packets that have been deemed lost
-    lost_packets: u64,
     /// Events returned by [`Connection::poll`]
->>>>>>> 140fdf97
     events: VecDeque<Event>,
     endpoint_events: VecDeque<EndpointEventInner>,
     /// Whether the spin bit is in use for this connection
@@ -2451,79 +2446,77 @@
         self.spaces[pn_space].for_path(path_id).loss_time = None;
 
         // Find all the lost packets, populating all variables initialised above.
-        {
-            let path = self.path_data(path_id);
-            let in_flight_mtu_probe = path.mtud.in_flight_mtu_probe();
-            let loss_delay = path
-                .rtt
-                .conservative()
-                .mul_f32(self.config.time_threshold)
-                .max(TIMER_GRANULARITY);
-            let first_packet_after_rtt_sample = path.first_packet_after_rtt_sample;
-
-            // Packets sent before this time are deemed lost.
-            let lost_send_time = now.checked_sub(loss_delay).unwrap();
-            let largest_acked_packet = self.spaces[pn_space]
-                .for_path(path_id)
-                .largest_acked_packet
-                .expect("detect_lost_packets only to be called if path received at least one ACK");
-            let packet_threshold = self.config.packet_threshold as u64;
-
-            // InPersistentCongestion: Determine if all packets in the time period before the newest
-            // lost packet, including the edges, are marked lost. PTO computation must always
-            // include max ACK delay, i.e. operate as if in Data space (see RFC9001 §7.6.1).
-            let congestion_period =
-                self.pto(SpaceId::Data, path_id) * self.config.persistent_congestion_threshold;
-            let mut persistent_congestion_start: Option<Instant> = None;
-            let mut prev_packet = None;
-            let space = self.spaces[pn_space].for_path(path_id);
-
-            for (&packet, info) in space.sent_packets.range(0..largest_acked_packet) {
-                if prev_packet != Some(packet.wrapping_sub(1)) {
-                    // An intervening packet was acknowledged
-                    persistent_congestion_start = None;
-                }
-
-                if info.time_sent <= lost_send_time
-                    || largest_acked_packet >= packet + packet_threshold
-                {
-                    // The packet should be declared lost.
-                    if Some(packet) == in_flight_mtu_probe {
-                        // Lost MTU probes are not included in `lost_packets`, because they
-                        // should not trigger a congestion control response
-                        lost_mtu_probe = in_flight_mtu_probe;
-                    } else {
-                        lost_packets.push(packet);
-                        size_of_lost_packets += info.size as u64;
-                        if info.ack_eliciting && due_to_ack {
-                            match persistent_congestion_start {
-                                // Two ACK-eliciting packets lost more than
-                                // congestion_period apart, with no ACKed packets in between
-                                Some(start) if info.time_sent - start > congestion_period => {
-                                    in_persistent_congestion = true;
-                                }
-                                // Persistent congestion must start after the first RTT sample
-                                None if first_packet_after_rtt_sample
-                                    .is_some_and(|x| x < (pn_space, packet)) =>
-                                {
-                                    persistent_congestion_start = Some(info.time_sent);
-                                }
-                                _ => {}
+
+        let path = self.path_data(path_id);
+        let in_flight_mtu_probe = path.mtud.in_flight_mtu_probe();
+        let loss_delay = path
+            .rtt
+            .conservative()
+            .mul_f32(self.config.time_threshold)
+            .max(TIMER_GRANULARITY);
+        let first_packet_after_rtt_sample = path.first_packet_after_rtt_sample;
+
+        // Packets sent before this time are deemed lost.
+        let lost_send_time = now.checked_sub(loss_delay).unwrap();
+        let largest_acked_packet = self.spaces[pn_space]
+            .for_path(path_id)
+            .largest_acked_packet
+            .expect("detect_lost_packets only to be called if path received at least one ACK");
+        let packet_threshold = self.config.packet_threshold as u64;
+
+        // InPersistentCongestion: Determine if all packets in the time period before the newest
+        // lost packet, including the edges, are marked lost. PTO computation must always
+        // include max ACK delay, i.e. operate as if in Data space (see RFC9001 §7.6.1).
+        let congestion_period =
+            self.pto(SpaceId::Data, path_id) * self.config.persistent_congestion_threshold;
+        let mut persistent_congestion_start: Option<Instant> = None;
+        let mut prev_packet = None;
+        let space = self.spaces[pn_space].for_path(path_id);
+
+        for (&packet, info) in space.sent_packets.range(0..largest_acked_packet) {
+            if prev_packet != Some(packet.wrapping_sub(1)) {
+                // An intervening packet was acknowledged
+                persistent_congestion_start = None;
+            }
+
+            if info.time_sent <= lost_send_time || largest_acked_packet >= packet + packet_threshold
+            {
+                // The packet should be declared lost.
+                if Some(packet) == in_flight_mtu_probe {
+                    // Lost MTU probes are not included in `lost_packets`, because they
+                    // should not trigger a congestion control response
+                    lost_mtu_probe = in_flight_mtu_probe;
+                } else {
+                    lost_packets.push(packet);
+                    size_of_lost_packets += info.size as u64;
+                    if info.ack_eliciting && due_to_ack {
+                        match persistent_congestion_start {
+                            // Two ACK-eliciting packets lost more than
+                            // congestion_period apart, with no ACKed packets in between
+                            Some(start) if info.time_sent - start > congestion_period => {
+                                in_persistent_congestion = true;
                             }
+                            // Persistent congestion must start after the first RTT sample
+                            None if first_packet_after_rtt_sample
+                                .is_some_and(|x| x < (pn_space, packet)) =>
+                            {
+                                persistent_congestion_start = Some(info.time_sent);
+                            }
+                            _ => {}
                         }
                     }
-                } else {
-                    // The packet should not yet be declared lost.
-                    if space.loss_time.is_none() {
-                        // Since we iterate in order the lowest packet number's loss time will
-                        // always be the earliest.
-                        space.loss_time = Some(info.time_sent + loss_delay);
-                    }
-                    persistent_congestion_start = None;
-                }
-
-                prev_packet = Some(packet);
-            }
+                }
+            } else {
+                // The packet should not yet be declared lost.
+                if space.loss_time.is_none() {
+                    // Since we iterate in order the lowest packet number's loss time will
+                    // always be the earliest.
+                    space.loss_time = Some(info.time_sent + loss_delay);
+                }
+                persistent_congestion_start = None;
+            }
+
+            prev_packet = Some(packet);
         }
 
         self.handle_lost_packets(
@@ -2532,6 +2525,7 @@
             now,
             lost_packets,
             lost_mtu_probe,
+            lost_send_time,
             in_persistent_congestion,
             size_of_lost_packets,
         );
@@ -2567,6 +2561,7 @@
                 now,
                 lost_pns,
                 in_flight_mtu_probe,
+                now,
                 false,
                 size_of_lost_packets,
             );
@@ -2591,6 +2586,7 @@
         now: Instant,
         lost_packets: Vec<u64>,
         lost_mtu_probe: Option<u64>,
+        lost_send_time: Instant,
         in_persistent_congestion: bool,
         size_of_lost_packets: u64,
     ) {
@@ -2607,10 +2603,6 @@
             let old_bytes_in_flight = self.path_data_mut(path_id).in_flight.bytes;
             let largest_lost_sent =
                 self.spaces[pn_space].for_path(path_id).sent_packets[&largest_lost].time_sent;
-<<<<<<< HEAD
-=======
-            self.lost_packets += lost_packets.len() as u64; // TODO(flub): remove this field
->>>>>>> 140fdf97
             let path_stats = self.stats.paths.entry(path_id).or_default();
             path_stats.lost_packets += lost_packets.len() as u64;
             path_stats.lost_bytes += size_of_lost_packets;
@@ -2622,11 +2614,9 @@
             );
 
             for &packet in &lost_packets {
-<<<<<<< HEAD
-                let info = self.spaces[pn_space]
-                    .for_path(path_id)
-                    .take(packet)
-                    .unwrap(); // safe: lost_packets is populated just above
+                let Some(info) = self.spaces[pn_space].for_path(path_id).take(packet) else {
+                    continue;
+                };
                 self.config.qlog_sink.emit_packet_lost(
                     packet,
                     &info,
@@ -2635,16 +2625,10 @@
                     now,
                     self.orig_rem_cid,
                 );
-                self.remove_in_flight(path_id, packet, &info);
-=======
-                let Some(info) = self.spaces[pn_space].for_path(path_id).take(packet) else {
-                    continue;
-                };
                 self.paths
                     .get_mut(&path_id)
                     .unwrap()
                     .remove_in_flight(packet, &info);
->>>>>>> 140fdf97
                 for frame in info.stream_frames {
                     self.streams.retransmit(frame);
                 }
