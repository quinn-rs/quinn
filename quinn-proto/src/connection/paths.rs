--- conflicted
+++ resolved
@@ -14,6 +14,9 @@
     congestion, frame::ObservedAddr, packet::SpaceId,
 };
 
+#[cfg(feature = "qlog")]
+use qlog::events::quic::MetricsUpdated;
+
 /// Id representing different paths when using multipath extension
 // TODO(@divma): improve docs, reconsider access to inner
 #[derive(Debug, PartialEq, Eq, PartialOrd, Ord, Clone, Copy, Default, Hash)]
@@ -72,10 +75,6 @@
     }
 }
 
-<<<<<<< HEAD
-#[cfg(feature = "qlog")]
-use qlog::events::quic::MetricsUpdated;
-=======
 /// State needed for a single path ID.
 ///
 /// A single path ID can migrate according to the rules in RFC9000 §9, either voluntary or
@@ -101,7 +100,6 @@
         }
     }
 }
->>>>>>> 140fdf97
 
 /// Description of a particular network path
 pub(super) struct PathData {
