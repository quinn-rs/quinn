use std::{cmp, net::SocketAddr};

use thiserror::Error;
use tracing::{debug, trace};

use super::{
    PathError,
    mtud::MtuDiscovery,
    pacing::Pacer,
    spaces::{PacketSpace, SentPacket},
};
use crate::{
    Duration, Instant, TIMER_GRANULARITY, TransportConfig, VarInt, coding, congestion,
    frame::ObservedAddr, packet::SpaceId,
};

/// Id representing different paths when using multipath extension
// TODO(@divma): improve docs, reconsider access to inner
#[derive(Debug, PartialEq, Eq, PartialOrd, Ord, Clone, Copy, Default, Hash)]
pub struct PathId(pub(crate) u32);

impl coding::Codec for PathId {
    fn decode<B: bytes::Buf>(r: &mut B) -> coding::Result<Self> {
        let v = VarInt::decode(r)?;
        let v = u32::try_from(v.0).map_err(|_| coding::UnexpectedEnd)?;
        Ok(Self(v))
    }

    fn encode<B: bytes::BufMut>(&self, w: &mut B) {
        VarInt(self.0.into()).encode(w)
    }
}

impl PathId {
    /// The maximum path ID allowed.
    pub const MAX: Self = Self(u32::MAX);

    /// The 0 path id.
    pub const ZERO: Self = Self(0);

    /// The number of bytes this [`PathId`] uses when encoded as a [`VarInt`]
    pub(crate) fn size(&self) -> usize {
        VarInt(self.0 as u64).size()
    }

    /// Saturating integer addition. Computes self + rhs, saturating at the numeric bounds instead
    /// of overflowing.
    pub fn saturating_add(self, rhs: impl Into<Self>) -> Self {
        let rhs = rhs.into();
        let inner = self.0.saturating_add(rhs.0);
        Self(inner)
    }

    /// Saturating integer substraction. Computes self - rhs, saturating at the numeric bounds
    /// instead of overflowing.
    pub fn saturating_sub(self, rhs: impl Into<Self>) -> Self {
        let rhs = rhs.into();
        let inner = self.0.saturating_sub(rhs.0);
        Self(inner)
    }
}

impl std::fmt::Display for PathId {
    fn fmt(&self, f: &mut std::fmt::Formatter<'_>) -> std::fmt::Result {
        self.0.fmt(f)
    }
}

impl<T: Into<u32>> From<T> for PathId {
    fn from(source: T) -> Self {
        Self(source.into())
    }
}

#[cfg(feature = "qlog")]
use qlog::events::quic::MetricsUpdated;

/// Description of a particular network path
pub(super) struct PathData {
    pub(super) remote: SocketAddr,
    pub(super) rtt: RttEstimator,
    /// Whether we're enabling ECN on outgoing packets
    pub(super) sending_ecn: bool,
    /// Congestion controller state
    pub(super) congestion: Box<dyn congestion::Controller>,
    /// Pacing state
    pub(super) pacing: Pacer,
    pub(super) challenge: Option<u64>,
    pub(super) challenge_pending: bool,
    /// Pending responses to PATH_CHALLENGE frames
    pub(super) path_responses: PathResponses,
    /// Whether we're certain the peer can both send and receive on this address
    ///
    /// Initially equal to `use_stateless_retry` for servers, and becomes false again on every
    /// migration. Always true for clients.
    pub(super) validated: bool,
    /// Total size of all UDP datagrams sent on this path
    pub(super) total_sent: u64,
    /// Total size of all UDP datagrams received on this path
    pub(super) total_recvd: u64,
    /// The state of the MTU discovery process
    pub(super) mtud: MtuDiscovery,
    /// Packet number of the first packet sent after an RTT sample was collected on this path
    ///
    /// Used in persistent congestion determination.
    pub(super) first_packet_after_rtt_sample: Option<(SpaceId, u64)>,
    pub(super) in_flight: InFlight,
    /// Whether this path has had it's remote address reported back to the peer. This only happens
    /// if both peers agree to so based on their transport parameters.
    pub(super) observed_addr_sent: bool,
    /// Observed address frame with the largest sequence number received from the peer on this path.
    pub(super) last_observed_addr_report: Option<ObservedAddr>,
    /// The QUIC-MULTIPATH path status
    pub(super) status: PathStatusState,
    /// Number of the first packet sent on this path
    ///
    /// Used to determine whether a packet was sent on an earlier path. Insufficient to determine if
    /// a packet was sent on a later path.
    first_packet: Option<u64>,
<<<<<<< HEAD
    /// The number of times a PTO has been sent without receiving an ack.
    pub(super) pto_count: u32,

    //
    // Per-path idle & keep alive
    //
    /// Idle timeout for the path
    ///
    /// If expired, the path will be abandoned.  This is different from the connection-wide
    /// idle timeout which closes the connection if expired.
    pub(super) idle_timeout: Option<Duration>,
    /// Keep alives to send on this path
    ///
    /// There is also a connection-level keep alive configured in the
    /// [`TransportParameters`].  This triggers activity on any path which can keep the
    /// connection alive.
    ///
    /// [`TransportParameters`]: crate::transport_parameters::TransportParameters
    pub(super) keep_alive: Option<Duration>,
=======

    /// Snapshot of the qlog recovery metrics
    #[cfg(feature = "qlog")]
    recovery_metrics: RecoveryMetrics,
>>>>>>> 955c1ace
}

impl PathData {
    pub(super) fn new(
        remote: SocketAddr,
        allow_mtud: bool,
        peer_max_udp_payload_size: Option<u16>,
        now: Instant,
        config: &TransportConfig,
    ) -> Self {
        let congestion = config
            .congestion_controller_factory
            .clone()
            .build(now, config.get_initial_mtu());
        Self {
            remote,
            rtt: RttEstimator::new(config.initial_rtt),
            sending_ecn: true,
            pacing: Pacer::new(
                config.initial_rtt,
                congestion.initial_window(),
                config.get_initial_mtu(),
                now,
            ),
            congestion,
            challenge: None,
            challenge_pending: false,
            path_responses: PathResponses::default(),
            validated: false,
            total_sent: 0,
            total_recvd: 0,
            mtud: config
                .mtu_discovery_config
                .as_ref()
                .filter(|_| allow_mtud)
                .map_or(
                    MtuDiscovery::disabled(config.get_initial_mtu(), config.min_mtu),
                    |mtud_config| {
                        MtuDiscovery::new(
                            config.get_initial_mtu(),
                            config.min_mtu,
                            peer_max_udp_payload_size,
                            mtud_config.clone(),
                        )
                    },
                ),
            first_packet_after_rtt_sample: None,
            in_flight: InFlight::new(),
            observed_addr_sent: false,
            last_observed_addr_report: None,
            status: Default::default(),
            first_packet: None,
<<<<<<< HEAD
            pto_count: 0,
            idle_timeout: None,
            keep_alive: None,
=======
            #[cfg(feature = "qlog")]
            recovery_metrics: RecoveryMetrics::default(),
>>>>>>> 955c1ace
        }
    }

    /// Create a new path from a previous one.
    ///
    /// This should only be called when migrating paths.
    pub(super) fn from_previous(remote: SocketAddr, prev: &Self, now: Instant) -> Self {
        let congestion = prev.congestion.clone_box();
        let smoothed_rtt = prev.rtt.get();
        Self {
            remote,
            rtt: prev.rtt,
            pacing: Pacer::new(smoothed_rtt, congestion.window(), prev.current_mtu(), now),
            sending_ecn: true,
            congestion,
            challenge: None,
            challenge_pending: false,
            path_responses: PathResponses::default(),
            validated: false,
            total_sent: 0,
            total_recvd: 0,
            mtud: prev.mtud.clone(),
            first_packet_after_rtt_sample: prev.first_packet_after_rtt_sample,
            in_flight: InFlight::new(),
            observed_addr_sent: false,
            last_observed_addr_report: None,
            status: prev.status.clone(),
            first_packet: None,
<<<<<<< HEAD
            pto_count: 0,
            idle_timeout: prev.idle_timeout,
            keep_alive: prev.keep_alive,
=======
            #[cfg(feature = "qlog")]
            recovery_metrics: prev.recovery_metrics.clone(),
>>>>>>> 955c1ace
        }
    }

    /// Resets RTT, congestion control and MTU states.
    ///
    /// This is useful when it is known the underlying path has changed.
    pub(super) fn reset(&mut self, now: Instant, config: &TransportConfig) {
        self.rtt = RttEstimator::new(config.initial_rtt);
        self.congestion = config
            .congestion_controller_factory
            .clone()
            .build(now, config.get_initial_mtu());
        self.mtud.reset(config.get_initial_mtu(), config.min_mtu);
    }

    /// Indicates whether we're a server that hasn't validated the peer's address and hasn't
    /// received enough data from the peer to permit sending `bytes_to_send` additional bytes
    pub(super) fn anti_amplification_blocked(&self, bytes_to_send: u64) -> bool {
        !self.validated && self.total_recvd * 3 < self.total_sent + bytes_to_send
    }

    /// Returns the path's current MTU
    pub(super) fn current_mtu(&self) -> u16 {
        self.mtud.current_mtu()
    }

    /// Account for transmission of `packet` with number `pn` in `space`
    pub(super) fn sent(
        &mut self,
        path: PathId,
        pn: u64,
        packet: SentPacket,
        space: &mut PacketSpace,
    ) {
        self.in_flight.insert(&packet);
        if self.first_packet.is_none() {
            self.first_packet = Some(pn);
        }
        // TODO(@divma): why is Path receiving a path_id??
        self.in_flight.bytes -= space.for_path(path).sent(pn, packet);
    }

    /// Remove `packet` with number `pn` from this path's congestion control counters, or return
    /// `false` if `pn` was sent before this path was established.
    pub(super) fn remove_in_flight(&mut self, pn: u64, packet: &SentPacket) -> bool {
        if self.first_packet.map_or(true, |first| first > pn) {
            return false;
        }
        self.in_flight.remove(packet);
        true
    }

<<<<<<< HEAD
    /// Increment the total size of sent UDP datagrams
    pub(super) fn inc_total_sent(&mut self, inc: u64) {
        self.total_sent = self.total_sent.saturating_add(inc);
    }

    /// Increment the total size of received UDP datagrams
    pub(super) fn inc_total_recvd(&mut self, inc: u64) {
        self.total_recvd = self.total_recvd.saturating_add(inc);
    }

    /// Return how long we need to wait before sending `bytes_to_send`
    ///
    /// See [`Pacer::delay`].
    pub(super) fn pacing_delay(&mut self, bytes_to_send: u64, now: Instant) -> Option<Instant> {
        let smoothed_rtt = self.rtt.get();
        self.pacing.delay(
            smoothed_rtt,
            bytes_to_send,
            self.current_mtu(),
            self.congestion.window(),
            now,
        )
    }

    /// Updates the last observed address report received on this path.
    ///
    /// If the address was updated, it's returned to be informed to the application.
    #[must_use = "updated observed address must be reported to the application"]
    pub(super) fn update_observed_addr_report(
        &mut self,
        observed: ObservedAddr,
    ) -> Option<SocketAddr> {
        match self.last_observed_addr_report.as_mut() {
            Some(prev) => {
                if prev.seq_no >= observed.seq_no {
                    // frames that do not increase the sequence number on this path are ignored
                    None
                } else if prev.ip == observed.ip && prev.port == observed.port {
                    // keep track of the last seq_no but do not report the address as updated
                    prev.seq_no = observed.seq_no;
                    None
                } else {
                    let addr = observed.socket_addr();
                    self.last_observed_addr_report = Some(observed);
                    Some(addr)
                }
            }
            None => {
                let addr = observed.socket_addr();
                self.last_observed_addr_report = Some(observed);
                Some(addr)
            }
        }
    }

    pub(crate) fn remote_status(&self) -> Option<PathStatus> {
        self.status.remote_status.map(|(_seq, status)| status)
    }

    pub(crate) fn local_status(&self) -> PathStatus {
        self.status.local_status
=======
    #[cfg(feature = "qlog")]
    pub(super) fn qlog_recovery_metrics(&mut self, pto_count: u32) -> Option<MetricsUpdated> {
        let controller_metrics = self.congestion.metrics();

        let metrics = RecoveryMetrics {
            min_rtt: Some(self.rtt.min),
            smoothed_rtt: Some(self.rtt.get()),
            latest_rtt: Some(self.rtt.latest),
            rtt_variance: Some(self.rtt.var),
            pto_count: Some(pto_count),
            bytes_in_flight: Some(self.in_flight.bytes),
            packets_in_flight: Some(self.in_flight.ack_eliciting),

            congestion_window: Some(controller_metrics.congestion_window),
            ssthresh: controller_metrics.ssthresh,
            pacing_rate: controller_metrics.pacing_rate,
        };

        let event = metrics.to_qlog_event(&self.recovery_metrics);
        self.recovery_metrics = metrics;
        event
    }
}

/// Congestion metrics as described in [`recovery_metrics_updated`].
///
/// [`recovery_metrics_updated`]: https://datatracker.ietf.org/doc/html/draft-ietf-quic-qlog-quic-events.html#name-recovery_metrics_updated
#[cfg(feature = "qlog")]
#[derive(Default, Clone, PartialEq)]
#[non_exhaustive]
struct RecoveryMetrics {
    pub min_rtt: Option<Duration>,
    pub smoothed_rtt: Option<Duration>,
    pub latest_rtt: Option<Duration>,
    pub rtt_variance: Option<Duration>,
    pub pto_count: Option<u32>,
    pub bytes_in_flight: Option<u64>,
    pub packets_in_flight: Option<u64>,
    pub congestion_window: Option<u64>,
    pub ssthresh: Option<u64>,
    pub pacing_rate: Option<u64>,
}

#[cfg(feature = "qlog")]
impl RecoveryMetrics {
    /// Retain only values that have been updated since the last snapshot.
    fn retain_updated(&self, previous: &Self) -> Self {
        macro_rules! keep_if_changed {
            ($name:ident) => {
                if previous.$name == self.$name {
                    None
                } else {
                    self.$name
                }
            };
        }

        Self {
            min_rtt: keep_if_changed!(min_rtt),
            smoothed_rtt: keep_if_changed!(smoothed_rtt),
            latest_rtt: keep_if_changed!(latest_rtt),
            rtt_variance: keep_if_changed!(rtt_variance),
            pto_count: keep_if_changed!(pto_count),
            bytes_in_flight: keep_if_changed!(bytes_in_flight),
            packets_in_flight: keep_if_changed!(packets_in_flight),
            congestion_window: keep_if_changed!(congestion_window),
            ssthresh: keep_if_changed!(ssthresh),
            pacing_rate: keep_if_changed!(pacing_rate),
        }
    }

    /// Emit a `MetricsUpdated` event containing only updated values
    fn to_qlog_event(&self, previous: &Self) -> Option<MetricsUpdated> {
        let updated = self.retain_updated(previous);

        if updated == Self::default() {
            return None;
        }

        Some(MetricsUpdated {
            min_rtt: updated.min_rtt.map(|rtt| rtt.as_secs_f32()),
            smoothed_rtt: updated.smoothed_rtt.map(|rtt| rtt.as_secs_f32()),
            latest_rtt: updated.latest_rtt.map(|rtt| rtt.as_secs_f32()),
            rtt_variance: updated.rtt_variance.map(|rtt| rtt.as_secs_f32()),
            pto_count: updated
                .pto_count
                .map(|count| count.try_into().unwrap_or(u16::MAX)),
            bytes_in_flight: updated.bytes_in_flight,
            packets_in_flight: updated.packets_in_flight,
            congestion_window: updated.congestion_window,
            ssthresh: updated.ssthresh,
            pacing_rate: updated.pacing_rate,
        })
>>>>>>> 955c1ace
    }
}

/// RTT estimation for a particular network path
#[derive(Copy, Clone)]
pub struct RttEstimator {
    /// The most recent RTT measurement made when receiving an ack for a previously unacked packet
    latest: Duration,
    /// The smoothed RTT of the connection, computed as described in RFC6298
    smoothed: Option<Duration>,
    /// The RTT variance, computed as described in RFC6298
    var: Duration,
    /// The minimum RTT seen in the connection, ignoring ack delay.
    min: Duration,
}

impl RttEstimator {
    pub(super) fn new(initial_rtt: Duration) -> Self {
        Self {
            latest: initial_rtt,
            smoothed: None,
            var: initial_rtt / 2,
            min: initial_rtt,
        }
    }

    /// The current best RTT estimation.
    pub fn get(&self) -> Duration {
        self.smoothed.unwrap_or(self.latest)
    }

    /// Conservative estimate of RTT
    ///
    /// Takes the maximum of smoothed and latest RTT, as recommended
    /// in 6.1.2 of the recovery spec (draft 29).
    pub fn conservative(&self) -> Duration {
        self.get().max(self.latest)
    }

    /// Minimum RTT registered so far for this estimator.
    pub fn min(&self) -> Duration {
        self.min
    }

    // PTO computed as described in RFC9002#6.2.1
    pub(crate) fn pto_base(&self) -> Duration {
        self.get() + cmp::max(4 * self.var, TIMER_GRANULARITY)
    }

    pub(crate) fn update(&mut self, ack_delay: Duration, rtt: Duration) {
        self.latest = rtt;
        // min_rtt ignores ack delay.
        self.min = cmp::min(self.min, self.latest);
        // Based on RFC6298.
        if let Some(smoothed) = self.smoothed {
            let adjusted_rtt = if self.min + ack_delay <= self.latest {
                self.latest - ack_delay
            } else {
                self.latest
            };
            let var_sample = if smoothed > adjusted_rtt {
                smoothed - adjusted_rtt
            } else {
                adjusted_rtt - smoothed
            };
            self.var = (3 * self.var + var_sample) / 4;
            self.smoothed = Some((7 * smoothed + adjusted_rtt) / 8);
        } else {
            self.smoothed = Some(self.latest);
            self.var = self.latest / 2;
            self.min = self.latest;
        }
    }
}

#[derive(Default)]
pub(crate) struct PathResponses {
    pending: Vec<PathResponse>,
}

impl PathResponses {
    pub(crate) fn push(&mut self, packet: u64, token: u64, remote: SocketAddr) {
        /// Arbitrary permissive limit to prevent abuse
        const MAX_PATH_RESPONSES: usize = 16;
        let response = PathResponse {
            packet,
            token,
            remote,
        };
        let existing = self.pending.iter_mut().find(|x| x.remote == remote);
        if let Some(existing) = existing {
            // Update a queued response
            if existing.packet <= packet {
                *existing = response;
            }
            return;
        }
        if self.pending.len() < MAX_PATH_RESPONSES {
            self.pending.push(response);
        } else {
            // We don't expect to ever hit this with well-behaved peers, so we don't bother dropping
            // older challenges.
            trace!("ignoring excessive PATH_CHALLENGE");
        }
    }

    pub(crate) fn pop_off_path(&mut self, remote: SocketAddr) -> Option<(u64, SocketAddr)> {
        let response = *self.pending.last()?;
        if response.remote == remote {
            // We don't bother searching further because we expect that the on-path response will
            // get drained in the immediate future by a call to `pop_on_path`
            return None;
        }
        self.pending.pop();
        Some((response.token, response.remote))
    }

    pub(crate) fn pop_on_path(&mut self, remote: SocketAddr) -> Option<u64> {
        let response = *self.pending.last()?;
        if response.remote != remote {
            // We don't bother searching further because we expect that the off-path response will
            // get drained in the immediate future by a call to `pop_off_path`
            return None;
        }
        self.pending.pop();
        Some(response.token)
    }

    pub(crate) fn is_empty(&self) -> bool {
        self.pending.is_empty()
    }
}

#[derive(Copy, Clone)]
struct PathResponse {
    /// The packet number the corresponding PATH_CHALLENGE was received in
    packet: u64,
    /// The token of the PATH_CHALLENGE
    token: u64,
    /// The address the corresponding PATH_CHALLENGE was received from
    remote: SocketAddr,
}

/// Summary statistics of packets that have been sent on a particular path, but which have not yet
/// been acked or deemed lost
pub(super) struct InFlight {
    /// Sum of the sizes of all sent packets considered "in flight" by congestion control
    ///
    /// The size does not include IP or UDP overhead. Packets only containing ACK frames do not
    /// count towards this to ensure congestion control does not impede congestion feedback.
    pub(super) bytes: u64,
    /// Number of packets in flight containing frames other than ACK and PADDING
    ///
    /// This can be 0 even when bytes is not 0 because PADDING frames cause a packet to be
    /// considered "in flight" by congestion control. However, if this is nonzero, bytes will always
    /// also be nonzero.
    pub(super) ack_eliciting: u64,
}

impl InFlight {
    fn new() -> Self {
        Self {
            bytes: 0,
            ack_eliciting: 0,
        }
    }

    fn insert(&mut self, packet: &SentPacket) {
        self.bytes += u64::from(packet.size);
        self.ack_eliciting += u64::from(packet.ack_eliciting);
    }

    /// Update counters to account for a packet becoming acknowledged, lost, or abandoned
    fn remove(&mut self, packet: &SentPacket) {
        self.bytes -= u64::from(packet.size);
        self.ack_eliciting -= u64::from(packet.ack_eliciting);
    }
}

/// State for QUIC-MULTIPATH PATH_AVAILABLE and PATH_BACKUP frames
// TODO(flub): We might want to keep track of whether the local state was set explicitly.
//    OTOH our open path API allows explicitly setting the path status, which means it is
//    always set explicitly.  So basically we currently just use the local state and only
//    keep track of the remote state.
#[derive(Debug, Clone, Default)]
pub(super) struct PathStatusState {
    /// The local status
    local_status: PathStatus,
    /// Local sequence number, for both PATH_AVAIALABLE and PATH_BACKUP
    ///
    /// This is the number of the *next* path status frame to be sent.
    local_seq: VarInt,
    /// The status set by the remote
    remote_status: Option<(VarInt, PathStatus)>,
}

impl PathStatusState {
    /// To be called on received PATH_AVAILABLE/PATH_BACKUP frames
    pub(super) fn remote_update(&mut self, status: PathStatus, seq: VarInt) {
        if self.remote_status.is_some_and(|(curr, _)| curr >= seq) {
            return trace!(%seq, "ignoring path status update");
        }

        let prev = self.remote_status.replace((seq, status)).map(|(_, s)| s);
        if prev != Some(status) {
            debug!(?status, ?seq, "remote changed path status");
        }
    }

    /// Updates the local status
    ///
    /// If the local status changed, the previous value is returned
    pub(super) fn local_update(&mut self, status: PathStatus) -> Option<PathStatus> {
        if self.local_status == status {
            return None;
        }

        self.local_seq = self.local_seq.saturating_add(1u8);
        Some(std::mem::replace(&mut self.local_status, status))
    }

    pub(crate) fn seq(&self) -> VarInt {
        self.local_seq
    }
}

/// The QUIC-MULTIPATH path status
///
/// See section "3.3 Path Status Management":
/// <https://quicwg.org/multipath/draft-ietf-quic-multipath.html#name-path-status-management>
#[derive(Debug, Copy, Clone, Default, PartialEq, Eq)]
pub enum PathStatus {
    /// Paths marked with as available will be used when scheduling packets
    ///
    /// If multiple paths are available, packets will be scheduled on whichever has
    /// capacity.
    #[default]
    Available,
    /// Paths marked as backup will only be used if there are no available paths
    ///
    /// If the max_idle_timeout is specified the path will be kept alive so that it does not
    /// expire.
    Backup,
}

/// Application events about paths
#[derive(Debug, Clone, PartialEq, Eq)]
pub enum PathEvent {
    /// A new path has been opened
    Opened {
        /// Which path is now open
        id: PathId,
    },
    /// A path has been closed
    Closed {
        /// Which path has been closed
        id: PathId,
        /// Error code supplied by the peer
        /// See <https://www.ietf.org/archive/id/draft-ietf-quic-multipath-14.html#name-error-codes>
        /// for a list of known errors.
        error_code: VarInt,
    },
    /// Path was closed locally
    LocallyClosed {
        /// Path for which the error occurred
        id: PathId,
        /// The error that occurred
        error: PathError,
    },
    /// The remote changed the status of the path
    ///
    /// The local status is not changed because of this event. It is up to the application
    /// to update the local status, wihch is used for packet scheduling, when the remote
    /// changes the status.
    RemoteStatus {
        /// Path which has changed status
        id: PathId,
        /// The new status set by the remote
        status: PathStatus,
    },
}

/// Error indicating that a path has not been opened or has already been abandoned
#[derive(Debug, Default, Error, Clone, PartialEq, Eq)]
#[error("closed path")]
pub struct ClosedPath {
    pub(super) _private: (),
}

#[cfg(test)]
mod tests {
    use super::*;

    #[test]
    fn test_path_id_saturating_add() {
        // add within range behaves normally
        let large: PathId = u16::MAX.into();
        let next = u32::from(u16::MAX) + 1;
        assert_eq!(large.saturating_add(1u8), PathId::from(next));

        // outside range saturates
        assert_eq!(PathId::MAX.saturating_add(1u8), PathId::MAX)
    }
}<|MERGE_RESOLUTION|>--- conflicted
+++ resolved
@@ -117,7 +117,6 @@
     /// Used to determine whether a packet was sent on an earlier path. Insufficient to determine if
     /// a packet was sent on a later path.
     first_packet: Option<u64>,
-<<<<<<< HEAD
     /// The number of times a PTO has been sent without receiving an ack.
     pub(super) pto_count: u32,
 
@@ -137,12 +136,10 @@
     ///
     /// [`TransportParameters`]: crate::transport_parameters::TransportParameters
     pub(super) keep_alive: Option<Duration>,
-=======
 
     /// Snapshot of the qlog recovery metrics
     #[cfg(feature = "qlog")]
     recovery_metrics: RecoveryMetrics,
->>>>>>> 955c1ace
 }
 
 impl PathData {
@@ -195,14 +192,11 @@
             last_observed_addr_report: None,
             status: Default::default(),
             first_packet: None,
-<<<<<<< HEAD
             pto_count: 0,
             idle_timeout: None,
             keep_alive: None,
-=======
             #[cfg(feature = "qlog")]
             recovery_metrics: RecoveryMetrics::default(),
->>>>>>> 955c1ace
         }
     }
 
@@ -231,14 +225,11 @@
             last_observed_addr_report: None,
             status: prev.status.clone(),
             first_packet: None,
-<<<<<<< HEAD
             pto_count: 0,
             idle_timeout: prev.idle_timeout,
             keep_alive: prev.keep_alive,
-=======
             #[cfg(feature = "qlog")]
             recovery_metrics: prev.recovery_metrics.clone(),
->>>>>>> 955c1ace
         }
     }
 
@@ -291,7 +282,6 @@
         true
     }
 
-<<<<<<< HEAD
     /// Increment the total size of sent UDP datagrams
     pub(super) fn inc_total_sent(&mut self, inc: u64) {
         self.total_sent = self.total_sent.saturating_add(inc);
@@ -300,6 +290,29 @@
     /// Increment the total size of received UDP datagrams
     pub(super) fn inc_total_recvd(&mut self, inc: u64) {
         self.total_recvd = self.total_recvd.saturating_add(inc);
+    }
+
+    #[cfg(feature = "qlog")]
+    pub(super) fn qlog_recovery_metrics(&mut self, pto_count: u32) -> Option<MetricsUpdated> {
+        let controller_metrics = self.congestion.metrics();
+
+        let metrics = RecoveryMetrics {
+            min_rtt: Some(self.rtt.min),
+            smoothed_rtt: Some(self.rtt.get()),
+            latest_rtt: Some(self.rtt.latest),
+            rtt_variance: Some(self.rtt.var),
+            pto_count: Some(pto_count),
+            bytes_in_flight: Some(self.in_flight.bytes),
+            packets_in_flight: Some(self.in_flight.ack_eliciting),
+
+            congestion_window: Some(controller_metrics.congestion_window),
+            ssthresh: controller_metrics.ssthresh,
+            pacing_rate: controller_metrics.pacing_rate,
+        };
+
+        let event = metrics.to_qlog_event(&self.recovery_metrics);
+        self.recovery_metrics = metrics;
+        event
     }
 
     /// Return how long we need to wait before sending `bytes_to_send`
@@ -353,28 +366,6 @@
 
     pub(crate) fn local_status(&self) -> PathStatus {
         self.status.local_status
-=======
-    #[cfg(feature = "qlog")]
-    pub(super) fn qlog_recovery_metrics(&mut self, pto_count: u32) -> Option<MetricsUpdated> {
-        let controller_metrics = self.congestion.metrics();
-
-        let metrics = RecoveryMetrics {
-            min_rtt: Some(self.rtt.min),
-            smoothed_rtt: Some(self.rtt.get()),
-            latest_rtt: Some(self.rtt.latest),
-            rtt_variance: Some(self.rtt.var),
-            pto_count: Some(pto_count),
-            bytes_in_flight: Some(self.in_flight.bytes),
-            packets_in_flight: Some(self.in_flight.ack_eliciting),
-
-            congestion_window: Some(controller_metrics.congestion_window),
-            ssthresh: controller_metrics.ssthresh,
-            pacing_rate: controller_metrics.pacing_rate,
-        };
-
-        let event = metrics.to_qlog_event(&self.recovery_metrics);
-        self.recovery_metrics = metrics;
-        event
     }
 }
 
@@ -447,7 +438,6 @@
             ssthresh: updated.ssthresh,
             pacing_rate: updated.pacing_rate,
         })
->>>>>>> 955c1ace
     }
 }
 
