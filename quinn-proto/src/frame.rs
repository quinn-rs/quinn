use std::{
    fmt::{self, Write},
    mem,
    net::{IpAddr, SocketAddr},
    ops::{Range, RangeInclusive},
};

use bytes::{Buf, BufMut, Bytes};
use tinyvec::TinyVec;

use crate::{
    Dir, MAX_CID_SIZE, RESET_TOKEN_SIZE, ResetToken, StreamId, TransportError, TransportErrorCode,
    VarInt,
    coding::{self, BufExt, BufMutExt, UnexpectedEnd},
    connection::PathId,
    range_set::ArrayRangeSet,
    shared::{ConnectionId, EcnCodepoint},
};

#[cfg(feature = "arbitrary")]
use arbitrary::Arbitrary;

/// A QUIC frame type
#[derive(Copy, Clone, Eq, PartialEq)]
pub struct FrameType(u64);

impl FrameType {
    fn stream(self) -> Option<StreamInfo> {
        if STREAM_TYS.contains(&self.0) {
            Some(StreamInfo(self.0 as u8))
        } else {
            None
        }
    }
    fn datagram(self) -> Option<DatagramInfo> {
        if DATAGRAM_TYS.contains(&self.0) {
            Some(DatagramInfo(self.0 as u8))
        } else {
            None
        }
    }
}

impl coding::Codec for FrameType {
    fn decode<B: Buf>(buf: &mut B) -> coding::Result<Self> {
        Ok(Self(buf.get_var()?))
    }
    fn encode<B: BufMut>(&self, buf: &mut B) {
        buf.write_var(self.0);
    }
}

pub(crate) trait FrameStruct {
    /// Smallest number of bytes this type of frame is guaranteed to fit within.
    const SIZE_BOUND: usize;
}

macro_rules! frame_types {
    {$($name:ident = $val:expr,)*} => {
        impl FrameType {
            $(pub(crate) const $name: FrameType = FrameType($val);)*
        }

        impl fmt::Debug for FrameType {
            fn fmt(&self, f: &mut fmt::Formatter<'_>) -> fmt::Result {
                match self.0 {
                    $($val => f.write_str(stringify!($name)),)*
                    _ => write!(f, "Type({:02x})", self.0)
                }
            }
        }

        impl fmt::Display for FrameType {
            fn fmt(&self, f: &mut fmt::Formatter<'_>) -> fmt::Result {
                match self.0 {
                    $($val => f.write_str(stringify!($name)),)*
                    x if STREAM_TYS.contains(&x) => f.write_str("STREAM"),
                    x if DATAGRAM_TYS.contains(&x) => f.write_str("DATAGRAM"),
                    _ => write!(f, "<unknown {:02x}>", self.0),
                }
            }
        }
    }
}

#[derive(Debug, Copy, Clone, Eq, PartialEq)]
struct StreamInfo(u8);

impl StreamInfo {
    fn fin(self) -> bool {
        self.0 & 0x01 != 0
    }
    fn len(self) -> bool {
        self.0 & 0x02 != 0
    }
    fn off(self) -> bool {
        self.0 & 0x04 != 0
    }
}

#[derive(Debug, Copy, Clone, Eq, PartialEq)]
struct DatagramInfo(u8);

impl DatagramInfo {
    fn len(self) -> bool {
        self.0 & 0x01 != 0
    }
}

frame_types! {
    PADDING = 0x00,
    PING = 0x01,
    ACK = 0x02,
    ACK_ECN = 0x03,
    RESET_STREAM = 0x04,
    STOP_SENDING = 0x05,
    CRYPTO = 0x06,
    NEW_TOKEN = 0x07,
    // STREAM
    MAX_DATA = 0x10,
    MAX_STREAM_DATA = 0x11,
    MAX_STREAMS_BIDI = 0x12,
    MAX_STREAMS_UNI = 0x13,
    DATA_BLOCKED = 0x14,
    STREAM_DATA_BLOCKED = 0x15,
    STREAMS_BLOCKED_BIDI = 0x16,
    STREAMS_BLOCKED_UNI = 0x17,
    NEW_CONNECTION_ID = 0x18,
    RETIRE_CONNECTION_ID = 0x19,
    PATH_CHALLENGE = 0x1a,
    PATH_RESPONSE = 0x1b,
    CONNECTION_CLOSE = 0x1c,
    APPLICATION_CLOSE = 0x1d,
    HANDSHAKE_DONE = 0x1e,
    // ACK Frequency
    ACK_FREQUENCY = 0xaf,
    IMMEDIATE_ACK = 0x1f,
    // DATAGRAM
    // ADDRESS DISCOVERY REPORT
    OBSERVED_IPV4_ADDR = 0x9f81a6,
    OBSERVED_IPV6_ADDR = 0x9f81a7,
    // Multipath
    PATH_ACK = 0x15228c00,
    PATH_ACK_ECN = 0x15228c01,
    PATH_ABANDON = 0x15228c05,
    PATH_BACKUP = 0x15228c07,
    PATH_AVAILABLE = 0x15228c08,
    PATH_NEW_CONNECTION_ID = 0x15228c09,
    PATH_RETIRE_CONNECTION_ID = 0x15228c0a,
    MAX_PATH_ID = 0x15228c0c,
    PATHS_BLOCKED = 0x15228c0d,
    PATH_CIDS_BLOCKED = 0x15228c0e,
}

const STREAM_TYS: RangeInclusive<u64> = RangeInclusive::new(0x08, 0x0f);
const DATAGRAM_TYS: RangeInclusive<u64> = RangeInclusive::new(0x30, 0x31);

#[derive(Debug)]
pub(crate) enum Frame {
    Padding,
    Ping,
    Ack(Ack),
    PathAck(PathAck),
    ResetStream(ResetStream),
    StopSending(StopSending),
    Crypto(Crypto),
    NewToken(NewToken),
    Stream(Stream),
    MaxData(VarInt),
    MaxStreamData {
        id: StreamId,
        offset: u64,
    },
    MaxStreams {
        dir: Dir,
        count: u64,
    },
    DataBlocked {
        offset: u64,
    },
    StreamDataBlocked {
        id: StreamId,
        offset: u64,
    },
    StreamsBlocked {
        dir: Dir,
        limit: u64,
    },
    NewConnectionId(NewConnectionId),
    RetireConnectionId(RetireConnectionId),
    PathChallenge(u64),
    PathResponse(u64),
    Close(Close),
    Datagram(Datagram),
    AckFrequency(AckFrequency),
    ImmediateAck,
    HandshakeDone,
    ObservedAddr(ObservedAddr),
    #[allow(dead_code)] // TODO(flub)
    PathAbandon(PathAbandon),
    PathAvailable(PathAvailable),
    PathBackup(PathBackup),
    MaxPathId(MaxPathId),
    PathsBlocked(PathsBlocked),
    PathCidsBlocked(PathCidsBlocked),
}

impl Frame {
    pub(crate) fn ty(&self) -> FrameType {
        use Frame::*;
        match *self {
            Padding => FrameType::PADDING,
            ResetStream(_) => FrameType::RESET_STREAM,
            Close(self::Close::Connection(_)) => FrameType::CONNECTION_CLOSE,
            Close(self::Close::Application(_)) => FrameType::APPLICATION_CLOSE,
            MaxData(_) => FrameType::MAX_DATA,
            MaxStreamData { .. } => FrameType::MAX_STREAM_DATA,
            MaxStreams { dir: Dir::Bi, .. } => FrameType::MAX_STREAMS_BIDI,
            MaxStreams { dir: Dir::Uni, .. } => FrameType::MAX_STREAMS_UNI,
            Ping => FrameType::PING,
            DataBlocked { .. } => FrameType::DATA_BLOCKED,
            StreamDataBlocked { .. } => FrameType::STREAM_DATA_BLOCKED,
            StreamsBlocked { dir: Dir::Bi, .. } => FrameType::STREAMS_BLOCKED_BIDI,
            StreamsBlocked { dir: Dir::Uni, .. } => FrameType::STREAMS_BLOCKED_UNI,
            StopSending { .. } => FrameType::STOP_SENDING,
            RetireConnectionId { .. } => FrameType::RETIRE_CONNECTION_ID,
            Ack(_) => FrameType::ACK,
            PathAck(_) => FrameType::PATH_ACK,
            Stream(ref x) => {
                let mut ty = *STREAM_TYS.start();
                if x.fin {
                    ty |= 0x01;
                }
                if x.offset != 0 {
                    ty |= 0x04;
                }
                FrameType(ty)
            }
            PathChallenge(_) => FrameType::PATH_CHALLENGE,
            PathResponse(_) => FrameType::PATH_RESPONSE,
            NewConnectionId(cid) => cid.get_type(),
            Crypto(_) => FrameType::CRYPTO,
            NewToken(_) => FrameType::NEW_TOKEN,
            Datagram(_) => FrameType(*DATAGRAM_TYS.start()),
            AckFrequency(_) => FrameType::ACK_FREQUENCY,
            ImmediateAck => FrameType::IMMEDIATE_ACK,
            HandshakeDone => FrameType::HANDSHAKE_DONE,
            ObservedAddr(ref observed) => observed.get_type(),
            PathAbandon(_) => FrameType::PATH_ABANDON,
            PathAvailable(_) => FrameType::PATH_AVAILABLE,
            PathBackup(_) => FrameType::PATH_BACKUP,
            MaxPathId(_) => FrameType::MAX_PATH_ID,
            PathsBlocked(_) => FrameType::PATHS_BLOCKED,
            PathCidsBlocked(_) => FrameType::PATH_CIDS_BLOCKED,
        }
    }

    pub(crate) fn is_ack_eliciting(&self) -> bool {
        !matches!(
            *self,
            Self::Ack(_) | Self::PathAck(_) | Self::Padding | Self::Close(_)
        )
    }
}

#[derive(Debug, PartialEq, Eq)]
pub(crate) struct RetireConnectionId {
    pub(crate) path_id: Option<PathId>,
    pub(crate) sequence: u64,
}

impl RetireConnectionId {
    // TODO(@divma): docs
    pub(crate) fn encode<W: BufMut>(&self, buf: &mut W) {
        buf.write(self.get_type());
        if let Some(id) = self.path_id {
            buf.write(id);
        }
        buf.write_var(self.sequence);
    }

    // TODO(@divma): docs
    // should only be called after the frame type has been verified
    pub(crate) fn decode<R: Buf>(bytes: &mut R, read_path: bool) -> coding::Result<Self> {
        Ok(Self {
            path_id: if read_path { Some(bytes.get()?) } else { None },
            sequence: bytes.get_var()?,
        })
    }

    pub(crate) fn get_type(&self) -> FrameType {
        if self.path_id.is_some() {
            FrameType::PATH_RETIRE_CONNECTION_ID
        } else {
            FrameType::RETIRE_CONNECTION_ID
        }
    }

    /// Returns the maximum encoded size on the wire.
    ///
    /// This is a rough upper estimate, does not squeeze every last byte out.
    // TODO(flub): This might be overkill and maybe we should just use a const
    pub(crate) fn size_bound(path_retire_cid: bool) -> usize {
        let type_id = match path_retire_cid {
            true => FrameType::PATH_RETIRE_CONNECTION_ID.0,
            false => FrameType::RETIRE_CONNECTION_ID.0,
        };
        let type_len = VarInt::try_from(type_id).unwrap().size();
        let path_id_len = match path_retire_cid {
            true => VarInt::from(u32::MAX).size(),
            false => 0,
        };
        let seq_max_len = 8usize;
        type_len + path_id_len + seq_max_len
    }
}

#[derive(Clone, Debug)]
pub enum Close {
    Connection(ConnectionClose),
    Application(ApplicationClose),
}

impl Close {
    pub(crate) fn encode<W: BufMut>(&self, out: &mut W, max_len: usize) {
        match *self {
            Self::Connection(ref x) => x.encode(out, max_len),
            Self::Application(ref x) => x.encode(out, max_len),
        }
    }

    pub(crate) fn is_transport_layer(&self) -> bool {
        matches!(*self, Self::Connection(_))
    }
}

impl From<TransportError> for Close {
    fn from(x: TransportError) -> Self {
        Self::Connection(x.into())
    }
}
impl From<ConnectionClose> for Close {
    fn from(x: ConnectionClose) -> Self {
        Self::Connection(x)
    }
}
impl From<ApplicationClose> for Close {
    fn from(x: ApplicationClose) -> Self {
        Self::Application(x)
    }
}

/// Reason given by the transport for closing the connection
#[derive(Debug, Clone, PartialEq, Eq)]
pub struct ConnectionClose {
    /// Class of error as encoded in the specification
    pub error_code: TransportErrorCode,
    /// Type of frame that caused the close
    pub frame_type: Option<FrameType>,
    /// Human-readable reason for the close
    pub reason: Bytes,
}

impl fmt::Display for ConnectionClose {
    fn fmt(&self, f: &mut fmt::Formatter<'_>) -> fmt::Result {
        self.error_code.fmt(f)?;
        if !self.reason.as_ref().is_empty() {
            f.write_str(": ")?;
            f.write_str(&String::from_utf8_lossy(&self.reason))?;
        }
        Ok(())
    }
}

impl From<TransportError> for ConnectionClose {
    fn from(x: TransportError) -> Self {
        Self {
            error_code: x.code,
            frame_type: x.frame,
            reason: x.reason.into(),
        }
    }
}

impl FrameStruct for ConnectionClose {
    const SIZE_BOUND: usize = 1 + 8 + 8 + 8;
}

impl ConnectionClose {
    pub(crate) fn encode<W: BufMut>(&self, out: &mut W, max_len: usize) {
        out.write(FrameType::CONNECTION_CLOSE); // 1 byte
        out.write(self.error_code); // <= 8 bytes
        let ty = self.frame_type.map_or(0, |x| x.0);
        out.write_var(ty); // <= 8 bytes
        let max_len = max_len
            - 3
            - VarInt::from_u64(ty).unwrap().size()
            - VarInt::from_u64(self.reason.len() as u64).unwrap().size();
        let actual_len = self.reason.len().min(max_len);
        out.write_var(actual_len as u64); // <= 8 bytes
        out.put_slice(&self.reason[0..actual_len]); // whatever's left
    }
}

/// Reason given by an application for closing the connection
#[derive(Debug, Clone, PartialEq, Eq)]
pub struct ApplicationClose {
    /// Application-specific reason code
    pub error_code: VarInt,
    /// Human-readable reason for the close
    pub reason: Bytes,
}

impl fmt::Display for ApplicationClose {
    fn fmt(&self, f: &mut fmt::Formatter<'_>) -> fmt::Result {
        if !self.reason.as_ref().is_empty() {
            f.write_str(&String::from_utf8_lossy(&self.reason))?;
            f.write_str(" (code ")?;
            self.error_code.fmt(f)?;
            f.write_str(")")?;
        } else {
            self.error_code.fmt(f)?;
        }
        Ok(())
    }
}

impl FrameStruct for ApplicationClose {
    const SIZE_BOUND: usize = 1 + 8 + 8;
}

impl ApplicationClose {
    pub(crate) fn encode<W: BufMut>(&self, out: &mut W, max_len: usize) {
        out.write(FrameType::APPLICATION_CLOSE); // 1 byte
        out.write(self.error_code); // <= 8 bytes
        let max_len = max_len - 3 - VarInt::from_u64(self.reason.len() as u64).unwrap().size();
        let actual_len = self.reason.len().min(max_len);
        out.write_var(actual_len as u64); // <= 8 bytes
        out.put_slice(&self.reason[0..actual_len]); // whatever's left
    }
}

#[derive(Clone, Eq, PartialEq)]
pub struct PathAck {
    pub path_id: PathId,
    pub largest: u64,
    pub delay: u64,
    pub additional: Bytes,
    pub ecn: Option<EcnCounts>,
}

impl fmt::Debug for PathAck {
    fn fmt(&self, f: &mut fmt::Formatter<'_>) -> fmt::Result {
        let mut ranges = "[".to_string();
        let mut first = true;
        for range in self.into_iter() {
            if !first {
                ranges.push(',');
            }
            write!(ranges, "{range:?}").unwrap();
            first = false;
        }
        ranges.push(']');

        f.debug_struct("PathAck")
            .field("path_id", &self.path_id)
            .field("largest", &self.largest)
            .field("delay", &self.delay)
            .field("ecn", &self.ecn)
            .field("ranges", &ranges)
            .finish()
    }
}

impl<'a> IntoIterator for &'a PathAck {
    type Item = RangeInclusive<u64>;
    type IntoIter = AckIter<'a>;

    fn into_iter(self) -> AckIter<'a> {
        AckIter::new(self.largest, &self.additional[..])
    }
}

impl PathAck {
    pub fn encode<W: BufMut>(
        path_id: PathId,
        delay: u64,
        ranges: &ArrayRangeSet,
        ecn: Option<&EcnCounts>,
        buf: &mut W,
    ) {
        let mut rest = ranges.iter().rev();
        let first = rest.next().unwrap();
        let largest = first.end - 1;
        let first_size = first.end - first.start;
        let kind = match ecn.is_some() {
            true => FrameType::PATH_ACK_ECN,
            false => FrameType::PATH_ACK,
        };
        buf.write(kind);
        buf.write(path_id);
        buf.write_var(largest);
        buf.write_var(delay);
        buf.write_var(ranges.len() as u64 - 1);
        buf.write_var(first_size - 1);
        let mut prev = first.start;
        for block in rest {
            let size = block.end - block.start;
            buf.write_var(prev - block.end - 1);
            buf.write_var(size - 1);
            prev = block.start;
        }
        if let Some(x) = ecn {
            x.encode(buf)
        }
    }

    pub fn into_ack(self) -> (Ack, PathId) {
        let ack = Ack {
            largest: self.largest,
            delay: self.delay,
            additional: self.additional,
            ecn: self.ecn,
        };

        (ack, self.path_id)
    }
}

#[derive(Clone, Eq, PartialEq)]
pub struct Ack {
    pub largest: u64,
    pub delay: u64,
    pub additional: Bytes,
    pub ecn: Option<EcnCounts>,
}

impl fmt::Debug for Ack {
    fn fmt(&self, f: &mut fmt::Formatter<'_>) -> fmt::Result {
        let mut ranges = "[".to_string();
        let mut first = true;
        for range in self.iter() {
            if !first {
                ranges.push(',');
            }
            write!(ranges, "{range:?}").unwrap();
            first = false;
        }
        ranges.push(']');

        f.debug_struct("Ack")
            .field("largest", &self.largest)
            .field("delay", &self.delay)
            .field("ecn", &self.ecn)
            .field("ranges", &ranges)
            .finish()
    }
}

impl<'a> IntoIterator for &'a Ack {
    type Item = RangeInclusive<u64>;
    type IntoIter = AckIter<'a>;

    fn into_iter(self) -> AckIter<'a> {
        AckIter::new(self.largest, &self.additional[..])
    }
}

impl Ack {
    pub fn encode<W: BufMut>(
        delay: u64,
        ranges: &ArrayRangeSet,
        ecn: Option<&EcnCounts>,
        buf: &mut W,
    ) {
        let mut rest = ranges.iter().rev();
        let first = rest.next().unwrap();
        let largest = first.end - 1;
        let first_size = first.end - first.start;
        let kind = match ecn.is_some() {
            true => FrameType::ACK_ECN,
            false => FrameType::ACK,
        };
        buf.write(kind);
        buf.write_var(largest);
        buf.write_var(delay);
        buf.write_var(ranges.len() as u64 - 1);
        buf.write_var(first_size - 1);
        let mut prev = first.start;
        for block in rest {
            let size = block.end - block.start;
            buf.write_var(prev - block.end - 1);
            buf.write_var(size - 1);
            prev = block.start;
        }
        if let Some(x) = ecn {
            x.encode(buf)
        }
    }

    pub fn iter(&self) -> AckIter<'_> {
        self.into_iter()
    }
}

#[derive(Debug, Copy, Clone, Eq, PartialEq)]
pub struct EcnCounts {
    pub ect0: u64,
    pub ect1: u64,
    pub ce: u64,
}

impl std::ops::AddAssign<EcnCodepoint> for EcnCounts {
    fn add_assign(&mut self, rhs: EcnCodepoint) {
        match rhs {
            EcnCodepoint::Ect0 => {
                self.ect0 += 1;
            }
            EcnCodepoint::Ect1 => {
                self.ect1 += 1;
            }
            EcnCodepoint::Ce => {
                self.ce += 1;
            }
        }
    }
}

impl EcnCounts {
    pub const ZERO: Self = Self {
        ect0: 0,
        ect1: 0,
        ce: 0,
    };

    pub fn encode<W: BufMut>(&self, out: &mut W) {
        out.write_var(self.ect0);
        out.write_var(self.ect1);
        out.write_var(self.ce);
    }
}

#[derive(Debug, Clone)]
pub(crate) struct Stream {
    pub(crate) id: StreamId,
    pub(crate) offset: u64,
    pub(crate) fin: bool,
    pub(crate) data: Bytes,
}

impl FrameStruct for Stream {
    const SIZE_BOUND: usize = 1 + 8 + 8 + 8;
}

/// Metadata from a stream frame
#[derive(Debug, Clone)]
pub(crate) struct StreamMeta {
    pub(crate) id: StreamId,
    pub(crate) offsets: Range<u64>,
    pub(crate) fin: bool,
}

// This manual implementation exists because `Default` is not implemented for `StreamId`
impl Default for StreamMeta {
    fn default() -> Self {
        Self {
            id: StreamId(0),
            offsets: 0..0,
            fin: false,
        }
    }
}

impl StreamMeta {
    pub(crate) fn encode<W: BufMut>(&self, length: bool, out: &mut W) {
        let mut ty = *STREAM_TYS.start();
        if self.offsets.start != 0 {
            ty |= 0x04;
        }
        if length {
            ty |= 0x02;
        }
        if self.fin {
            ty |= 0x01;
        }
        out.write_var(ty); // 1 byte
        out.write(self.id); // <=8 bytes
        if self.offsets.start != 0 {
            out.write_var(self.offsets.start); // <=8 bytes
        }
        if length {
            out.write_var(self.offsets.end - self.offsets.start); // <=8 bytes
        }
    }
}

/// A vector of [`StreamMeta`] with optimization for the single element case
pub(crate) type StreamMetaVec = TinyVec<[StreamMeta; 1]>;

#[derive(Debug, Clone)]
pub(crate) struct Crypto {
    pub(crate) offset: u64,
    pub(crate) data: Bytes,
}

impl Crypto {
    pub(crate) const SIZE_BOUND: usize = 17;

    pub(crate) fn encode<W: BufMut>(&self, out: &mut W) {
        out.write(FrameType::CRYPTO);
        out.write_var(self.offset);
        out.write_var(self.data.len() as u64);
        out.put_slice(&self.data);
    }
}

#[derive(Debug, Clone)]
pub(crate) struct NewToken {
    pub(crate) token: Bytes,
}

impl NewToken {
    pub(crate) fn encode<W: BufMut>(&self, out: &mut W) {
        out.write(FrameType::NEW_TOKEN);
        out.write_var(self.token.len() as u64);
        out.put_slice(&self.token);
    }

    pub(crate) fn size(&self) -> usize {
        1 + VarInt::from_u64(self.token.len() as u64).unwrap().size() + self.token.len()
    }
}

#[derive(Debug, Clone)]
pub(crate) struct MaxPathId(pub(crate) PathId);

impl MaxPathId {
    pub(crate) const SIZE_BOUND: usize =
        VarInt(FrameType::MAX_PATH_ID.0).size() + VarInt(u32::MAX as u64).size();

    pub(crate) fn decode<B: Buf>(buf: &mut B) -> coding::Result<Self> {
        Ok(Self(buf.get()?))
    }

    pub(crate) fn encode<B: BufMut>(&self, buf: &mut B) {
        buf.write(FrameType::MAX_PATH_ID);
        buf.write(self.0);
    }
}

#[derive(Debug, Clone, PartialEq, Eq)]
pub(crate) struct PathsBlocked(pub(crate) PathId);

impl PathsBlocked {
    pub(crate) const SIZE_BOUND: usize =
        VarInt(FrameType::PATHS_BLOCKED.0).size() + VarInt(u32::MAX as u64).size();

    pub(crate) fn decode<B: Buf>(buf: &mut B) -> coding::Result<Self> {
        Ok(Self(buf.get()?))
    }

    pub(crate) fn encode<B: BufMut>(&self, buf: &mut B) {
        buf.write(FrameType::PATHS_BLOCKED);
        buf.write(self.0);
    }
}

#[derive(Debug, Clone, PartialEq, Eq)]
pub(crate) struct PathCidsBlocked {
    pub(crate) path_id: PathId,
    pub(crate) next_seq: VarInt,
}

impl PathCidsBlocked {
    pub(crate) const SIZE_BOUND: usize = VarInt(FrameType::PATH_CIDS_BLOCKED.0).size()
        + VarInt(u32::MAX as u64).size()
        + VarInt::MAX.size();

    pub(crate) fn decode<R: Buf>(buf: &mut R) -> coding::Result<Self> {
        Ok(Self {
            path_id: buf.get()?,
            next_seq: buf.get()?,
        })
    }

    pub(crate) fn encode<W: BufMut>(&self, buf: &mut W) {
        buf.write(FrameType::PATH_CIDS_BLOCKED);
        buf.write(self.path_id);
        buf.write(self.next_seq);
    }
}

pub(crate) struct Iter {
    bytes: Bytes,
    last_ty: Option<FrameType>,
}

impl Iter {
    pub(crate) fn new(payload: Bytes) -> Result<Self, TransportError> {
        if payload.is_empty() {
            // "An endpoint MUST treat receipt of a packet containing no frames as a
            // connection error of type PROTOCOL_VIOLATION."
            // https://www.rfc-editor.org/rfc/rfc9000.html#name-frames-and-frame-types
            return Err(TransportError::PROTOCOL_VIOLATION(
                "packet payload is empty",
            ));
        }

        Ok(Self {
            bytes: payload,
            last_ty: None,
        })
    }

    fn take_len(&mut self) -> Result<Bytes, UnexpectedEnd> {
        let len = self.bytes.get_var()?;
        if len > self.bytes.remaining() as u64 {
            return Err(UnexpectedEnd);
        }
        Ok(self.bytes.split_to(len as usize))
    }

    #[track_caller]
    fn try_next(&mut self) -> Result<Frame, IterErr> {
        let ty = self.bytes.get::<FrameType>()?;
        self.last_ty = Some(ty);
        Ok(match ty {
            FrameType::PADDING => Frame::Padding,
            FrameType::RESET_STREAM => Frame::ResetStream(ResetStream {
                id: self.bytes.get()?,
                error_code: self.bytes.get()?,
                final_offset: self.bytes.get()?,
            }),
            FrameType::CONNECTION_CLOSE => Frame::Close(Close::Connection(ConnectionClose {
                error_code: self.bytes.get()?,
                frame_type: {
                    let x = self.bytes.get_var()?;
                    if x == 0 { None } else { Some(FrameType(x)) }
                },
                reason: self.take_len()?,
            })),
            FrameType::APPLICATION_CLOSE => Frame::Close(Close::Application(ApplicationClose {
                error_code: self.bytes.get()?,
                reason: self.take_len()?,
            })),
            FrameType::MAX_DATA => Frame::MaxData(self.bytes.get()?),
            FrameType::MAX_STREAM_DATA => Frame::MaxStreamData {
                id: self.bytes.get()?,
                offset: self.bytes.get_var()?,
            },
            FrameType::MAX_STREAMS_BIDI => Frame::MaxStreams {
                dir: Dir::Bi,
                count: self.bytes.get_var()?,
            },
            FrameType::MAX_STREAMS_UNI => Frame::MaxStreams {
                dir: Dir::Uni,
                count: self.bytes.get_var()?,
            },
            FrameType::PING => Frame::Ping,
            FrameType::DATA_BLOCKED => Frame::DataBlocked {
                offset: self.bytes.get_var()?,
            },
            FrameType::STREAM_DATA_BLOCKED => Frame::StreamDataBlocked {
                id: self.bytes.get()?,
                offset: self.bytes.get_var()?,
            },
            FrameType::STREAMS_BLOCKED_BIDI => Frame::StreamsBlocked {
                dir: Dir::Bi,
                limit: self.bytes.get_var()?,
            },
            FrameType::STREAMS_BLOCKED_UNI => Frame::StreamsBlocked {
                dir: Dir::Uni,
                limit: self.bytes.get_var()?,
            },
            FrameType::STOP_SENDING => Frame::StopSending(StopSending {
                id: self.bytes.get()?,
                error_code: self.bytes.get()?,
            }),
            FrameType::RETIRE_CONNECTION_ID | FrameType::PATH_RETIRE_CONNECTION_ID => {
                Frame::RetireConnectionId(RetireConnectionId::decode(
                    &mut self.bytes,
                    ty == FrameType::PATH_RETIRE_CONNECTION_ID,
                )?)
            }
            FrameType::ACK | FrameType::ACK_ECN => {
                let largest = self.bytes.get_var()?;
                let delay = self.bytes.get_var()?;
                let extra_blocks = self.bytes.get_var()? as usize;
                let n = scan_ack_blocks(&self.bytes, largest, extra_blocks)?;
                Frame::Ack(Ack {
                    delay,
                    largest,
                    additional: self.bytes.split_to(n),
                    ecn: if ty != FrameType::ACK_ECN && ty != FrameType::PATH_ACK_ECN {
                        None
                    } else {
                        Some(EcnCounts {
                            ect0: self.bytes.get_var()?,
                            ect1: self.bytes.get_var()?,
                            ce: self.bytes.get_var()?,
                        })
                    },
                })
            }
            FrameType::PATH_ACK | FrameType::PATH_ACK_ECN => {
                let path_id = self.bytes.get()?;
                let largest = self.bytes.get_var()?;
                let delay = self.bytes.get_var()?;
                let extra_blocks = self.bytes.get_var()? as usize;
                let n = scan_ack_blocks(&self.bytes, largest, extra_blocks)?;
                Frame::PathAck(PathAck {
                    path_id,
                    delay,
                    largest,
                    additional: self.bytes.split_to(n),
                    ecn: if ty != FrameType::ACK_ECN && ty != FrameType::PATH_ACK_ECN {
                        None
                    } else {
                        Some(EcnCounts {
                            ect0: self.bytes.get_var()?,
                            ect1: self.bytes.get_var()?,
                            ce: self.bytes.get_var()?,
                        })
                    },
                })
            }
            FrameType::PATH_CHALLENGE => Frame::PathChallenge(self.bytes.get()?),
            FrameType::PATH_RESPONSE => Frame::PathResponse(self.bytes.get()?),
            FrameType::NEW_CONNECTION_ID | FrameType::PATH_NEW_CONNECTION_ID => {
                let read_path = ty == FrameType::PATH_NEW_CONNECTION_ID;
                Frame::NewConnectionId(NewConnectionId::read(&mut self.bytes, read_path)?)
            }
            FrameType::CRYPTO => Frame::Crypto(Crypto {
                offset: self.bytes.get_var()?,
                data: self.take_len()?,
            }),
            FrameType::NEW_TOKEN => Frame::NewToken(NewToken {
                token: self.take_len()?,
            }),
            FrameType::HANDSHAKE_DONE => Frame::HandshakeDone,
            FrameType::ACK_FREQUENCY => Frame::AckFrequency(AckFrequency {
                sequence: self.bytes.get()?,
                ack_eliciting_threshold: self.bytes.get()?,
                request_max_ack_delay: self.bytes.get()?,
                reordering_threshold: self.bytes.get()?,
            }),
            FrameType::IMMEDIATE_ACK => Frame::ImmediateAck,
            FrameType::OBSERVED_IPV4_ADDR | FrameType::OBSERVED_IPV6_ADDR => {
                let is_ipv6 = ty == FrameType::OBSERVED_IPV6_ADDR;
                let observed = ObservedAddr::read(&mut self.bytes, is_ipv6)?;
                Frame::ObservedAddr(observed)
            }
            FrameType::PATH_ABANDON => Frame::PathAbandon(PathAbandon::decode(&mut self.bytes)?),
            FrameType::PATH_AVAILABLE => {
                Frame::PathAvailable(PathAvailable::decode(&mut self.bytes)?)
            }
            FrameType::PATH_BACKUP => Frame::PathBackup(PathBackup::decode(&mut self.bytes)?),
            FrameType::MAX_PATH_ID => Frame::MaxPathId(MaxPathId::decode(&mut self.bytes)?),
            FrameType::PATHS_BLOCKED => Frame::PathsBlocked(PathsBlocked::decode(&mut self.bytes)?),
            FrameType::PATH_CIDS_BLOCKED => {
                Frame::PathCidsBlocked(PathCidsBlocked::decode(&mut self.bytes)?)
            }
            _ => {
                if let Some(s) = ty.stream() {
                    Frame::Stream(Stream {
                        id: self.bytes.get()?,
                        offset: if s.off() { self.bytes.get_var()? } else { 0 },
                        fin: s.fin(),
                        data: if s.len() {
                            self.take_len()?
                        } else {
                            self.take_remaining()
                        },
                    })
                } else if let Some(d) = ty.datagram() {
                    Frame::Datagram(Datagram {
                        data: if d.len() {
                            self.take_len()?
                        } else {
                            self.take_remaining()
                        },
                    })
                } else {
                    return Err(IterErr::InvalidFrameId);
                }
            }
        })
    }

    fn take_remaining(&mut self) -> Bytes {
        mem::take(&mut self.bytes)
    }
}

impl Iterator for Iter {
    type Item = Result<Frame, InvalidFrame>;
    fn next(&mut self) -> Option<Self::Item> {
        if !self.bytes.has_remaining() {
            return None;
        }
        match self.try_next() {
            Ok(x) => Some(Ok(x)),
            Err(e) => {
                // Corrupt frame, skip it and everything that follows
                self.bytes.clear();
                Some(Err(InvalidFrame {
                    ty: self.last_ty,
                    reason: e.reason(),
                }))
            }
        }
    }
}

#[derive(Debug)]
pub(crate) struct InvalidFrame {
    pub(crate) ty: Option<FrameType>,
    pub(crate) reason: &'static str,
}

impl From<InvalidFrame> for TransportError {
    fn from(err: InvalidFrame) -> Self {
        let mut te = Self::FRAME_ENCODING_ERROR(err.reason);
        te.frame = err.ty;
        te
    }
}

/// Validate exactly `n` ACK ranges in `buf` and return the number of bytes they cover
fn scan_ack_blocks(mut buf: &[u8], largest: u64, n: usize) -> Result<usize, IterErr> {
    let total_len = buf.remaining();
    let first_block = buf.get_var()?;
    let mut smallest = largest.checked_sub(first_block).ok_or(IterErr::Malformed)?;
    for _ in 0..n {
        let gap = buf.get_var()?;
        smallest = smallest.checked_sub(gap + 2).ok_or(IterErr::Malformed)?;
        let block = buf.get_var()?;
        smallest = smallest.checked_sub(block).ok_or(IterErr::Malformed)?;
    }
    Ok(total_len - buf.remaining())
}

#[derive(Debug)]
enum IterErr {
    UnexpectedEnd,
    InvalidFrameId,
    Malformed,
}

impl IterErr {
    fn reason(&self) -> &'static str {
        use IterErr::*;
        match *self {
            UnexpectedEnd => "unexpected end",
            InvalidFrameId => "invalid frame ID",
            Malformed => "malformed",
        }
    }
}

impl From<UnexpectedEnd> for IterErr {
    fn from(_: UnexpectedEnd) -> Self {
        Self::UnexpectedEnd
    }
}

#[derive(Debug, Clone)]
pub struct AckIter<'a> {
    largest: u64,
    data: &'a [u8],
}

impl<'a> AckIter<'a> {
    fn new(largest: u64, data: &'a [u8]) -> Self {
        Self { largest, data }
    }
}

impl Iterator for AckIter<'_> {
    type Item = RangeInclusive<u64>;
    fn next(&mut self) -> Option<RangeInclusive<u64>> {
        if !self.data.has_remaining() {
            return None;
        }
        let block = self.data.get_var().unwrap();
        let largest = self.largest;
        if let Ok(gap) = self.data.get_var() {
            self.largest -= block + gap + 2;
        }
        Some(largest - block..=largest)
    }
}

#[allow(unreachable_pub)] // fuzzing only
#[cfg_attr(feature = "arbitrary", derive(Arbitrary))]
#[derive(Debug, Copy, Clone)]
pub struct ResetStream {
    pub(crate) id: StreamId,
    pub(crate) error_code: VarInt,
    pub(crate) final_offset: VarInt,
}

impl FrameStruct for ResetStream {
    const SIZE_BOUND: usize = 1 + 8 + 8 + 8;
}

impl ResetStream {
    pub(crate) fn encode<W: BufMut>(&self, out: &mut W) {
        out.write(FrameType::RESET_STREAM); // 1 byte
        out.write(self.id); // <= 8 bytes
        out.write(self.error_code); // <= 8 bytes
        out.write(self.final_offset); // <= 8 bytes
    }
}

#[derive(Debug, Copy, Clone)]
pub(crate) struct StopSending {
    pub(crate) id: StreamId,
    pub(crate) error_code: VarInt,
}

impl FrameStruct for StopSending {
    const SIZE_BOUND: usize = 1 + 8 + 8;
}

impl StopSending {
    pub(crate) fn encode<W: BufMut>(&self, out: &mut W) {
        out.write(FrameType::STOP_SENDING); // 1 byte
        out.write(self.id); // <= 8 bytes
        out.write(self.error_code) // <= 8 bytes
    }
}

#[derive(Debug, Copy, Clone, PartialEq, Eq)]
pub(crate) struct NewConnectionId {
    pub(crate) path_id: Option<PathId>,
    pub(crate) sequence: u64,
    pub(crate) retire_prior_to: u64,
    pub(crate) id: ConnectionId,
    pub(crate) reset_token: ResetToken,
}

impl NewConnectionId {
    pub(crate) fn encode<W: BufMut>(&self, out: &mut W) {
        out.write(self.get_type());
        if let Some(id) = self.path_id {
            out.write(id);
        }
        out.write_var(self.sequence);
        out.write_var(self.retire_prior_to);
        out.write(self.id.len() as u8);
        out.put_slice(&self.id);
        out.put_slice(&self.reset_token);
    }

<<<<<<< HEAD
    pub(crate) fn get_type(&self) -> FrameType {
        if self.path_id.is_some() {
            FrameType::PATH_NEW_CONNECTION_ID
        } else {
            FrameType::NEW_CONNECTION_ID
        }
    }

    /// Returns the maximum encoded size on the wire.
    ///
    /// This is a rough upper estimate, does not squeeze every last byte out.
    // TODO(flub): This might be overkill and maybe we should just use a const
    pub(crate) fn size_bound(path_new_cid: bool, cid_len: usize) -> usize {
        let type_id = match path_new_cid {
            true => FrameType::PATH_NEW_CONNECTION_ID.0,
            false => FrameType::NEW_CONNECTION_ID.0,
        };
        let type_len = VarInt::try_from(type_id).unwrap().size();
        let path_id_len = match path_new_cid {
            true => VarInt::from(u32::MAX).size(),
            false => 0,
        };
        let seq_max_len = 8usize;
        let retire_prior_to_max_len = 8usize;
        let cid_len = 1 + cid_len;
        let reset_token_len = 16;
        type_len + path_id_len + seq_max_len + retire_prior_to_max_len + cid_len + reset_token_len
    }

    fn read<R: Buf>(bytes: &mut R, read_path: bool) -> Result<Self, IterErr> {
        let path_id = if read_path { Some(bytes.get()?) } else { None };
        let sequence = bytes.get_var()?;
        let retire_prior_to = bytes.get_var()?;
        if retire_prior_to > sequence {
            return Err(IterErr::Malformed);
        }
        let length = bytes.get::<u8>()? as usize;
        if length > MAX_CID_SIZE || length == 0 {
            return Err(IterErr::Malformed);
        }
        if length > bytes.remaining() {
            return Err(IterErr::UnexpectedEnd);
        }
        let mut stage = [0; MAX_CID_SIZE];
        bytes.copy_to_slice(&mut stage[0..length]);
        let id = ConnectionId::new(&stage[..length]);
        if bytes.remaining() < 16 {
            return Err(IterErr::UnexpectedEnd);
        }
        let mut reset_token = [0; RESET_TOKEN_SIZE];
        bytes.copy_to_slice(&mut reset_token);
        Ok(Self {
            path_id,
            sequence,
            retire_prior_to,
            id,
            reset_token: reset_token.into(),
        })
    }
}
=======
impl FrameStruct for NewConnectionId {
    const SIZE_BOUND: usize = 1 + 8 + 8 + 1 + MAX_CID_SIZE + RESET_TOKEN_SIZE;
}

/// Smallest number of bytes this type of frame is guaranteed to fit within.
pub(crate) const RETIRE_CONNECTION_ID_SIZE_BOUND: usize = 9;
>>>>>>> 955c1ace

/// An unreliable datagram
#[derive(Debug, Clone)]
pub struct Datagram {
    /// Payload
    pub data: Bytes,
}

impl FrameStruct for Datagram {
    const SIZE_BOUND: usize = 1 + 8;
}

impl Datagram {
    pub(crate) fn encode(&self, length: bool, out: &mut impl BufMut) {
        out.write(FrameType(*DATAGRAM_TYS.start() | u64::from(length))); // 1 byte
        if length {
            // Safe to unwrap because we check length sanity before queueing datagrams
            out.write(VarInt::from_u64(self.data.len() as u64).unwrap()); // <= 8 bytes
        }
        out.put_slice(&self.data);
    }

    pub(crate) fn size(&self, length: bool) -> usize {
        1 + if length {
            VarInt::from_u64(self.data.len() as u64).unwrap().size()
        } else {
            0
        } + self.data.len()
    }
}

#[derive(Debug, Copy, Clone, PartialEq, Eq)]
pub(crate) struct AckFrequency {
    pub(crate) sequence: VarInt,
    pub(crate) ack_eliciting_threshold: VarInt,
    pub(crate) request_max_ack_delay: VarInt,
    pub(crate) reordering_threshold: VarInt,
}

impl AckFrequency {
    pub(crate) fn encode<W: BufMut>(&self, buf: &mut W) {
        buf.write(FrameType::ACK_FREQUENCY);
        buf.write(self.sequence);
        buf.write(self.ack_eliciting_threshold);
        buf.write(self.request_max_ack_delay);
        buf.write(self.reordering_threshold);
    }
}

/* Address Discovery https://datatracker.ietf.org/doc/draft-seemann-quic-address-discovery/ */

/// Conjuction of the information contained in the address discovery frames
/// ([`FrameType::OBSERVED_IPV4_ADDR`], [`FrameType::OBSERVED_IPV6_ADDR`]).
#[derive(Debug, PartialEq, Eq, Clone)]
pub(crate) struct ObservedAddr {
    /// Monotonically increasing integer within the same connection.
    pub(crate) seq_no: VarInt,
    /// Reported observed address.
    pub(crate) ip: IpAddr,
    /// Reported observed port.
    pub(crate) port: u16,
}

impl ObservedAddr {
    pub(crate) fn new<N: Into<VarInt>>(remote: std::net::SocketAddr, seq_no: N) -> Self {
        Self {
            ip: remote.ip(),
            port: remote.port(),
            seq_no: seq_no.into(),
        }
    }

    /// Get the [`FrameType`] for this frame.
    pub(crate) fn get_type(&self) -> FrameType {
        if self.ip.is_ipv6() {
            FrameType::OBSERVED_IPV6_ADDR
        } else {
            FrameType::OBSERVED_IPV4_ADDR
        }
    }

    /// Compute the number of bytes needed to encode the frame.
    pub(crate) fn size(&self) -> usize {
        let type_size = VarInt(self.get_type().0).size();
        let req_id_bytes = self.seq_no.size();
        let ip_bytes = if self.ip.is_ipv6() { 16 } else { 4 };
        let port_bytes = 2;
        type_size + req_id_bytes + ip_bytes + port_bytes
    }

    /// Unconditionally write this frame to `buf`.
    pub(crate) fn write<W: BufMut>(&self, buf: &mut W) {
        buf.write(self.get_type());
        buf.write(self.seq_no);
        match self.ip {
            IpAddr::V4(ipv4_addr) => {
                buf.write(ipv4_addr);
            }
            IpAddr::V6(ipv6_addr) => {
                buf.write(ipv6_addr);
            }
        }
        buf.write::<u16>(self.port);
    }

    /// Reads the frame contents from the buffer.
    ///
    /// Should only be called when the fram type has been identified as
    /// [`FrameType::OBSERVED_IPV4_ADDR`] or [`FrameType::OBSERVED_IPV6_ADDR`].
    pub(crate) fn read<R: Buf>(bytes: &mut R, is_ipv6: bool) -> coding::Result<Self> {
        let seq_no = bytes.get()?;
        let ip = if is_ipv6 {
            IpAddr::V6(bytes.get()?)
        } else {
            IpAddr::V4(bytes.get()?)
        };
        let port = bytes.get()?;
        Ok(Self { seq_no, ip, port })
    }

    /// Gives the [`SocketAddr`] reported in the frame.
    pub(crate) fn socket_addr(&self) -> SocketAddr {
        (self.ip, self.port).into()
    }
}

/* Multipath <https://datatracker.ietf.org/doc/draft-ietf-quic-multipath/> */

#[derive(Debug, PartialEq, Eq)]
pub(crate) struct PathAbandon {
    pub(crate) path_id: PathId,
    pub(crate) error_code: TransportErrorCode,
}

impl PathAbandon {
    pub(crate) const SIZE_BOUND: usize = VarInt(FrameType::PATH_ABANDON.0).size() + 8 + 8;

    // TODO(@divma): docs
    pub(crate) fn encode<W: BufMut>(&self, buf: &mut W) {
        buf.write(FrameType::PATH_ABANDON);
        buf.write(self.path_id);
        buf.write(self.error_code);
    }

    // TODO(@divma): docs
    // should only be called after the frame type has been verified
    pub(crate) fn decode<R: Buf>(bytes: &mut R) -> coding::Result<Self> {
        Ok(Self {
            path_id: bytes.get()?,
            error_code: bytes.get()?,
        })
    }
}

#[derive(Debug, PartialEq, Eq)]
pub(crate) struct PathAvailable {
    pub(crate) path_id: PathId,
    pub(crate) status_seq_no: VarInt,
}

impl PathAvailable {
    const TYPE: FrameType = FrameType::PATH_AVAILABLE;
    pub(crate) const SIZE_BOUND: usize = VarInt(FrameType::PATH_AVAILABLE.0).size() + 8 + 8;

    // TODO(@divma): docs
    pub(crate) fn encode<W: BufMut>(&self, buf: &mut W) {
        buf.write(Self::TYPE);
        buf.write(self.path_id);
        buf.write(self.status_seq_no);
    }

    // TODO(@divma): docs
    // should only be called after the frame type has been verified
    pub(crate) fn decode<R: Buf>(bytes: &mut R) -> coding::Result<Self> {
        Ok(Self {
            path_id: bytes.get()?,
            status_seq_no: bytes.get()?,
        })
    }
}

#[derive(Debug, PartialEq, Eq)]
pub(crate) struct PathBackup {
    pub(crate) path_id: PathId,
    pub(crate) status_seq_no: VarInt,
}

impl PathBackup {
    const TYPE: FrameType = FrameType::PATH_BACKUP;

    // TODO(@divma): docs
    pub(crate) fn encode<W: BufMut>(&self, buf: &mut W) {
        buf.write(Self::TYPE);
        buf.write(self.path_id);
        buf.write(self.status_seq_no);
    }

    // TODO(@divma): docs
    // should only be called after the frame type has been verified
    pub(crate) fn decode<R: Buf>(bytes: &mut R) -> coding::Result<Self> {
        Ok(Self {
            path_id: bytes.get()?,
            status_seq_no: bytes.get()?,
        })
    }
}

#[cfg(test)]
mod test {
    use super::*;
    use crate::coding::Codec;
    use assert_matches::assert_matches;

    #[track_caller]
    fn frames(buf: Vec<u8>) -> Vec<Frame> {
        Iter::new(Bytes::from(buf))
            .unwrap()
            .collect::<Result<Vec<_>, _>>()
            .unwrap()
    }

    #[test]
    fn ack_coding() {
        const PACKETS: &[u64] = &[1, 2, 3, 5, 10, 11, 14];
        let mut ranges = ArrayRangeSet::new();
        for &packet in PACKETS {
            ranges.insert(packet..packet + 1);
        }
        let mut buf = Vec::new();
        const ECN: EcnCounts = EcnCounts {
            ect0: 42,
            ect1: 24,
            ce: 12,
        };
        Ack::encode(42, &ranges, Some(&ECN), &mut buf);
        let frames = frames(buf);
        assert_eq!(frames.len(), 1);
        match frames[0] {
            Frame::Ack(ref ack) => {
                let mut packets = ack.iter().flatten().collect::<Vec<_>>();
                packets.sort_unstable();
                assert_eq!(&packets[..], PACKETS);
                assert_eq!(ack.ecn, Some(ECN));
            }
            ref x => panic!("incorrect frame {x:?}"),
        }
    }

    #[test]
    #[allow(clippy::range_plus_one)]
    fn path_ack_coding() {
        const PACKETS: &[u64] = &[1, 2, 3, 5, 10, 11, 14];
        let mut ranges = ArrayRangeSet::new();
        for &packet in PACKETS {
            ranges.insert(packet..packet + 1);
        }
        let mut buf = Vec::new();
        const ECN: EcnCounts = EcnCounts {
            ect0: 42,
            ect1: 24,
            ce: 12,
        };
        const PATH_ID: PathId = PathId(u32::MAX);
        PathAck::encode(PATH_ID, 42, &ranges, Some(&ECN), &mut buf);
        let frames = frames(buf);
        assert_eq!(frames.len(), 1);
        match frames[0] {
            Frame::PathAck(ref ack) => {
                assert_eq!(ack.path_id, PATH_ID);
                let mut packets = ack.into_iter().flatten().collect::<Vec<_>>();
                packets.sort_unstable();
                assert_eq!(&packets[..], PACKETS);
                assert_eq!(ack.ecn, Some(ECN));
            }
            ref x => panic!("incorrect frame {x:?}"),
        }
    }

    #[test]
    fn ack_frequency_coding() {
        let mut buf = Vec::new();
        let original = AckFrequency {
            sequence: VarInt(42),
            ack_eliciting_threshold: VarInt(20),
            request_max_ack_delay: VarInt(50_000),
            reordering_threshold: VarInt(1),
        };
        original.encode(&mut buf);
        let frames = frames(buf);
        assert_eq!(frames.len(), 1);
        match &frames[0] {
            Frame::AckFrequency(decoded) => assert_eq!(decoded, &original),
            x => panic!("incorrect frame {x:?}"),
        }
    }

    #[test]
    fn immediate_ack_coding() {
        let mut buf = Vec::new();
        FrameType::IMMEDIATE_ACK.encode(&mut buf);
        let frames = frames(buf);
        assert_eq!(frames.len(), 1);
        assert_matches!(&frames[0], Frame::ImmediateAck);
    }

    /// Test that encoding and decoding [`ObservedAddr`] produces the same result.
    #[test]
    fn test_observed_addr_roundrip() {
        let observed_addr = ObservedAddr {
            seq_no: VarInt(42),
            ip: std::net::Ipv4Addr::LOCALHOST.into(),
            port: 4242,
        };
        let mut buf = Vec::with_capacity(observed_addr.size());
        observed_addr.write(&mut buf);

        assert_eq!(
            observed_addr.size(),
            buf.len(),
            "expected written bytes and actual size differ"
        );

        let mut decoded = frames(buf);
        assert_eq!(decoded.len(), 1);
        match decoded.pop().expect("non empty") {
            Frame::ObservedAddr(decoded) => assert_eq!(decoded, observed_addr),
            x => panic!("incorrect frame {x:?}"),
        }
    }

    #[test]
    fn test_path_abandon_roundtrip() {
        let abandon = PathAbandon {
            path_id: PathId(42),
            error_code: TransportErrorCode::NO_ERROR,
        };
        let mut buf = Vec::new();
        abandon.encode(&mut buf);

        let mut decoded = frames(buf);
        assert_eq!(decoded.len(), 1);
        match decoded.pop().expect("non empty") {
            Frame::PathAbandon(decoded) => assert_eq!(decoded, abandon),
            x => panic!("incorrect frame {x:?}"),
        }
    }

    #[test]
    fn test_path_available_roundtrip() {
        let path_avaiable = PathAvailable {
            path_id: PathId(42),
            status_seq_no: VarInt(73),
        };
        let mut buf = Vec::new();
        path_avaiable.encode(&mut buf);

        let mut decoded = frames(buf);
        assert_eq!(decoded.len(), 1);
        match decoded.pop().expect("non empty") {
            Frame::PathAvailable(decoded) => assert_eq!(decoded, path_avaiable),
            x => panic!("incorrect frame {x:?}"),
        }
    }

    #[test]
    fn test_path_backup_roundtrip() {
        let path_backup = PathBackup {
            path_id: PathId(42),
            status_seq_no: VarInt(73),
        };
        let mut buf = Vec::new();
        path_backup.encode(&mut buf);

        let mut decoded = frames(buf);
        assert_eq!(decoded.len(), 1);
        match decoded.pop().expect("non empty") {
            Frame::PathBackup(decoded) => assert_eq!(decoded, path_backup),
            x => panic!("incorrect frame {x:?}"),
        }
    }

    #[test]
    fn test_path_new_connection_id_roundtrip() {
        let cid = NewConnectionId {
            path_id: Some(PathId(22)),
            sequence: 31,
            retire_prior_to: 13,
            id: ConnectionId::new(&[0xAB; 8]),
            reset_token: ResetToken::from([0xCD; crate::RESET_TOKEN_SIZE]),
        };
        let mut buf = Vec::new();
        cid.encode(&mut buf);

        let mut decoded = frames(buf);
        assert_eq!(decoded.len(), 1);
        match decoded.pop().expect("non empty") {
            Frame::NewConnectionId(decoded) => assert_eq!(decoded, cid),
            x => panic!("incorrect frame {x:?}"),
        }
    }

    #[test]
    fn test_path_retire_connection_id_roundtrip() {
        let retire_cid = RetireConnectionId {
            path_id: Some(PathId(22)),
            sequence: 31,
        };
        let mut buf = Vec::new();
        retire_cid.encode(&mut buf);

        let mut decoded = frames(buf);
        assert_eq!(decoded.len(), 1);
        match decoded.pop().expect("non empty") {
            Frame::RetireConnectionId(decoded) => assert_eq!(decoded, retire_cid),
            x => panic!("incorrect frame {x:?}"),
        }
    }

    #[test]
    fn test_paths_blocked_path_cids_blocked_roundtrip() {
        let mut buf = Vec::new();

        let frame0 = PathsBlocked(PathId(22));
        frame0.encode(&mut buf);
        let frame1 = PathCidsBlocked {
            path_id: PathId(23),
            next_seq: VarInt(32),
        };
        frame1.encode(&mut buf);

        let mut decoded = frames(buf);
        assert_eq!(decoded.len(), 2);
        match decoded.pop().expect("non empty") {
            Frame::PathCidsBlocked(decoded) => assert_eq!(decoded, frame1),
            x => panic!("incorrect frame {x:?}"),
        }
        match decoded.pop().expect("non empty") {
            Frame::PathsBlocked(decoded) => assert_eq!(decoded, frame0),
            x => panic!("incorrect frame {x:?}"),
        }
    }
}<|MERGE_RESOLUTION|>--- conflicted
+++ resolved
@@ -1153,7 +1153,6 @@
         out.put_slice(&self.reset_token);
     }
 
-<<<<<<< HEAD
     pub(crate) fn get_type(&self) -> FrameType {
         if self.path_id.is_some() {
             FrameType::PATH_NEW_CONNECTION_ID
@@ -1214,14 +1213,10 @@
         })
     }
 }
-=======
+
 impl FrameStruct for NewConnectionId {
     const SIZE_BOUND: usize = 1 + 8 + 8 + 1 + MAX_CID_SIZE + RESET_TOKEN_SIZE;
 }
-
-/// Smallest number of bytes this type of frame is guaranteed to fit within.
-pub(crate) const RETIRE_CONNECTION_ID_SIZE_BOUND: usize = 9;
->>>>>>> 955c1ace
 
 /// An unreliable datagram
 #[derive(Debug, Clone)]
