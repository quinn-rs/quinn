--- conflicted
+++ resolved
@@ -101,10 +101,7 @@
             pub(crate) stateless_reset_token: Option<ResetToken>,
             /// The server's preferred address for communication after handshake completion
             pub(crate) preferred_address: Option<PreferredAddress>,
-<<<<<<< HEAD
-            /// The role of this peer in address discovery, if any.
-            pub(crate) address_discovery_role: address_discovery::Role,
-=======
+
             /// The randomly generated reserved transport parameter to sustain future extensibility
             /// of transport parameter extensions.
             /// When present, it is included during serialization but ignored during deserialization.
@@ -115,7 +112,9 @@
             /// This field is initialized only for outgoing `TransportParameters` instances and
             /// is set to `None` for `TransportParameters` received from a peer.
             pub(crate) write_order: Option<[u8; TransportParameterId::SUPPORTED.len()]>,
->>>>>>> 6ee883a2
+
+            /// The role of this peer in address discovery, if any.
+            pub(crate) address_discovery_role: address_discovery::Role,
         }
 
         // We deliberately don't implement the `Default` trait, since that would be public, and
@@ -137,13 +136,9 @@
                     retry_src_cid: None,
                     stateless_reset_token: None,
                     preferred_address: None,
-<<<<<<< HEAD
-
-                    address_discovery_role: address_discovery::Role::Disabled,
-=======
                     grease_transport_parameter: None,
                     write_order: None,
->>>>>>> 6ee883a2
+                    address_discovery_role: address_discovery::Role::Disabled,
                 }
             }
         }
@@ -185,16 +180,13 @@
             min_ack_delay: Some(
                 VarInt::from_u64(u64::try_from(TIMER_GRANULARITY.as_micros()).unwrap()).unwrap(),
             ),
-<<<<<<< HEAD
-            address_discovery_role: config.address_discovery_role,
-=======
             grease_transport_parameter: Some(ReservedTransportParameter::random(rng)),
             write_order: Some({
                 let mut order = std::array::from_fn(|i| i as u8);
                 order.shuffle(rng);
                 order
             }),
->>>>>>> 6ee883a2
+            address_discovery_role: config.address_discovery_role,
             ..Self::default()
         }
     }
@@ -396,6 +388,14 @@
                         w.write(x);
                     }
                 }
+                TransportParameterId::ObservedAddr => {
+                    if let Some(varint_role) = self.address_discovery_role.as_transport_parameter()
+                    {
+                        w.write_var(id as u64);
+                        w.write_var(varint_role.size() as u64);
+                        w.write(varint_role);
+                    }
+                }
                 id => {
                     macro_rules! write_params {
                         {$($(#[$doc:meta])* $name:ident ($id:ident) = $default:expr,)*} => {
@@ -417,26 +417,6 @@
                 }
             }
         }
-<<<<<<< HEAD
-
-        if self.grease_quic_bit {
-            w.write_var(0x2ab2);
-            w.write_var(0);
-        }
-
-        if let Some(x) = self.min_ack_delay {
-            w.write_var(0xff04de1b);
-            w.write_var(x.size() as u64);
-            w.write(x);
-        }
-
-        if let Some(varint_role) = self.address_discovery_role.as_transport_parameter() {
-            w.write_var(address_discovery::TRANSPORT_PARAMETER_CODE);
-            w.write_var(varint_role.size() as u64);
-            w.write(varint_role);
-        }
-=======
->>>>>>> 6ee883a2
     }
 
     /// Decode `TransportParameters` from buffer
@@ -511,9 +491,10 @@
                     0 => params.grease_quic_bit = true,
                     _ => return Err(Error::Malformed),
                 },
-<<<<<<< HEAD
-                0xff04de1b => params.min_ack_delay = Some(r.get().unwrap()),
-                address_discovery::TRANSPORT_PARAMETER_CODE => {
+                TransportParameterId::MinAckDelayDraft07 => {
+                    params.min_ack_delay = Some(r.get().unwrap())
+                }
+                TransportParameterId::ObservedAddr => {
                     if !params.address_discovery_role.is_disabled() {
                         // duplicate parameter
                         return Err(Error::Malformed);
@@ -527,10 +508,6 @@
                         role = ?params.address_discovery_role,
                         "address discovery enabled for peer"
                     );
-=======
-                TransportParameterId::MinAckDelayDraft07 => {
-                    params.min_ack_delay = Some(r.get().unwrap())
->>>>>>> 6ee883a2
                 }
                 _ => {
                     macro_rules! parse {
@@ -694,11 +671,14 @@
 
     // https://datatracker.ietf.org/doc/html/draft-ietf-quic-ack-frequency#section-10.1
     MinAckDelayDraft07 = 0xFF04DE1B,
+
+    // <https://datatracker.ietf.org/doc/draft-seemann-quic-address-discovery/>
+    ObservedAddr = 0x9f81a176,
 }
 
 impl TransportParameterId {
     /// Array with all supported transport parameter IDs
-    const SUPPORTED: [Self; 21] = [
+    const SUPPORTED: [Self; 22] = [
         Self::MaxIdleTimeout,
         Self::MaxUdpPayloadSize,
         Self::InitialMaxData,
@@ -720,6 +700,7 @@
         Self::RetrySourceConnectionId,
         Self::GreaseQuicBit,
         Self::MinAckDelayDraft07,
+        Self::ObservedAddr,
     ];
 }
 
@@ -759,6 +740,7 @@
             id if Self::RetrySourceConnectionId == id => Self::RetrySourceConnectionId,
             id if Self::GreaseQuicBit == id => Self::GreaseQuicBit,
             id if Self::MinAckDelayDraft07 == id => Self::MinAckDelayDraft07,
+            id if Self::ObservedAddr == id => Self::ObservedAddr,
             _ => return Err(()),
         };
         Ok(param)
