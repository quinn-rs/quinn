--- conflicted
+++ resolved
@@ -21,11 +21,7 @@
     config::{EndpointConfig, ServerConfig, TransportConfig},
     crypto,
     shared::ConnectionId,
-<<<<<<< HEAD
-    ResetToken, Side, TransportError, VarInt, LOC_CID_COUNT, MAX_CID_SIZE, RESET_TOKEN_SIZE,
-=======
     ResetToken, Side, TransportError, VarInt, MAX_CID_SIZE, MAX_STREAM_COUNT, RESET_TOKEN_SIZE,
->>>>>>> bd14aa1d
 };
 
 // Apply a given macro to a list of all the transport parameters having integer types, along with
