--- conflicted
+++ resolved
@@ -1,11 +1,7 @@
 #[cfg(test)]
 use std::cmp::Ordering;
 use std::{
-<<<<<<< HEAD
     cmp::{Ordering, max},
-=======
-    cmp,
->>>>>>> 0dcf9d9d
     collections::{BTreeMap, btree_map},
     ops::{
         Bound::{Excluded, Included},
