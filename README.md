# Quinn

[![Documentation](https://docs.rs/quinn/badge.svg)](https://docs.rs/quinn/)
[![Crates.io](https://img.shields.io/crates/v/quinn.svg)](https://crates.io/crates/quinn)
[![Build status](https://api.travis-ci.org/djc/quinn.svg?branch=master)](https://travis-ci.org/djc/quinn)
[![codecov](https://codecov.io/gh/djc/quinn/branch/master/graph/badge.svg)](https://codecov.io/gh/djc/quinn)
[![Chat](https://badges.gitter.im/gitterHQ/gitter.svg)](https://gitter.im/djc/quinn)
[![License: MIT](https://img.shields.io/badge/License-MIT-blue.svg)](LICENSE-MIT)
[![License: Apache 2.0](https://img.shields.io/badge/License-Apache%202.0-blue.svg)](LICENSE-APACHE)

Quinn is an implementation of the [QUIC][quic] network protocol currently
undergoing standardization by the IETF. It is currently suitable for
experimental use. The implementation is split up into the state machine crate
`quinn-proto` which performs no I/O internally and can be tested deterministically,
and a high-level tokio-compatible API in `quinn`. See `quinn/examples/` for usage.

Quinn is the subject of a [RustFest Paris (May 2018) presentation][talk]; you can
also get the [slides][slides] (and the [animation][animation] about head-of-line
blocking). Video of the talk is available [on YouTube][youtube]. Since this
presentation, Quinn has been merged with quicr, another Rust implementation.

All feedback welcome. Feel free to file bugs, requests for documentation and
any other feedback to the [issue tracker][issues].

Quinn was created and is maintained by Dirkjan Ochtman and Benjamin Saunders.

## Features

* Simultaneous client/server operation
* Ordered and unordered reads for improved performance
* Works on stable Rust
* Uses [rustls][rustls] for all TLS operations and [*ring*][ring] for cryptography

## Status

- [x] QUIC draft 11 with TLS 1.3
- [x] Cryptographic handshake
- [x] Stream data w/ flow control and congestion control
- [x] Connection close
- [x] Stateless retry
- [ ] Migration
- [ ] 0-RTT data
- [ ] Session resumption
- [ ] HTTP over QUIC

## How to start

<<<<<<< HEAD
The example client [currently always verifies][insecure] the server's certificate 
chain. Example certificates are included in the repository for test purposes.
=======
The server [currently always requires][insecure] certificates to be
supplied. Example certificates are included in the repository for test purposes.
The client must be configured to trust the test certificate authority unless the
client is built with the `dangerous_configuration` feature and passed
`--accept-insecure-certs`.
>>>>>>> 6286698d

```sh
$ cargo run --example server -- --cert ./certs/server.chain --key ./certs/server.rsa ./
$ cargo run --example client -- --ca ./certs/ca.der https://localhost:4433/Cargo.toml
```

In the above example, the server will run on localhost and serve the "." folder to
the client. The client will request the "Cargo.toml" file.  

To run the example client/server across a network you need to update the 
`certs/openssl.cnf` file and change the `DNS.3` entry to suit the DNS name  of the 
server, and then regenerate the certificates using the `certs/generate.sh` script.  
For real-world use, a certificate signed by a legitimate CA is recommended when 
possible.

## Development

The quinn-proto test suite uses simulated IO for reproducibility and to avoid
long sleeps in certain timing-sensitive tests. If the `SSLKEYLOGFILE`
environment variable is set, the tests will emit UDP packets for inspection
using external protocol analyzers like Wireshark, and NSS-compatible key logs
for the client side of each connection will be written to the path specified in
the variable.

[quic]: https://quicwg.github.io/
[issues]: https://github.com/djc/quinn/issues
[rustls]: https://github.com/ctz/rustls
[ring]: https://github.com/briansmith/ring
[talk]: https://paris.rustfest.eu/sessions/a-quic-future-in-rust
[slides]: https://dirkjan.ochtman.nl/files/quic-future-in-rust.pdf
[animation]: https://dirkjan.ochtman.nl/files/head-of-line-blocking.html
[youtube]: https://www.youtube.com/watch?v=EHgyY5DNdvI
[insecure]: https://github.com/djc/quinn/issues/58<|MERGE_RESOLUTION|>--- conflicted
+++ resolved
@@ -45,16 +45,11 @@
 
 ## How to start
 
-<<<<<<< HEAD
-The example client [currently always verifies][insecure] the server's certificate 
-chain. Example certificates are included in the repository for test purposes.
-=======
-The server [currently always requires][insecure] certificates to be
-supplied. Example certificates are included in the repository for test purposes.
+The server [currently always requires][insecure] certificates to be supplied. 
+Example certificates are included in the repository for test purposes.
 The client must be configured to trust the test certificate authority unless the
 client is built with the `dangerous_configuration` feature and passed
 `--accept-insecure-certs`.
->>>>>>> 6286698d
 
 ```sh
 $ cargo run --example server -- --cert ./certs/server.chain --key ./certs/server.rsa ./
