<<<<<<< HEAD
# Quinn fork of iroh

Quinn is a pure-rust, async-compatible implementation of the IETF
[QUIC][quic] transport protocol.

This is a fork incorporating some changes for use in iroh.  The aim is
to contribute back any generally useful changes into upstream Quinn,
so it is strongly discouraged to use this fork directly.


## Git branches

The upstream branches are kept unmodified and get occasionally synced.
The iroh-specific branches are:

- `iroh-0.10.x` is the branch for quinn@0.10 series.
- `iroh-0.11.x` is the branch for quinn@0.11 series.

The default branch should be set the currently actively used branch by
iroh.

### Updating a branch

To update a branch to include the upstream changes, merge the upstream
branch.  E.g. when upstream is `main` and the current iroh branch is
`iroh-0.11.x`:

- Check which commits are new in main.

  Using *magit*: `magit-cherry` (Y), from `main` to `iroh-0.11.x`

- Find the commit to merge.

  You probably want to find the last released commit on the `main`
  branch, which might not be the last commit on main.  So you need to
  find the commit hash as you can't use "main" in this case.

- Merge this commit: `git merge abc123`

- You can check the log and cherries again to see if the right commits
  are left in main.

### Upstream versions

We only try to merge tagged upstream versions.  To check the current
matching upstream version run:

`git tag --merged`

This will show all the tags which are in the ancestors of HEAD.  Look
for the highest `quinn`, `quinn-proto` and `quinn-udp` tags which are
found in all the ancestor commits.
=======
<h1 align="center"><img width="500" src="https://raw.githubusercontent.com/quinn-rs/quinn/51a3cea225670757cb844a342428e4e1341d9f13/docs/thumbnail.svg" /></h1>

[![Documentation](https://docs.rs/quinn/badge.svg)](https://docs.rs/quinn/)
[![Crates.io](https://img.shields.io/crates/v/quinn.svg)](https://crates.io/crates/quinn)
[![Build status](https://github.com/quinn-rs/quinn/workflows/CI/badge.svg)](https://github.com/djc/quinn/actions?query=workflow%3ACI)
[![codecov](https://codecov.io/gh/quinn-rs/quinn/branch/main/graph/badge.svg)](https://codecov.io/gh/quinn-rs/quinn)
[![Chat](https://img.shields.io/badge/chat-%23quinn:matrix.org-%2346BC99?logo=matrix)](https://matrix.to/#/#quinn:matrix.org)
[![Chat](https://img.shields.io/discord/976380008299917365?logo=discord)](https://discord.gg/SGPEcDfVzh)
[![License: MIT](https://img.shields.io/badge/License-MIT-blue.svg)](LICENSE-MIT)
[![License: Apache 2.0](https://img.shields.io/badge/License-Apache%202.0-blue.svg)](LICENSE-APACHE)

Quinn is a pure-Rust, async-compatible implementation of the IETF [QUIC][quic] transport protocol.
The project was founded by [Dirkjan Ochtman](https://github.com/djc) and
[Benjamin Saunders](https://github.com/Ralith) as a side project in 2018, and has seen more than
30 releases since then. If you're using Quinn in a commercial setting, please consider
[sponsoring](https://opencollective.com/quinn-rs) the project.

## Features

- Simultaneous client/server operation
- Ordered and unordered stream reads for improved performance
- Works on stable Rust, tested on Linux, macOS and Windows
- Pluggable cryptography, with a standard implementation backed by
  [rustls][rustls] and [*ring*][ring]
- Application-layer datagrams for small, unreliable messages
- Future-based async API
- Minimum supported Rust version of 1.71

## Overview

- **quinn:** High-level async API based on tokio, see [examples][examples] for usage. This will be used by most developers. (Basic benchmarks are included.)
- **quinn-proto:** Deterministic state machine of the protocol which performs [**no** I/O][sans-io] internally and is suitable for use with custom event loops (and potentially a C or C++ API).
- **quinn-udp:** UDP sockets with ECN information tuned for the protocol.
- **bench:** Benchmarks without any framework.
- **fuzz:** Fuzz tests.

# Getting Started

**Examples**

```sh
$ cargo run --example server ./
$ cargo run --example client https://localhost:4433/Cargo.toml
```

This launches an HTTP 0.9 server on the loopback address serving the current
working directory, with the client fetching `./Cargo.toml`. By default, the
server generates a self-signed certificate and stores it to disk, where the
client will automatically find and trust it.

**Links**

- Talk at [RustFest Paris (May 2018) presentation][talk]; [slides][slides]; [YouTube][youtube]
- Usage [examples][examples]
- Guide [book][documentation]

## Usage Notes

<details>
<summary>
Click to show the notes
</summary>

### Buffers

A Quinn endpoint corresponds to a single UDP socket, no matter how many
connections are in use. Handling high aggregate data rates on a single endpoint
can require a larger UDP buffer than is configured by default in most
environments. If you observe erratic latency and/or throughput over a stable
network link, consider increasing the buffer sizes used. For example, you could
adjust the `SO_SNDBUF` and `SO_RCVBUF` options of the UDP socket to be used
before passing it in to Quinn. Note that some platforms (e.g. Linux) require
elevated privileges or modified system configuration for a process to increase
its UDP buffer sizes.

### Certificates

By default, Quinn clients validate the cryptographic identity of servers they
connect to. This prevents an active, on-path attacker from intercepting
messages, but requires trusting some certificate authority. For many purposes,
this can be accomplished by using certificates from [Let's Encrypt][letsencrypt]
for servers, and relying on the default configuration for clients.

For some cases, including peer-to-peer, trust-on-first-use, deliberately
insecure applications, or any case where servers are not identified by domain
name, this isn't practical. Arbitrary certificate validation logic can be
implemented by enabling the `dangerous_configuration` feature of `rustls` and
constructing a Quinn `ClientConfig` with an overridden certificate verifier by
hand.

When operating your own certificate authority doesn't make sense, [rcgen][rcgen]
can be used to generate self-signed certificates on demand. To support
trust-on-first-use, servers that automatically generate self-signed certificates
should write their generated certificate to persistent storage and reuse it on
future runs.

</details>
<p></p>

## Contribution

All feedback welcome. Feel free to file bugs, requests for documentation and
any other feedback to the [issue tracker][issues].

The quinn-proto test suite uses simulated IO for reproducibility and to avoid
long sleeps in certain timing-sensitive tests. If the `SSLKEYLOGFILE`
environment variable is set, the tests will emit UDP packets for inspection
using external protocol analyzers like Wireshark, and NSS-compatible key logs
for the client side of each connection will be written to the path specified in
the variable.

The minimum supported Rust version for published releases of our
crates will always be at least 6 months old at the time of release.

[quic]: https://quicwg.github.io/
[issues]: https://github.com/djc/quinn/issues
[rustls]: https://github.com/ctz/rustls
[ring]: https://github.com/briansmith/ring
[talk]: https://paris.rustfest.eu/sessions/a-quic-future-in-rust
[slides]: https://github.com/djc/talks/blob/ff760845b51ba4836cce82e7f2c640ecb5fd59fa/2018-05-26%20A%20QUIC%20future%20in%20Rust/Quinn-Speaker.pdf
[animation]: https://dirkjan.ochtman.nl/files/head-of-line-blocking.html
[youtube]: https://www.youtube.com/watch?v=EHgyY5DNdvI
[letsencrypt]: https://letsencrypt.org/
[rcgen]: https://crates.io/crates/rcgen
[examples]: https://github.com/djc/quinn/tree/main/quinn/examples
[documentation]: https://quinn-rs.github.io/quinn/networking-introduction.html
[sans-io]: https://sans-io.readthedocs.io/how-to-sans-io.html
>>>>>>> 6ee883a2
<|MERGE_RESOLUTION|>--- conflicted
+++ resolved
@@ -1,8 +1,16 @@
-<<<<<<< HEAD
 # Quinn fork of iroh
 
 Quinn is a pure-rust, async-compatible implementation of the IETF
 [QUIC][quic] transport protocol.
+
+- Simultaneous client/server operation
+- Ordered and unordered stream reads for improved performance
+- Works on stable Rust, tested on Linux, macOS and Windows
+- Pluggable cryptography, with a standard implementation backed by
+  [rustls][rustls] and [*ring*][ring]
+- Application-layer datagrams for small, unreliable messages
+- Future-based async API
+- Minimum supported Rust version of 1.71
 
 This is a fork incorporating some changes for use in iroh.  The aim is
 to contribute back any generally useful changes into upstream Quinn,
@@ -50,133 +58,4 @@
 
 This will show all the tags which are in the ancestors of HEAD.  Look
 for the highest `quinn`, `quinn-proto` and `quinn-udp` tags which are
-found in all the ancestor commits.
-=======
-<h1 align="center"><img width="500" src="https://raw.githubusercontent.com/quinn-rs/quinn/51a3cea225670757cb844a342428e4e1341d9f13/docs/thumbnail.svg" /></h1>
-
-[![Documentation](https://docs.rs/quinn/badge.svg)](https://docs.rs/quinn/)
-[![Crates.io](https://img.shields.io/crates/v/quinn.svg)](https://crates.io/crates/quinn)
-[![Build status](https://github.com/quinn-rs/quinn/workflows/CI/badge.svg)](https://github.com/djc/quinn/actions?query=workflow%3ACI)
-[![codecov](https://codecov.io/gh/quinn-rs/quinn/branch/main/graph/badge.svg)](https://codecov.io/gh/quinn-rs/quinn)
-[![Chat](https://img.shields.io/badge/chat-%23quinn:matrix.org-%2346BC99?logo=matrix)](https://matrix.to/#/#quinn:matrix.org)
-[![Chat](https://img.shields.io/discord/976380008299917365?logo=discord)](https://discord.gg/SGPEcDfVzh)
-[![License: MIT](https://img.shields.io/badge/License-MIT-blue.svg)](LICENSE-MIT)
-[![License: Apache 2.0](https://img.shields.io/badge/License-Apache%202.0-blue.svg)](LICENSE-APACHE)
-
-Quinn is a pure-Rust, async-compatible implementation of the IETF [QUIC][quic] transport protocol.
-The project was founded by [Dirkjan Ochtman](https://github.com/djc) and
-[Benjamin Saunders](https://github.com/Ralith) as a side project in 2018, and has seen more than
-30 releases since then. If you're using Quinn in a commercial setting, please consider
-[sponsoring](https://opencollective.com/quinn-rs) the project.
-
-## Features
-
-- Simultaneous client/server operation
-- Ordered and unordered stream reads for improved performance
-- Works on stable Rust, tested on Linux, macOS and Windows
-- Pluggable cryptography, with a standard implementation backed by
-  [rustls][rustls] and [*ring*][ring]
-- Application-layer datagrams for small, unreliable messages
-- Future-based async API
-- Minimum supported Rust version of 1.71
-
-## Overview
-
-- **quinn:** High-level async API based on tokio, see [examples][examples] for usage. This will be used by most developers. (Basic benchmarks are included.)
-- **quinn-proto:** Deterministic state machine of the protocol which performs [**no** I/O][sans-io] internally and is suitable for use with custom event loops (and potentially a C or C++ API).
-- **quinn-udp:** UDP sockets with ECN information tuned for the protocol.
-- **bench:** Benchmarks without any framework.
-- **fuzz:** Fuzz tests.
-
-# Getting Started
-
-**Examples**
-
-```sh
-$ cargo run --example server ./
-$ cargo run --example client https://localhost:4433/Cargo.toml
-```
-
-This launches an HTTP 0.9 server on the loopback address serving the current
-working directory, with the client fetching `./Cargo.toml`. By default, the
-server generates a self-signed certificate and stores it to disk, where the
-client will automatically find and trust it.
-
-**Links**
-
-- Talk at [RustFest Paris (May 2018) presentation][talk]; [slides][slides]; [YouTube][youtube]
-- Usage [examples][examples]
-- Guide [book][documentation]
-
-## Usage Notes
-
-<details>
-<summary>
-Click to show the notes
-</summary>
-
-### Buffers
-
-A Quinn endpoint corresponds to a single UDP socket, no matter how many
-connections are in use. Handling high aggregate data rates on a single endpoint
-can require a larger UDP buffer than is configured by default in most
-environments. If you observe erratic latency and/or throughput over a stable
-network link, consider increasing the buffer sizes used. For example, you could
-adjust the `SO_SNDBUF` and `SO_RCVBUF` options of the UDP socket to be used
-before passing it in to Quinn. Note that some platforms (e.g. Linux) require
-elevated privileges or modified system configuration for a process to increase
-its UDP buffer sizes.
-
-### Certificates
-
-By default, Quinn clients validate the cryptographic identity of servers they
-connect to. This prevents an active, on-path attacker from intercepting
-messages, but requires trusting some certificate authority. For many purposes,
-this can be accomplished by using certificates from [Let's Encrypt][letsencrypt]
-for servers, and relying on the default configuration for clients.
-
-For some cases, including peer-to-peer, trust-on-first-use, deliberately
-insecure applications, or any case where servers are not identified by domain
-name, this isn't practical. Arbitrary certificate validation logic can be
-implemented by enabling the `dangerous_configuration` feature of `rustls` and
-constructing a Quinn `ClientConfig` with an overridden certificate verifier by
-hand.
-
-When operating your own certificate authority doesn't make sense, [rcgen][rcgen]
-can be used to generate self-signed certificates on demand. To support
-trust-on-first-use, servers that automatically generate self-signed certificates
-should write their generated certificate to persistent storage and reuse it on
-future runs.
-
-</details>
-<p></p>
-
-## Contribution
-
-All feedback welcome. Feel free to file bugs, requests for documentation and
-any other feedback to the [issue tracker][issues].
-
-The quinn-proto test suite uses simulated IO for reproducibility and to avoid
-long sleeps in certain timing-sensitive tests. If the `SSLKEYLOGFILE`
-environment variable is set, the tests will emit UDP packets for inspection
-using external protocol analyzers like Wireshark, and NSS-compatible key logs
-for the client side of each connection will be written to the path specified in
-the variable.
-
-The minimum supported Rust version for published releases of our
-crates will always be at least 6 months old at the time of release.
-
-[quic]: https://quicwg.github.io/
-[issues]: https://github.com/djc/quinn/issues
-[rustls]: https://github.com/ctz/rustls
-[ring]: https://github.com/briansmith/ring
-[talk]: https://paris.rustfest.eu/sessions/a-quic-future-in-rust
-[slides]: https://github.com/djc/talks/blob/ff760845b51ba4836cce82e7f2c640ecb5fd59fa/2018-05-26%20A%20QUIC%20future%20in%20Rust/Quinn-Speaker.pdf
-[animation]: https://dirkjan.ochtman.nl/files/head-of-line-blocking.html
-[youtube]: https://www.youtube.com/watch?v=EHgyY5DNdvI
-[letsencrypt]: https://letsencrypt.org/
-[rcgen]: https://crates.io/crates/rcgen
-[examples]: https://github.com/djc/quinn/tree/main/quinn/examples
-[documentation]: https://quinn-rs.github.io/quinn/networking-introduction.html
-[sans-io]: https://sans-io.readthedocs.io/how-to-sans-io.html
->>>>>>> 6ee883a2
+found in all the ancestor commits.